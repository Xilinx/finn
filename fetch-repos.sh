#!/bin/bash
# Copyright (c) 2020-2022, Xilinx, Inc.
# Copyright (C) 2022-2025, Advanced Micro Devices, Inc.
# All rights reserved.
#
# Redistribution and use in source and binary forms, with or without
# modification, are permitted provided that the following conditions are met:
#
# * Redistributions of source code must retain the above copyright notice, this
#   list of conditions and the following disclaimer.
#
# * Redistributions in binary form must reproduce the above copyright notice,
#   this list of conditions and the following disclaimer in the documentation
#   and/or other materials provided with the distribution.
#
# * Neither the name of FINN nor the names of its
#   contributors may be used to endorse or promote products derived from
#   this software without specific prior written permission.
#
# THIS SOFTWARE IS PROVIDED BY THE COPYRIGHT HOLDERS AND CONTRIBUTORS "AS IS"
# AND ANY EXPRESS OR IMPLIED WARRANTIES, INCLUDING, BUT NOT LIMITED TO, THE
# IMPLIED WARRANTIES OF MERCHANTABILITY AND FITNESS FOR A PARTICULAR PURPOSE ARE
# DISCLAIMED. IN NO EVENT SHALL THE COPYRIGHT HOLDER OR CONTRIBUTORS BE LIABLE
# FOR ANY DIRECT, INDIRECT, INCIDENTAL, SPECIAL, EXEMPLARY, OR CONSEQUENTIAL
# DAMAGES (INCLUDING, BUT NOT LIMITED TO, PROCUREMENT OF SUBSTITUTE GOODS OR
# SERVICES; LOSS OF USE, DATA, OR PROFITS; OR BUSINESS INTERRUPTION) HOWEVER
# CAUSED AND ON ANY THEORY OF LIABILITY, WHETHER IN CONTRACT, STRICT LIABILITY,
# OR TORT (INCLUDING NEGLIGENCE OR OTHERWISE) ARISING IN ANY WAY OUT OF THE USE
# OF THIS SOFTWARE, EVEN IF ADVISED OF THE POSSIBILITY OF SUCH DAMAGE.

<<<<<<< HEAD
CNPY_COMMIT="8c82362372ce600bbd1cf11d64661ab69d38d7de"
HLSLIB_COMMIT="5c5ad631e3602a8dd5bd3399a016477a407d6ee7"
=======
QONNX_COMMIT="0630ceaee17799096d1750abcfb5bbe0a2877888"
FINN_EXP_COMMIT="0724be21111a21f0d81a072fccc1c446e053f851"
BREVITAS_COMMIT="4617f7bd136e96fa21c7f76e3c7e2e37fe563837"
CNPY_COMMIT="4e8810b1a8637695171ed346ce68f6984e585ef4"
HLSLIB_COMMIT="16e5847a5e3ef76cffe84c8fad2f010d593457d3"
>>>>>>> eae226de
OMX_COMMIT="0b59762f9e4c4f7e5aa535ee9bc29f292434ca7a"
AVNET_BDF_COMMIT="2d49cfc25766f07792c0b314489f21fe916b639b"
XIL_BDF_COMMIT="8cf4bb674a919ac34e3d99d8d71a9e60af93d14e"
RFSOC4x2_BDF_COMMIT="13fb6f6c02c7dfd7e4b336b18b959ad5115db696"
KV260_BDF_COMMIT="98e0d3efc901f0b974006bc4370c2a7ad8856c79"
EXP_BOARD_FILES_MD5="226ca927a16ea4ce579f1332675e9e9a"

CNPY_URL="https://github.com/maltanar/cnpy.git"
HLSLIB_URL="https://github.com/Xilinx/finn-hlslib.git"
OMX_URL="https://github.com/maltanar/oh-my-xilinx.git"
AVNET_BDF_URL="https://github.com/Avnet/bdf.git"
XIL_BDF_URL="https://github.com/Xilinx/XilinxBoardStore.git"
RFSOC4x2_BDF_URL="https://github.com/RealDigitalOrg/RFSoC4x2-BSP.git"
KV260_BDF_URL="https://github.com/Xilinx/XilinxBoardStore.git"

CNPY_DIR="cnpy"
HLSLIB_DIR="finn-hlslib"
OMX_DIR="oh-my-xilinx"
AVNET_BDF_DIR="avnet-bdf"
XIL_BDF_DIR="xil-bdf"
RFSOC4x2_BDF_DIR="rfsoc4x2-bdf"
KV260_SOM_BDF_DIR="kv260-som-bdf"

# if FINN_DEPS_DIR is set, use that variable to pull dependencies
# otherwise default to scriptpath + /deps
if [ -z "$FINN_DEPS_DIR" ];then
    # absolute path to this script, e.g. /home/user/bin/foo.sh
    SCRIPT=$(readlink -f "$0")
    # absolute path this script is in, thus /home/user/bin
    SCRIPTPATH=$(dirname "$SCRIPT")
    FINN_DEPS_DIR="$SCRIPTPATH/deps"
else
    if [ ! -d "$FINN_DEPS_DIR" ]; then
        mkdir "$FINN_DEPS_DIR"
    fi
fi

fetch_repo() {
    # URL for git repo to be cloned
    REPO_URL=$1
    # commit hash for repo
    REPO_COMMIT=$2
    # directory to clone to under deps/
    REPO_DIR=$3
    # absolute path for the repo local copy
    CLONE_TO=$FINN_DEPS_DIR/$REPO_DIR

    # clone repo if dir not found
    if [ ! -d "$CLONE_TO" ]; then
        git clone $REPO_URL $CLONE_TO
    fi
    # verify and try to pull repo if not at correct commit
    CURRENT_COMMIT=$(git -C $CLONE_TO rev-parse HEAD)
    if [ $CURRENT_COMMIT != $REPO_COMMIT ]; then
        git -C $CLONE_TO pull
        # checkout the expected commit
        git -C $CLONE_TO checkout $REPO_COMMIT
    fi
    # verify one last time
    CURRENT_COMMIT=$(git -C $CLONE_TO rev-parse HEAD)
    if [ $CURRENT_COMMIT == $REPO_COMMIT ]; then
        echo "Successfully checked out $REPO_DIR at commit $CURRENT_COMMIT"
    else
        echo "Could not check out $REPO_DIR. Check your internet connection and try again."
    fi
}

fetch_board_files() {
    echo "Downloading and extracting board files..."
    mkdir -p "$FINN_DEPS_DIR/board_files"
    OLD_PWD=$(pwd)
    cd "$FINN_DEPS_DIR/board_files"
    wget -q https://github.com/cathalmccabe/pynq-z1_board_files/raw/master/pynq-z1.zip
    wget -q https://dpoauwgwqsy2x.cloudfront.net/Download/pynq-z2.zip
    unzip -q pynq-z1.zip
    unzip -q pynq-z2.zip
    cp -r $FINN_DEPS_DIR/$AVNET_BDF_DIR/* $FINN_DEPS_DIR/board_files/
    cp -r $FINN_DEPS_DIR/$XIL_BDF_DIR/boards/Xilinx/rfsoc2x2 $FINN_DEPS_DIR/board_files/;
    cp -r $FINN_DEPS_DIR/$RFSOC4x2_BDF_DIR/board_files/rfsoc4x2 $FINN_DEPS_DIR/board_files/;
    cp -r $FINN_DEPS_DIR/$KV260_SOM_BDF_DIR/boards/Xilinx/kv260_som $FINN_DEPS_DIR/board_files/;
    cd $OLD_PWD
}


cat <(tail -n +2 python_repos.txt) | while IFS=',' read -a arr ; do
    # extract line to $arr as array separated by ','
    fetch_repo "${arr[1]}" "${arr[2]}" "${arr[0]}"
done

fetch_repo $CNPY_URL $CNPY_COMMIT $CNPY_DIR
fetch_repo $HLSLIB_URL $HLSLIB_COMMIT $HLSLIB_DIR
fetch_repo $OMX_URL $OMX_COMMIT $OMX_DIR
fetch_repo $AVNET_BDF_URL $AVNET_BDF_COMMIT $AVNET_BDF_DIR
fetch_repo $XIL_BDF_URL $XIL_BDF_COMMIT $XIL_BDF_DIR
fetch_repo $RFSOC4x2_BDF_URL $RFSOC4x2_BDF_COMMIT $RFSOC4x2_BDF_DIR
fetch_repo $KV260_BDF_URL $KV260_BDF_COMMIT $KV260_SOM_BDF_DIR

# Can skip downloading of board files entirely if desired
if [ "$FINN_SKIP_BOARD_FILES" = "1" ]; then
    echo "Skipping download and verification of board files"
else
    # download extra board files and extract if needed
    if [ ! -d "$FINN_DEPS_DIR/board_files" ]; then
        fetch_board_files
    else
        cd $FINN_DEPS_DIR
        BOARD_FILES_MD5=$(find board_files/ -type f -exec md5sum {} \; | sort -k 2 | md5sum | cut -d' ' -f 1)
        if [ "$BOARD_FILES_MD5" = "$EXP_BOARD_FILES_MD5" ]; then
            echo "Verified board files folder content md5: $BOARD_FILES_MD5"
        else
            echo "Board files folder md5: expected $BOARD_FILES_MD5 found $EXP_BOARD_FILES_MD5"
            echo "Board files folder content mismatch, removing and re-downloading"
            rm -rf board_files/
            fetch_board_files
        fi
    fi
fi<|MERGE_RESOLUTION|>--- conflicted
+++ resolved
@@ -28,16 +28,11 @@
 # OR TORT (INCLUDING NEGLIGENCE OR OTHERWISE) ARISING IN ANY WAY OUT OF THE USE
 # OF THIS SOFTWARE, EVEN IF ADVISED OF THE POSSIBILITY OF SUCH DAMAGE.
 
-<<<<<<< HEAD
-CNPY_COMMIT="8c82362372ce600bbd1cf11d64661ab69d38d7de"
-HLSLIB_COMMIT="5c5ad631e3602a8dd5bd3399a016477a407d6ee7"
-=======
-QONNX_COMMIT="0630ceaee17799096d1750abcfb5bbe0a2877888"
+QONNX_COMMIT="d3348e3de47ac73239c934849a818fff76e63b7c"
 FINN_EXP_COMMIT="0724be21111a21f0d81a072fccc1c446e053f851"
 BREVITAS_COMMIT="4617f7bd136e96fa21c7f76e3c7e2e37fe563837"
 CNPY_COMMIT="4e8810b1a8637695171ed346ce68f6984e585ef4"
-HLSLIB_COMMIT="16e5847a5e3ef76cffe84c8fad2f010d593457d3"
->>>>>>> eae226de
+HLSLIB_COMMIT="5c5ad631e3602a8dd5bd3399a016477a407d6ee7"
 OMX_COMMIT="0b59762f9e4c4f7e5aa535ee9bc29f292434ca7a"
 AVNET_BDF_COMMIT="2d49cfc25766f07792c0b314489f21fe916b639b"
 XIL_BDF_COMMIT="8cf4bb674a919ac34e3d99d8d71a9e60af93d14e"
@@ -45,7 +40,10 @@
 KV260_BDF_COMMIT="98e0d3efc901f0b974006bc4370c2a7ad8856c79"
 EXP_BOARD_FILES_MD5="226ca927a16ea4ce579f1332675e9e9a"
 
-CNPY_URL="https://github.com/maltanar/cnpy.git"
+QONNX_URL="https://github.com/fastmachinelearning/qonnx.git"
+FINN_EXP_URL="https://github.com/Xilinx/finn-experimental.git"
+BREVITAS_URL="https://github.com/Xilinx/brevitas.git"
+CNPY_URL="https://github.com/rogersce/cnpy.git"
 HLSLIB_URL="https://github.com/Xilinx/finn-hlslib.git"
 OMX_URL="https://github.com/maltanar/oh-my-xilinx.git"
 AVNET_BDF_URL="https://github.com/Avnet/bdf.git"
@@ -53,6 +51,9 @@
 RFSOC4x2_BDF_URL="https://github.com/RealDigitalOrg/RFSoC4x2-BSP.git"
 KV260_BDF_URL="https://github.com/Xilinx/XilinxBoardStore.git"
 
+QONNX_DIR="qonnx"
+FINN_EXP_DIR="finn-experimental"
+BREVITAS_DIR="brevitas"
 CNPY_DIR="cnpy"
 HLSLIB_DIR="finn-hlslib"
 OMX_DIR="oh-my-xilinx"
@@ -61,19 +62,10 @@
 RFSOC4x2_BDF_DIR="rfsoc4x2-bdf"
 KV260_SOM_BDF_DIR="kv260-som-bdf"
 
-# if FINN_DEPS_DIR is set, use that variable to pull dependencies
-# otherwise default to scriptpath + /deps
-if [ -z "$FINN_DEPS_DIR" ];then
-    # absolute path to this script, e.g. /home/user/bin/foo.sh
-    SCRIPT=$(readlink -f "$0")
-    # absolute path this script is in, thus /home/user/bin
-    SCRIPTPATH=$(dirname "$SCRIPT")
-    FINN_DEPS_DIR="$SCRIPTPATH/deps"
-else
-    if [ ! -d "$FINN_DEPS_DIR" ]; then
-        mkdir "$FINN_DEPS_DIR"
-    fi
-fi
+# absolute path to this script, e.g. /home/user/bin/foo.sh
+SCRIPT=$(readlink -f "$0")
+# absolute path this script is in, thus /home/user/bin
+SCRIPTPATH=$(dirname "$SCRIPT")
 
 fetch_repo() {
     # URL for git repo to be cloned
@@ -83,7 +75,7 @@
     # directory to clone to under deps/
     REPO_DIR=$3
     # absolute path for the repo local copy
-    CLONE_TO=$FINN_DEPS_DIR/$REPO_DIR
+    CLONE_TO=$SCRIPTPATH/deps/$REPO_DIR
 
     # clone repo if dir not found
     if [ ! -d "$CLONE_TO" ]; then
@@ -107,26 +99,23 @@
 
 fetch_board_files() {
     echo "Downloading and extracting board files..."
-    mkdir -p "$FINN_DEPS_DIR/board_files"
+    mkdir -p "$SCRIPTPATH/deps/board_files"
     OLD_PWD=$(pwd)
-    cd "$FINN_DEPS_DIR/board_files"
+    cd "$SCRIPTPATH/deps/board_files"
     wget -q https://github.com/cathalmccabe/pynq-z1_board_files/raw/master/pynq-z1.zip
     wget -q https://dpoauwgwqsy2x.cloudfront.net/Download/pynq-z2.zip
     unzip -q pynq-z1.zip
     unzip -q pynq-z2.zip
-    cp -r $FINN_DEPS_DIR/$AVNET_BDF_DIR/* $FINN_DEPS_DIR/board_files/
-    cp -r $FINN_DEPS_DIR/$XIL_BDF_DIR/boards/Xilinx/rfsoc2x2 $FINN_DEPS_DIR/board_files/;
-    cp -r $FINN_DEPS_DIR/$RFSOC4x2_BDF_DIR/board_files/rfsoc4x2 $FINN_DEPS_DIR/board_files/;
-    cp -r $FINN_DEPS_DIR/$KV260_SOM_BDF_DIR/boards/Xilinx/kv260_som $FINN_DEPS_DIR/board_files/;
+    cp -r $SCRIPTPATH/deps/$AVNET_BDF_DIR/* $SCRIPTPATH/deps/board_files/
+    cp -r $SCRIPTPATH/deps/$XIL_BDF_DIR/boards/Xilinx/rfsoc2x2 $SCRIPTPATH/deps/board_files/;
+    cp -r $SCRIPTPATH/deps/$RFSOC4x2_BDF_DIR/board_files/rfsoc4x2 $SCRIPTPATH/deps/board_files/;
+    cp -r $SCRIPTPATH/deps/$KV260_SOM_BDF_DIR/boards/Xilinx/kv260_som $SCRIPTPATH/deps/board_files/;
     cd $OLD_PWD
 }
 
-
-cat <(tail -n +2 python_repos.txt) | while IFS=',' read -a arr ; do
-    # extract line to $arr as array separated by ','
-    fetch_repo "${arr[1]}" "${arr[2]}" "${arr[0]}"
-done
-
+fetch_repo $QONNX_URL $QONNX_COMMIT $QONNX_DIR
+fetch_repo $FINN_EXP_URL $FINN_EXP_COMMIT $FINN_EXP_DIR
+fetch_repo $BREVITAS_URL $BREVITAS_COMMIT $BREVITAS_DIR
 fetch_repo $CNPY_URL $CNPY_COMMIT $CNPY_DIR
 fetch_repo $HLSLIB_URL $HLSLIB_COMMIT $HLSLIB_DIR
 fetch_repo $OMX_URL $OMX_COMMIT $OMX_DIR
@@ -140,17 +129,17 @@
     echo "Skipping download and verification of board files"
 else
     # download extra board files and extract if needed
-    if [ ! -d "$FINN_DEPS_DIR/board_files" ]; then
+    if [ ! -d "$SCRIPTPATH/deps/board_files" ]; then
         fetch_board_files
     else
-        cd $FINN_DEPS_DIR
-        BOARD_FILES_MD5=$(find board_files/ -type f -exec md5sum {} \; | sort -k 2 | md5sum | cut -d' ' -f 1)
+        cd $SCRIPTPATH
+        BOARD_FILES_MD5=$(find deps/board_files/ -type f -exec md5sum {} \; | sort -k 2 | md5sum | cut -d' ' -f 1)
         if [ "$BOARD_FILES_MD5" = "$EXP_BOARD_FILES_MD5" ]; then
             echo "Verified board files folder content md5: $BOARD_FILES_MD5"
         else
             echo "Board files folder md5: expected $BOARD_FILES_MD5 found $EXP_BOARD_FILES_MD5"
             echo "Board files folder content mismatch, removing and re-downloading"
-            rm -rf board_files/
+            rm -rf deps/board_files/
             fetch_board_files
         fi
     fi
