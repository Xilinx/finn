--- conflicted
+++ resolved
@@ -103,26 +103,9 @@
   fi
 fi
 
+export PYTHONPATH=$PYTHONPATH:${FINN_ROOT}/deps/qonnx-activations
+
 if [ -z "${XILINX_VIVADO}" ]; then
-<<<<<<< HEAD
-  yecho "pyxsi will be unavailable since Vivado was not found"
-else
-  if [ -f "${FINN_ROOT}/deps/pyxsi/pyxsi.so" ]; then
-    gecho "Found pyxsi at ${FINN_ROOT}/deps/pyxsi/pyxsi.so"
-  else
-    OLDPWD=$(pwd)
-    cd ${FINN_ROOT}/deps/pyxsi
-    make
-    cd $OLDPWD
-  fi
-  export PYTHONPATH=$PYTHONPATH:${FINN_ROOT}/deps/pyxsi:${FINN_ROOT}/deps/pyxsi/py
-  export LD_LIBRARY_PATH=$LD_LIBRARY_PATH:/lib/x86_64-linux-gnu/:${XILINX_VIVADO}/lib/lnx64.o
-fi
-
-export PYTHONPATH=$PYTHONPATH:${FINN_ROOT}/deps/qonnx-activations
-if [ -z "${XILINX_VIVADO}" ]; then
-=======
->>>>>>> fee99490
   yecho "finnxsi will be unavailable since Vivado was not found"
 else
   if [ -f "${FINN_ROOT}/finn_xsi/xsi.so" ]; then
