--- conflicted
+++ resolved
@@ -51,7 +51,6 @@
 output  $OUT_RANGE$ out0_V_TDATA
 );
 
-<<<<<<< HEAD
 	localparam fifo_core = "$FIFO_CORE$";
 
 	case(fifo_core)
@@ -59,7 +58,7 @@
 		fifo_gauge #(.WIDTH($WIDTH$), .COUNT_WIDTH($COUNT_WIDTH$)) fifo (
 			.clk(ap_clk), .rst(!ap_rst_n),
 			.idat(in0_V_TDATA), .ivld(in0_V_TVALID), .irdy(in0_V_TREADY),
-			.odat(out_V_TDATA), .ovld(out_V_TVALID), .ordy(out_V_TREADY),
+			.odat(out0_V_TDATA), .ovld(out0_V_TVALID), .ordy(out0_V_TREADY),
 			.count(count), .maxcount(maxcount)
 		);
 	"q_srl":
@@ -76,33 +75,13 @@
 		.i_d(in0_V_TDATA),
 		.i_v(in0_V_TVALID),
 		.i_r(in0_V_TREADY),
-		.o_d(out_V_TDATA),
-		.o_v(out_V_TVALID),
-		.o_r(out_V_TREADY)
+		.o_d(out0_V_TDATA),
+		.o_v(out0_V_TVALID),
+		.o_r(out0_V_TREADY)
 		);
 	default: initial begin
 			$error("Unrecognized FIFO_CORE '%s'", FIFO_CORE);
 			$finish;
 		end
 		endcase
-=======
-Q_srl #(
-.depth($DEPTH$),
-.width($WIDTH$)
-)
-impl
-(
- .clock(ap_clk),
- .reset(!ap_rst_n),
- .count(count),
- .maxcount(maxcount),
- .i_d(in0_V_TDATA),
- .i_v(in0_V_TVALID),
- .i_r(in0_V_TREADY),
- .o_d(out0_V_TDATA),
- .o_v(out0_V_TVALID),
- .o_r(out0_V_TREADY)
-);
->>>>>>> 877d4788
-
 endmodule