--- conflicted
+++ resolved
@@ -112,11 +112,7 @@
             state_gen_N = (s_axis_fs_tvalid && idx_fs_tready) ? ST_GEN_DATA : ST_GEN_IDLE;
 
         ST_GEN_DATA:
-<<<<<<< HEAD
-            state_gen_N = (axis_fs_tvalid && axis_fs_tready && (cnt_gen_C == FM_BEATS-1)) ? ST_GEN_IDLE : ST_GEN_DATA;
-=======
             state_gen_N = (s_axis_fs_tvalid && s_axis_fs_tready && (cnt_gen_C == FM_BEATS-1)) ? ST_GEN_IDLE : ST_GEN_DATA;
->>>>>>> f5ec2bb3
 
     endcase
 end
@@ -307,11 +303,7 @@
     m_axis_int_tvalid = 1'b0;
     m_axis_int_tdata = '0;
 
-<<<<<<< HEAD
-    //axis_fs_tready = 1'b0;
-=======
     axis_fs_tready_q = 1'b0;
->>>>>>> f5ec2bb3
     s_axis_if_tready = 1'b0;
 
     // RD
@@ -322,15 +314,9 @@
         end
 
         ST_DATA_MUX_FS: begin
-<<<<<<< HEAD
-            m_axis_int_tvalid = axis_fs_tvalid;
-            //axis_fs_tready = m_axis_int_tready;
-            m_axis_int_tdata = axis_fs_tdata;
-=======
             m_axis_int_tvalid = axis_fs_tvalid_q;
             axis_fs_tready_q = m_axis_int_tready;
             m_axis_int_tdata = axis_fs_tdata_q;
->>>>>>> f5ec2bb3
 
             if(m_axis_int_tvalid & m_axis_int_tready) begin
                 cnt_data_N = cnt_data_C + 1;
