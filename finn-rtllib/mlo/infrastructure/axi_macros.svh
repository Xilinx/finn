/**
  * Copyright (c) 2021, Systems Group, ETH Zurich
  * All rights reserved.
  *
  * Redistribution and use in source and binary forms, with or without modification,
  * are permitted provided that the following conditions are met:
  *
  * 1. Redistributions of source code must retain the above copyright notice,
  * this list of conditions and the following disclaimer.
  * 2. Redistributions in binary form must reproduce the above copyright notice,
  * this list of conditions and the following disclaimer in the documentation
  * and/or other materials provided with the distribution.
  * 3. Neither the name of the copyright holder nor the names of its contributors
  * may be used to endorse or promote products derived from this software
  * without specific prior written permission.
  *
  * THIS SOFTWARE IS PROVIDED BY THE COPYRIGHT HOLDERS AND CONTRIBUTORS "AS IS" AND
  * ANY EXPRESS OR IMPLIED WARRANTIES, INCLUDING, BUT NOT LIMITED TO,
  * THE IMPLIED WARRANTIES OF MERCHANTABILITY AND FITNESS FOR A PARTICULAR PURPOSE ARE DISCLAIMED.
  * IN NO EVENT SHALL THE COPYRIGHT HOLDER OR CONTRIBUTORS BE LIABLE FOR ANY DIRECT, INDIRECT,
  * INCIDENTAL, SPECIAL, EXEMPLARY, OR CONSEQUENTIAL DAMAGES (INCLUDING, BUT NOT LIMITED TO,
  * PROCUREMENT OF SUBSTITUTE GOODS OR SERVICES; LOSS OF USE, DATA, OR PROFITS; OR BUSINESS INTERRUPTION)
  * HOWEVER CAUSED AND ON ANY THEORY OF LIABILITY, WHETHER IN CONTRACT, STRICT LIABILITY,
  * OR TORT (INCLUDING NEGLIGENCE OR OTHERWISE) ARISING IN ANY WAY OUT OF THE USE OF THIS SOFTWARE,
  * EVEN IF ADVISED OF THE POSSIBILITY OF SUCH DAMAGE.
  */

`ifndef AXI_MACROS_SVH_
`define AXI_MACROS_SVH_

`define AXIS_ASSIGN(s, m)              	            \
	assign m.tdata      = s.tdata;     	            \
	assign m.tvalid     = s.tvalid;    	            \
	assign s.tready     = m.tready;

`define AXIS_TIE_OFF_M(m)				            \
	assign m.tvalid		= 1'b0;			            \
	assign m.tdata		= 0;			            

`define AXIS_TIE_OFF_S(s)				            \
	assign s.tready		= 1'b1;			

`define AXIS_ASSIGN_S2I(s, m)                       \
    assign ``m``.tdata    = ``s``_tdata;            \
	assign ``m``.tvalid   = ``s``_tvalid;           \
	assign ``s``_tready   = ``m``.tready;

`define AXIS_ASSIGN_I2S(s, m)                       \
    assign ``m``_tdata    = ``s``.tdata;            \
	assign ``m``_tvalid   = ``s``.tvalid;           \
	assign ``s``.tready   = ``m``_tready;

`define AXISF_ASSIGN(s, m)              	       	\
	assign m.tdata      = s.tdata;     	            \
	assign m.tkeep      = s.tkeep;     	            \
	assign m.tlast      = s.tlast;     	            \
	assign m.tuser      = s.tuser;     	            \
	assign m.tvalid     = s.tvalid;    	            \
	assign s.tready     = m.tready;

`define AXISF_TIE_OFF_M(m)				            \
	assign m.tvalid		= 1'b0;			            \
	assign m.tkeep		= 0;			            \
	assign m.tlast		= 1'b0;			            \
	assign m.tuser		= 0;			            \
	assign m.tdata		= 0;			            

`define AXISF_TIE_OFF_S(s)				            \
<<<<<<< HEAD
	assign s.tready		= 1'b1;			
=======
	assign s.tready		= 1'b1;
>>>>>>> 3606a694

`define AXISF_ASSIGN_S2I(s, m)                      \
    assign ``m``.tdata    = ``s``_tdata;            \
	assign ``m``.tvalid   = ``s``_tvalid;           \
	assign ``m``.tuser    = ``s``_tuser;           	\
	assign ``m``.tlast    = ``s``_tlast;           	\
	assign ``m``.tkeep    = ``s``_tkeep;           	\
	assign ``s``_tready   = ``m``.tready;

`define AXISF_ASSIGN_I2S(s, m)                      \
    assign ``m``_tdata    = ``s``.tdata;            \
	assign ``m``_tvalid   = ``s``.tvalid;           \
	assign ``m``_tuser    = ``s``.tuser;           	\
	assign ``m``_tlast    = ``s``.tlast;           	\
	assign ``m``_tkeep    = ``s``.tkeep;           	\
	assign ``s``.tready   = ``m``_tready;

`define AXISF_AXIS_ASSIGN(s, m)                     \
    assign ``m``.tdata    = ``s``.tdata;            \
	assign ``m``.tvalid   = ``s``.tvalid;           \
	assign ``s``.tready   = ``m``.tready;

`define AXIS_AXISF_ASSIGN(s, m)                     \
    assign ``m``.tdata    = ``s``.tdata;            \
	assign ``m``.tvalid   = ``s``.tvalid;           \
	assign ``m``.tkeep    = '1;            			\
	assign ``m``.tlast    = 1'b0;            		\
	assign ``m``.tuser    = '0;            			\
	assign ``s``.tready   = ``m``.tready;

`define AXIL_ASSIGN(s, m)              	            \
	assign m.araddr 	= s.araddr;		            \
	assign m.arvalid 	= s.arvalid;	            \
	assign m.awaddr		= s.awaddr;		            \
	assign m.awvalid	= s.awvalid;	            \
	assign m.bready 	= s.bready;		            \
	assign m.rready 	= s.rready; 	            \
	assign m.wdata		= s.wdata;		            \
	assign m.wstrb		= s.wstrb;		            \
	assign m.wvalid 	= s.wvalid;		            \
	assign s.arready 	= m.arready;	            \
	assign s.awready	= m.awready; 	            \
	assign s.bresp		= m.bresp;		            \
	assign s.bvalid 	= m.bvalid;		            \
	assign s.rdata		= m.rdata;		            \
	assign s.rresp		= m.rresp;		            \
	assign s.rvalid		= m.rvalid;		            \
	assign s.wready 	= m.wready;

`define AXIL_TIE_OFF_M(m)				            \
	assign m.araddr		= 0;			            \
	assign m.arvalid 	= 1'b0;			            \
	assign m.awaddr		= 0;			            \
	assign m.awvalid 	= 1'b0;			            \
	assign m.rready 	= 1'b1;			            \
	assign m.wdata 		= 0;			            \
	assign m.wstrb 		= 0;			            \
	assign m.valid 		= 1'b0;			            \
	assign m.bready 	= 1'b1;

`define AXIL_TIE_OFF_S(s)				            \
	assign s.arready	= 1'b1;			            \
	assign s.awready  	= 1'b1;			            \
	assign s.rdata 		= 0;			            \
	assign s.rresp 		= 0;			            \
	assign s.rvalid 	= 1'b0;			            \
	assign s.wready 	= 1'b0;			            \
	assign s.bresp 		= 0;			            \
	assign s.bvalid		= 1'b0;		

`define AXIL_ASSIGN_S2I(s, m)              	        \
	assign ``m``.araddr 	= ``s``_araddr;		    \
	assign ``m``.arvalid 	= ``s``_arvalid;	    \
	assign ``m``.awaddr		= ``s``_awaddr;		    \
	assign ``m``.awvalid	= ``s``_awvalid;	    \
	assign ``m``.bready 	= ``s``_bready;		    \
	assign ``m``.rready 	= ``s``_rready; 	    \
	assign ``m``.wdata		= ``s``_wdata;		    \
	assign ``m``.wstrb		= ``s``_wstrb;		    \
	assign ``m``.wvalid 	= ``s``_wvalid;		    \
	assign ``s``_arready 	= ``m``.arready;	    \
	assign ``s``_awready	= ``m``.awready; 	    \
	assign ``s``_bresp		= ``m``.bresp;		    \
	assign ``s``_bvalid 	= ``m``.bvalid;		    \
	assign ``s``_rdata		= ``m``.rdata;		    \
	assign ``s``_rresp		= ``m``.rresp;		    \
	assign ``s``_rvalid		= ``m``.rvalid;		    \
	assign ``s``_wready 	= ``m``.wready;	

`define AXIL_ASSIGN_I2S(s, m)              	        \
	assign ``m``_araddr 	= ``s``.araddr;		    \
	assign ``m``_arvalid 	= ``s``.arvalid;	    \
	assign ``m``_awaddr		= ``s``.awaddr;		    \
	assign ``m``_awvalid	= ``s``.awvalid;	    \
	assign ``m``_bready 	= ``s``.bready;		    \
	assign ``m``_rready 	= ``s``.rready; 	    \
	assign ``m``_wdata		= ``s``.wdata;		    \
	assign ``m``_wstrb		= ``s``.wstrb;		    \
	assign ``m``_wvalid 	= ``s``.wvalid;		    \
	assign ``s``.arready 	= ``m``_arready;	    \
	assign ``s``.awready	= ``m``_awready; 	    \
	assign ``s``.bresp		= ``m``_bresp;		    \
	assign ``s``.bvalid 	= ``m``_bvalid;		    \
	assign ``s``.rdata		= ``m``_rdata;		    \
	assign ``s``.rresp		= ``m``_rresp;		    \
	assign ``s``.rvalid		= ``m``_rvalid;		    \
	assign ``s``.wready 	= ``m``_wready;	

`define AXI_ASSIGN(s, m) 				            \
	assign m.araddr 	= s.araddr;		            \
	assign m.arburst 	= s.arburst;	            \
	assign m.arcache	= s.arcache;	            \
	assign m.arid		= s.arid;		            \
	assign m.arlen		= s.arlen;		            \
	assign m.arlock		= s.arlock;		            \
	assign m.arprot		= s.arprot;		            \
	assign m.arsize		= s.arsize;		            \
	assign m.arvalid 	= s.arvalid;	            \
	assign s.arready	= m.arready;	            \
	assign m.awaddr 	= s.awaddr;		            \
	assign m.awburst 	= s.awburst;	            \
	assign m.awcache	= s.awcache;	            \
	assign m.awid		= s.awid;		            \
	assign m.awlen		= s.awlen;		            \
	assign m.awlock		= s.awlock;		            \
	assign m.awprot		= s.awprot;		            \
	assign m.awsize		= s.awsize;		            \
	assign m.awvalid 	= s.awvalid;	            \
	assign s.awready	= m.awready;	            \
	assign s.rdata		= m.rdata;		            \
	assign s.rid 		= m.rid;		            \
	assign s.rlast 		= m.rlast;		            \
	assign s.rresp		= m.rresp;		            \
	assign m.rready		= s.rready;		            \
	assign s.rvalid 	= m.rvalid;		            \
	assign m.wdata		= s.wdata;		            \
	assign m.wlast		= s.wlast;		            \
	assign m.wstrb		= s.wstrb;		            \
	assign s.wready		= m.wready;		            \
	assign m.wvalid		= s.wvalid;		            \
	assign s.bid		= m.bid;		            \
	assign s.bresp		= m.bresp;		            \
	assign m.bready		= s.bready;		            \
	assign s.bvalid		= m.bvalid;			

`define AXI_TIE_OFF_M(m)				            \
	assign m.araddr		= 0;			            \
	assign m.arburst	= 0;			            \
	assign m.arcache	= 0;			            \
	assign m.arid		= 0;			            \
	assign m.arlen		= 0;			            \
	assign m.arlock		= 0;			            \
	assign m.arprot  	= 0;			            \
	assign m.arsize		= 0;			            \
	assign m.arvalid 	= 1'b0;			            \
	assign m.awaddr		= 0;			            \
	assign m.awburst	= 0;			            \
	assign m.awcache	= 0;			            \
	assign m.awid		= 0;			            \
	assign m.awlen		= 0;			            \
	assign m.awlock		= 0;			            \
	assign m.awprot  	= 0;			            \
	assign m.awsize		= 0;			            \
	assign m.awvalid 	= 1'b0;			            \
	assign m.rready 	= 1'b1;			            \
	assign m.wdata 		= 0;			            \
	assign m.wstrb 		= 0;			            \
	assign m.wlast 		= 1'b0;			            \
	assign m.valid 		= 1'b0;			            \
	assign m.bready 	= 1'b1;

`define AXI_TIE_OFF_S(s)				            \
	assign s.arready	= 1'b1;			            \
	assign s.awready  	= 1'b1;			            \
	assign s.rdata 		= 0;			            \
	assign s.rid 		= 0;			            \
	assign s.rlast 		= 1'b0;			            \
	assign s.rresp 		= 0;			            \
	assign s.rvalid 	= 1'b0;			            \
	assign s.wready 	= 1'b0;			            \
	assign s.bresp 		= 0;			            \
	assign s.bvalid		= 1'b0;			            \
	assign s.bid 		= 1'b0;	

`define AXI_ASSIGN_S2I(s, m) 				        \
	assign ``m``.araddr 	= ``s``_araddr;		    \
	assign ``m``.arburst 	= ``s``_arburst;	    \
	assign ``m``.arcache	= ``s``_arcache;	    \
	assign ``m``.arid		= ``s``_arid;		    \
	assign ``m``.arlen		= ``s``_arlen;		    \
	assign ``m``.arlock		= ``s``_arlock;		    \
	assign ``m``.arprot		= ``s``_arprot;		    \
	assign ``m``.arsize		= ``s``_arsize;		    \
	assign ``m``.arvalid 	= ``s``_arvalid;	    \
	assign ``s``_arready	= ``m``.arready;	    \
	assign ``m``.awaddr 	= ``s``_awaddr;		    \
	assign ``m``.awburst 	= ``s``_awburst;	    \
	assign ``m``.awcache	= ``s``_awcache;	    \
	assign ``m``.awid		= ``s``_awid;		    \
	assign ``m``.awlen		= ``s``_awlen;		    \
	assign ``m``.awlock		= ``s``_awlock;		    \
	assign ``m``.awprot		= ``s``_awprot;		    \
	assign ``m``.awsize		= ``s``_awsize;		    \
	assign ``m``.awvalid 	= ``s``_awvalid;	    \
	assign ``s``_awready	= ``m``.awready;	    \
	assign ``s``_rdata		= ``m``.rdata;		    \
	assign ``s``_rid 		= ``m``.rid;		    \
	assign ``s``_rlast 		= ``m``.rlast;		    \
	assign ``s``_rresp		= ``m``.rresp;		    \
	assign ``m``.rready		= ``s``_rready;		    \
	assign ``s``_rvalid 	= ``m``.rvalid;		    \
	assign ``m``.wdata		= ``s``_wdata;		    \
	assign ``m``.wlast		= ``s``_wlast;		    \
	assign ``m``.wstrb		= ``s``_wstrb;		    \
	assign ``s``_wready		= ``m``.wready;		    \
	assign ``m``.wvalid		= ``s``_wvalid;		    \
	assign ``s``_bid		= ``m``.bid;		    \
	assign ``s``_bresp		= ``m``.bresp;		    \
	assign ``m``.bready		= ``s``_bready;		    \
	assign ``s``_bvalid		= ``m``.bvalid;	

`define AXI_ASSIGN_I2S(s, m) 				        \
	assign ``m``_araddr 	= ``s``.araddr;		    \
	assign ``m``_arburst 	= ``s``.arburst;	    \
	assign ``m``_arcache	= ``s``.arcache;	    \
	assign ``m``_arid		= ``s``.arid;		    \
	assign ``m``_arlen		= ``s``.arlen;		    \
	assign ``m``_arlock		= ``s``.arlock;		    \
	assign ``m``_arprot		= ``s``.arprot;		    \
	assign ``m``_arsize		= ``s``.arsize;		    \
	assign ``m``_arvalid 	= ``s``.arvalid;	    \
	assign ``s``.arready	= ``m``_arready;	    \
	assign ``m``_awaddr 	= ``s``.awaddr;		    \
	assign ``m``_awburst 	= ``s``.awburst;	    \
	assign ``m``_awcache	= ``s``.awcache;	    \
	assign ``m``_awid		= ``s``.awid;		    \
	assign ``m``_awlen		= ``s``.awlen;		    \
	assign ``m``_awlock		= ``s``.awlock;		    \
	assign ``m``_awprot		= ``s``.awprot;		    \
	assign ``m``_awsize		= ``s``.awsize;		    \
	assign ``m``_awvalid 	= ``s``.awvalid;	    \
	assign ``s``.awready	= ``m``_awready;	    \
	assign ``s``.rdata		= ``m``_rdata;		    \
	assign ``s``.rid 		= ``m``_rid;		    \
	assign ``s``.rlast 		= ``m``_rlast;		    \
	assign ``s``.rresp		= ``m``_rresp;		    \
	assign ``m``_rready		= ``s``.rready;		    \
	assign ``s``.rvalid 	= ``m``_rvalid;		    \
	assign ``m``_wdata		= ``s``.wdata;		    \
	assign ``m``_wlast		= ``s``.wlast;		    \
	assign ``m``_wstrb		= ``s``.wstrb;		    \
	assign ``s``.wready		= ``m``_wready;		    \
	assign ``m``_wvalid		= ``s``.wvalid;		    \
	assign ``s``.bid		= ``m``_bid;		    \
	assign ``s``.bresp		= ``m``_bresp;		    \
	assign ``m``_bready		= ``s``.bready;		    \
	assign ``s``.bvalid		= ``m``_bvalid;	


`endif<|MERGE_RESOLUTION|>--- conflicted
+++ resolved
@@ -35,10 +35,10 @@
 
 `define AXIS_TIE_OFF_M(m)				            \
 	assign m.tvalid		= 1'b0;			            \
-	assign m.tdata		= 0;			            
+	assign m.tdata		= 0;
 
 `define AXIS_TIE_OFF_S(s)				            \
-	assign s.tready		= 1'b1;			
+	assign s.tready		= 1'b1;
 
 `define AXIS_ASSIGN_S2I(s, m)                       \
     assign ``m``.tdata    = ``s``_tdata;            \
@@ -63,14 +63,10 @@
 	assign m.tkeep		= 0;			            \
 	assign m.tlast		= 1'b0;			            \
 	assign m.tuser		= 0;			            \
-	assign m.tdata		= 0;			            
+	assign m.tdata		= 0;
 
 `define AXISF_TIE_OFF_S(s)				            \
-<<<<<<< HEAD
-	assign s.tready		= 1'b1;			
-=======
 	assign s.tready		= 1'b1;
->>>>>>> 3606a694
 
 `define AXISF_ASSIGN_S2I(s, m)                      \
     assign ``m``.tdata    = ``s``_tdata;            \
@@ -139,7 +135,7 @@
 	assign s.rvalid 	= 1'b0;			            \
 	assign s.wready 	= 1'b0;			            \
 	assign s.bresp 		= 0;			            \
-	assign s.bvalid		= 1'b0;		
+	assign s.bvalid		= 1'b0;
 
 `define AXIL_ASSIGN_S2I(s, m)              	        \
 	assign ``m``.araddr 	= ``s``_araddr;		    \
@@ -158,7 +154,7 @@
 	assign ``s``_rdata		= ``m``.rdata;		    \
 	assign ``s``_rresp		= ``m``.rresp;		    \
 	assign ``s``_rvalid		= ``m``.rvalid;		    \
-	assign ``s``_wready 	= ``m``.wready;	
+	assign ``s``_wready 	= ``m``.wready;
 
 `define AXIL_ASSIGN_I2S(s, m)              	        \
 	assign ``m``_araddr 	= ``s``.araddr;		    \
@@ -177,7 +173,7 @@
 	assign ``s``.rdata		= ``m``_rdata;		    \
 	assign ``s``.rresp		= ``m``_rresp;		    \
 	assign ``s``.rvalid		= ``m``_rvalid;		    \
-	assign ``s``.wready 	= ``m``_wready;	
+	assign ``s``.wready 	= ``m``_wready;
 
 `define AXI_ASSIGN(s, m) 				            \
 	assign m.araddr 	= s.araddr;		            \
@@ -214,7 +210,7 @@
 	assign s.bid		= m.bid;		            \
 	assign s.bresp		= m.bresp;		            \
 	assign m.bready		= s.bready;		            \
-	assign s.bvalid		= m.bvalid;			
+	assign s.bvalid		= m.bvalid;
 
 `define AXI_TIE_OFF_M(m)				            \
 	assign m.araddr		= 0;			            \
@@ -253,7 +249,7 @@
 	assign s.wready 	= 1'b0;			            \
 	assign s.bresp 		= 0;			            \
 	assign s.bvalid		= 1'b0;			            \
-	assign s.bid 		= 1'b0;	
+	assign s.bid 		= 1'b0;
 
 `define AXI_ASSIGN_S2I(s, m) 				        \
 	assign ``m``.araddr 	= ``s``_araddr;		    \
@@ -290,7 +286,7 @@
 	assign ``s``_bid		= ``m``.bid;		    \
 	assign ``s``_bresp		= ``m``.bresp;		    \
 	assign ``m``.bready		= ``s``_bready;		    \
-	assign ``s``_bvalid		= ``m``.bvalid;	
+	assign ``s``_bvalid		= ``m``.bvalid;
 
 `define AXI_ASSIGN_I2S(s, m) 				        \
 	assign ``m``_araddr 	= ``s``.araddr;		    \
@@ -327,7 +323,7 @@
 	assign ``s``.bid		= ``m``_bid;		    \
 	assign ``s``.bresp		= ``m``_bresp;		    \
 	assign ``m``_bready		= ``s``.bready;		    \
-	assign ``s``.bvalid		= ``m``_bvalid;	
+	assign ``s``.bvalid		= ``m``_bvalid;
 
 
 `endif