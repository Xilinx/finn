--- conflicted
+++ resolved
@@ -364,15 +364,9 @@
 assign m_done = {rd_done, wr_done};
 
 // DWC
-<<<<<<< HEAD
-axis_dwc #(.S_DATA_BITS(OLEN_BITS), .M_DATA_BITS(DATA_BITS)) 
-          inst_dwc_wr (.aclk(aclk), 
-                       .aresetn(aresetn), 
-=======
 axis_dwc #(.S_DATA_BITS(OLEN_BITS), .M_DATA_BITS(DATA_BITS))
           inst_dwc_wr (.aclk(aclk),
                        .aresetn(aresetn),
->>>>>>> 3606a694
 
                        .s_axis_tvalid(dma_wr_dwc.tvalid),
                        .s_axis_tready(dma_wr_dwc.tready),
@@ -384,19 +378,11 @@
                        .m_axis_tready(dma_wr_f.tready),
                        .m_axis_tdata(dma_wr_f.tdata),
                        .m_axis_tkeep(dma_wr_f.tkeep),
-<<<<<<< HEAD
-                       .m_axis_tlast(dma_wr_f.tlast)   
-                    );
-axis_dwc #(.S_DATA_BITS(DATA_BITS), .M_DATA_BITS(ILEN_BITS)) 
-         inst_dwc_rd (.aclk(aclk), 
-                      .aresetn(aresetn), 
-=======
                        .m_axis_tlast(dma_wr_f.tlast)
                     );
 axis_dwc #(.S_DATA_BITS(DATA_BITS), .M_DATA_BITS(ILEN_BITS))
          inst_dwc_rd (.aclk(aclk),
                       .aresetn(aresetn),
->>>>>>> 3606a694
 
                       .s_axis_tvalid(dma_rd_f.tvalid),
                       .s_axis_tready(dma_rd_f.tready),
@@ -412,49 +398,27 @@
 
 
 // REG
-<<<<<<< HEAD
-axis_reg_array_tmplt #(.N_STAGES(N_DCPL_STGS), .DATA_BITS(OLEN_BITS)) 
-                     inst_reg_wr (.aclk(aclk), 
-                                  .aresetn(aresetn), 
-                                  
+axis_reg_array_tmplt #(.N_STAGES(N_DCPL_STGS), .DATA_BITS(OLEN_BITS))
+                     inst_reg_wr (.aclk(aclk),
+                                  .aresetn(aresetn),
+
                                   .s_axis_tvalid(s_axis.tvalid),
                                   .s_axis_tready(s_axis.tready),
                                   .s_axis_tdata(s_axis.tdata),
-                                  
-=======
-axis_reg_array_tmplt #(.N_STAGES(N_DCPL_STGS), .DATA_BITS(OLEN_BITS))
-                     inst_reg_wr (.aclk(aclk),
-                                  .aresetn(aresetn),
-
-                                  .s_axis_tvalid(s_axis.tvalid),
-                                  .s_axis_tready(s_axis.tready),
-                                  .s_axis_tdata(s_axis.tdata),
-
->>>>>>> 3606a694
+
                                   .m_axis_tvalid(dma_wr_dwc.tvalid),
                                   .m_axis_tready(dma_wr_dwc.tready),
                                   .m_axis_tdata(dma_wr_dwc.tdata)
                                   );
 
-<<<<<<< HEAD
-axis_reg_array_tmplt #(.N_STAGES(N_DCPL_STGS), .DATA_BITS(ILEN_BITS)) 
-                     inst_reg_rd (.aclk(aclk), 
-                                  .aresetn(aresetn), 
-                                  
+axis_reg_array_tmplt #(.N_STAGES(N_DCPL_STGS), .DATA_BITS(ILEN_BITS))
+                     inst_reg_rd (.aclk(aclk),
+                                  .aresetn(aresetn),
+
                                   .s_axis_tvalid(dma_rd_dwc.tvalid),
                                   .s_axis_tready(dma_rd_dwc.tready),
                                   .s_axis_tdata(dma_rd_dwc.tdata),
-                                  
-=======
-axis_reg_array_tmplt #(.N_STAGES(N_DCPL_STGS), .DATA_BITS(ILEN_BITS))
-                     inst_reg_rd (.aclk(aclk),
-                                  .aresetn(aresetn),
-
-                                  .s_axis_tvalid(dma_rd_dwc.tvalid),
-                                  .s_axis_tready(dma_rd_dwc.tready),
-                                  .s_axis_tdata(dma_rd_dwc.tdata),
-
->>>>>>> 3606a694
+
                                   .m_axis_tvalid(m_axis.tvalid),
                                   .m_axis_tready(m_axis.tready),
                                   .m_axis_tdata(m_axis.tdata)
