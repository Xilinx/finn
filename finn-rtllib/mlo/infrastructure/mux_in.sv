// Copyright (C) 2024, Advanced Micro Devices, Inc. All rights reserved.
//
// This file is subject to the Xilinx Design License Agreement located
// in the LICENSE.md file in the root directory of this repository.
//
// This file contains confidential and proprietary information of Xilinx, Inc.
// and is protected under U.S. and international copyright and other
// intellectual property laws.
//
// DISCLAIMER
// This disclaimer is not a license and does not grant any rights to the materials
// distributed herewith. Except as otherwise provided in a valid license issued to
// you by Xilinx, and to the maximum extent permitted by applicable law: (1) THESE
// MATERIALS ARE MADE AVAILABLE "AS IS" AND WITH ALL FAULTS, AND XILINX HEREBY
// DISCLAIMS ALL WARRANTIES AND CONDITIONS, EXPRESS, IMPLIED, OR STATUTORY,
// INCLUDING BUT NOT LIMITED TO WARRANTIES OF MERCHANTABILITY, NONINFRINGEMENT, OR
// FITNESS FOR ANY PARTICULAR PURPOSE; and (2) Xilinx shall not be liable (whether
// in contract or tort, including negligence, or under any other theory of
// liability) for any loss or damage of any kind or nature related to, arising
// under or in connection with these materials, including for any direct, or any
// indirect, special, incidental, or consequential loss or damage (including loss
// of data, profits, goodwill, or any type of loss or damage suffered as a result
// of any action brought by a third party) even if such damage or loss was
// reasonably foreseeable or Xilinx had been advised of the possibility of the
// same.
//
// CRITICAL APPLICATIONS
// Xilinx products are not designed or intended to be fail-safe, or for use in
// any application requiring failsafe performance, such as life-support or safety
// devices or systems, Class III medical devices, nuclear facilities, applications
// related to the deployment of airbags, or any other applications that could lead
// to death, personal injury, or severe property or environmental damage
// (individually and collectively, "Critical Applications"). Customer assumes the
// sole risk and liability of any use of Xilinx products in Critical Applications,
// subject only to applicable laws and regulations governing limitations on product
// liability.
//
// THIS COPYRIGHT NOTICE AND DISCLAIMER MUST BE RETAINED AS PART OF THIS FILE AT ALL TIMES.

module mux_in #(
    parameter int unsigned              ADDR_BITS = 64,
    parameter int unsigned              DATA_BITS = 256,
    parameter int unsigned              LEN_BITS = 32,
    parameter int unsigned              CNT_BITS = 16,

    parameter int unsigned              ILEN_BITS = 32,
    parameter int unsigned              BEAT_SHIFT = $clog2(ILEN_BITS/8),

    parameter int unsigned              QDEPTH = 32,
    parameter int unsigned              N_DCPL_STGS = 1,
    parameter int unsigned              DBG = 0
) (
    input  wire                         aclk,
    input  wire                         aresetn,

    AXI4S.slave                         s_idx_fs,
    AXI4S.slave                         s_idx_if,
    AXI4S.master                        m_idx_fw,
    AXI4S.master                        m_idx_out,

    AXI4S.slave                         s_axis_fs,
    AXI4S.slave                         s_axis_if,
    AXI4S.master                        m_axis
);

//
// IO
//

logic fw_rdy;
logic m_idx_fw_ready;
logic m_idx_fw_valid;
logic [2*CNT_BITS-1:0] m_idx_fw_data;

assign m_idx_fw_ready = m_idx_fw.tready;
assign m_idx_fw.tvalid = m_idx_fw_valid;
assign m_idx_fw.tdata = m_idx_fw_data;

assign fw_rdy = &m_idx_fw_ready;

//
// Ctrl
//

AXI4S #(.AXI4S_DATA_BITS(CNT_BITS+LEN_BITS+1)) seq ();
AXI4S #(.AXI4S_DATA_BITS(CNT_BITS+LEN_BITS+1)) seq_out ();

queue #(.QDEPTH(QDEPTH), .QWIDTH(CNT_BITS+LEN_BITS+1)) inst_queue_seq (.aclk(aclk), .aresetn(aresetn), .s_axis(seq), .m_axis(seq_out));

always_comb begin
    s_idx_fs.tready = 1'b0;
    s_idx_if.tready = 1'b0;

    m_idx_fw_valid = '0;
    m_idx_out.tvalid = 1'b0;
    seq.tvalid = 1'b0;

    m_idx_fw_data = '0;
    m_idx_out.tdata = '0;
    seq.tdata = '0;

    if(fw_rdy && m_idx_out.tready && seq.tready) begin
        if(s_idx_fs.tvalid) begin
            s_idx_fs.tready = 1'b1;
            m_idx_fw_valid = '1;
            m_idx_out.tvalid = 1'b1;
            seq.tvalid = 1'b1;

<<<<<<< HEAD
            
=======

>>>>>>> 3606a694
            m_idx_fw_data = s_idx_fs.tdata[0+:2*CNT_BITS];
            m_idx_out.tdata = s_idx_fs.tdata;
            seq.tdata = {1'b0, s_idx_fs.tdata[CNT_BITS+:CNT_BITS+LEN_BITS]};
        end
        else if(s_idx_if.tvalid) begin
            s_idx_if.tready = 1'b1;
            m_idx_fw_valid = '1;
            m_idx_out.tvalid = 1'b1;
            seq.tvalid = 1'b1;
<<<<<<< HEAD
            
=======

>>>>>>> 3606a694
            m_idx_fw_data = s_idx_if.tdata[0+:2*CNT_BITS];
            m_idx_out.tdata = s_idx_if.tdata;
            seq.tdata = {1'b1, s_idx_if.tdata[CNT_BITS+:CNT_BITS+LEN_BITS]};
        end
    end
end

//
// Data
//

// Regs
typedef enum logic[1:0] {ST_IDLE, ST_MUX_FS, ST_MUX_IF} state_t;
state_t state_C = ST_IDLE, state_N;

logic [CNT_BITS-1:0] cnt_frames_C = '0, cnt_frames_N;
logic [CNT_BITS-1:0] n_frames_C = '0, n_frames_N;
logic [LEN_BITS-1:0] len_C = '0, len_N;
logic [LEN_BITS-1:0] cnt_C = '0, cnt_N;


logic [31:0] cnt_out;

always_ff @(posedge aclk) begin
    if(~aresetn) begin
        cnt_out <= 0;
    end
    else begin
        cnt_out <= (m_axis.tvalid & m_axis.tready) ? cnt_out + 1 : cnt_out;
    end
end

AXI4S #(.AXI4S_DATA_BITS(ILEN_BITS)) m_axis_int ();

always_ff @( posedge aclk ) begin : REG
    if(~aresetn) begin
        state_C <= ST_IDLE;

        cnt_frames_C <= 'X;
        n_frames_C <= 'X;
        len_C <= 'X;
        cnt_C <= 'X;
    end
    else begin
        state_C <= state_N;

        cnt_frames_C <= cnt_frames_N;
        n_frames_C <= n_frames_N;
        len_C <= len_N;
        cnt_C <= cnt_N;
    end
end

always_comb begin : NSL
    state_N = state_C;

    case (state_C)
        ST_IDLE:
            state_N = seq_out.tvalid ? (seq_out.tdata[CNT_BITS+LEN_BITS+:1] ? ST_MUX_IF : ST_MUX_FS) : ST_IDLE;

        ST_MUX_FS:
            state_N = ((cnt_frames_C == n_frames_C - 1) && (cnt_C == len_C - 1) && (m_axis_int.tvalid & m_axis_int.tready)) ? ST_IDLE : ST_MUX_FS;

        ST_MUX_IF:
            state_N = ((cnt_frames_C == n_frames_C - 1) && (cnt_C == len_C - 1) && (m_axis_int.tvalid & m_axis_int.tready)) ? ST_IDLE : ST_MUX_IF;

    endcase
end

always_comb begin : DP
    // AL
    cnt_frames_N = cnt_frames_C;
    n_frames_N = n_frames_C;
    len_N = len_C;
    cnt_N = cnt_C;

    // S
    seq_out.tready = 1'b0;

    m_axis_int.tvalid = 1'b0;
    m_axis_int.tdata = '0;
    s_axis_fs.tready = 1'b0;
    s_axis_if.tready = 1'b0;

    // RD
    case (state_C)
        ST_IDLE: begin
            seq_out.tready = 1'b1;
            if(seq_out.tvalid) begin
                cnt_frames_N = 0;
                cnt_N = 0;
                n_frames_N = seq_out.tdata[0+:CNT_BITS];
                len_N = seq_out.tdata[CNT_BITS+:LEN_BITS] >> BEAT_SHIFT;
            end
        end

        ST_MUX_FS: begin
            m_axis_int.tvalid = s_axis_fs.tvalid;
            s_axis_fs.tready = m_axis_int.tready;
            m_axis_int.tdata = s_axis_fs.tdata;

            if(m_axis_int.tvalid & m_axis_int.tready) begin
                if(cnt_C == len_C - 1) begin
                    cnt_N = 0;
                    cnt_frames_N = cnt_frames_C + 1;
                end
                else begin
                    cnt_N = cnt_C + 1;
                end
            end
        end

        ST_MUX_IF: begin
            m_axis_int.tvalid = s_axis_if.tvalid;
            s_axis_if.tready = m_axis_int.tready;
            m_axis_int.tdata = s_axis_if.tdata;

            if(m_axis_int.tvalid & m_axis_int.tready) begin
                if(cnt_C == len_C - 1) begin
                    cnt_N = 0;
                    cnt_frames_N = cnt_frames_C + 1;
                end
                else begin
                    cnt_N = cnt_C + 1;
                end
            end
        end

    endcase
end

// REG
<<<<<<< HEAD
axis_reg_array_tmplt #(.N_STAGES(N_DCPL_STGS), .DATA_BITS(ILEN_BITS)) 
                       inst_reg (.aclk(aclk), 
                                 .aresetn(aresetn), 
=======
axis_reg_array_tmplt #(.N_STAGES(N_DCPL_STGS), .DATA_BITS(ILEN_BITS))
                       inst_reg (.aclk(aclk),
                                 .aresetn(aresetn),
>>>>>>> 3606a694
                                 .s_axis_tvalid(m_axis_int.tvalid),
                                 .s_axis_tready(m_axis_int.tready),
                                 .s_axis_tdata(m_axis_int.tdata),
                                 .m_axis_tvalid(m_axis.tvalid),
                                 .m_axis_tready(m_axis.tready),
                                 .m_axis_tdata(m_axis.tdata));

//
// DBG
//

if(DBG == 1) begin
    // ila_mux_in inst_ila_mux_in (
    //     .clk(aclk),
    //     .probe0(s_idx_fs.tvalid),
    //     .probe1(s_idx_fs.tready),
    //     .probe2(m_idx_out.tvalid),
    //     .probe3(m_idx_out.tready),
    //     .probe4(fw_rdy),
    //     .probe5(s_idx_if.tvalid),
    //     .probe6(s_idx_if.tready),
    //     .probe7(seq.tvalid),
    //     .probe8(seq.tready),
    //     .probe9(state_C), // 2
    //     .probe10(cnt_frames_C), // 16
    //     .probe11(n_frames_C), // 16
    //     .probe12(len_C), // 32
    //     .probe13(cnt_C), // 16
    //     .probe14(s_axis_fs.tvalid),
    //     .probe15(s_axis_fs.tready),
    //     .probe16(s_axis_if.tvalid),
    //     .probe17(s_axis_if.tready),
    //     .probe18(m_axis.tvalid),
    //     .probe19(m_axis.tready),
    //     .probe20(s_idx_if.tdata), // 64
    //     .probe21(s_idx_fs.tdata),  // 64
    //     .probe22(cnt_out) // 32
    // );
end


endmodule<|MERGE_RESOLUTION|>--- conflicted
+++ resolved
@@ -106,11 +106,7 @@
             m_idx_out.tvalid = 1'b1;
             seq.tvalid = 1'b1;
 
-<<<<<<< HEAD
-            
-=======
-
->>>>>>> 3606a694
+
             m_idx_fw_data = s_idx_fs.tdata[0+:2*CNT_BITS];
             m_idx_out.tdata = s_idx_fs.tdata;
             seq.tdata = {1'b0, s_idx_fs.tdata[CNT_BITS+:CNT_BITS+LEN_BITS]};
@@ -120,11 +116,7 @@
             m_idx_fw_valid = '1;
             m_idx_out.tvalid = 1'b1;
             seq.tvalid = 1'b1;
-<<<<<<< HEAD
-            
-=======
-
->>>>>>> 3606a694
+
             m_idx_fw_data = s_idx_if.tdata[0+:2*CNT_BITS];
             m_idx_out.tdata = s_idx_if.tdata;
             seq.tdata = {1'b1, s_idx_if.tdata[CNT_BITS+:CNT_BITS+LEN_BITS]};
@@ -257,15 +249,9 @@
 end
 
 // REG
-<<<<<<< HEAD
-axis_reg_array_tmplt #(.N_STAGES(N_DCPL_STGS), .DATA_BITS(ILEN_BITS)) 
-                       inst_reg (.aclk(aclk), 
-                                 .aresetn(aresetn), 
-=======
 axis_reg_array_tmplt #(.N_STAGES(N_DCPL_STGS), .DATA_BITS(ILEN_BITS))
                        inst_reg (.aclk(aclk),
                                  .aresetn(aresetn),
->>>>>>> 3606a694
                                  .s_axis_tvalid(m_axis_int.tvalid),
                                  .s_axis_tready(m_axis_int.tready),
                                  .s_axis_tdata(m_axis_int.tdata),
