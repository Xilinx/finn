// Copyright (C) 2024, Advanced Micro Devices, Inc. All rights reserved.
//
// This file is subject to the Xilinx Design License Agreement located
// in the LICENSE.md file in the root directory of this repository.
//
// This file contains confidential and proprietary information of Xilinx, Inc.
// and is protected under U.S. and international copyright and other
// intellectual property laws.
//
// DISCLAIMER
// This disclaimer is not a license and does not grant any rights to the materials
// distributed herewith. Except as otherwise provided in a valid license issued to
// you by Xilinx, and to the maximum extent permitted by applicable law: (1) THESE
// MATERIALS ARE MADE AVAILABLE "AS IS" AND WITH ALL FAULTS, AND XILINX HEREBY
// DISCLAIMS ALL WARRANTIES AND CONDITIONS, EXPRESS, IMPLIED, OR STATUTORY,
// INCLUDING BUT NOT LIMITED TO WARRANTIES OF MERCHANTABILITY, NONINFRINGEMENT, OR
// FITNESS FOR ANY PARTICULAR PURPOSE; and (2) Xilinx shall not be liable (whether
// in contract or tort, including negligence, or under any other theory of
// liability) for any loss or damage of any kind or nature related to, arising
// under or in connection with these materials, including for any direct, or any
// indirect, special, incidental, or consequential loss or damage (including loss
// of data, profits, goodwill, or any type of loss or damage suffered as a result
// of any action brought by a third party) even if such damage or loss was
// reasonably foreseeable or Xilinx had been advised of the possibility of the
// same.
//
// CRITICAL APPLICATIONS
// Xilinx products are not designed or intended to be fail-safe, or for use in
// any application requiring failsafe performance, such as life-support or safety
// devices or systems, Class III medical devices, nuclear facilities, applications
// related to the deployment of airbags, or any other applications that could lead
// to death, personal injury, or severe property or environmental damage
// (individually and collectively, "Critical Applications"). Customer assumes the
// sole risk and liability of any use of Xilinx products in Critical Applications,
// subject only to applicable laws and regulations governing limitations on product
// liability.
//
// THIS COPYRIGHT NOTICE AND DISCLAIMER MUST BE RETAINED AS PART OF THIS FILE AT ALL TIMES.

module cdma_top #(
    parameter integer                   BURST_LEN = 16,
    parameter integer                   DATA_BITS = 256,
    parameter integer                   ADDR_BITS = 64,
    parameter integer                   ID_BITS = 2,
    parameter integer                   LEN_BITS = 32,
    parameter integer                   CDMA_TYPE = 1, // (0: Aligned, 1: Unaglined, 2: Datamover IP)
    parameter integer                   CDMA_RD = 1,
    parameter integer                   CDMA_WR = 1
) (
    input  logic                        aclk,
    input  logic                        aresetn,

    input  logic                        rd_valid,
    output logic                        rd_ready,
    input  logic[ADDR_BITS-1:0]         rd_paddr,
    input  logic[LEN_BITS-1:0]          rd_len,
    output logic                        rd_done,

    input  logic                        wr_valid,
    output logic                        wr_ready,
    input  logic[ADDR_BITS-1:0]         wr_paddr,
    input  logic[LEN_BITS-1:0]          wr_len,
    output logic                        wr_done,

    AXI4.master                         m_axi_ddr,

    AXI4SF.slave                        s_axis_ddr,
    AXI4SF.master                       m_axis_ddr
);

if(CDMA_TYPE == 0) begin
    
    // Aligned
    if(CDMA_RD == 1) begin
        cdma_a_rd #(
            .DATA_BITS(DATA_BITS),
            .ADDR_BITS(ADDR_BITS),
            .ID_BITS(ID_BITS),
            .LEN_BITS(LEN_BITS),
            .BURST_LEN(BURST_LEN)
        ) inst_cdma_a_rd (
            .aclk(aclk),
            .aresetn(aresetn),

            .rd_valid(rd_valid),
            .rd_ready(rd_ready),
            .rd_paddr(rd_paddr),
            .rd_len(rd_len),
            .rd_done(rd_done),

            .m_axi_ddr_arvalid(m_axi_ddr.arvalid),
            .m_axi_ddr_arready(m_axi_ddr.arready),
            .m_axi_ddr_araddr(m_axi_ddr.araddr),
            .m_axi_ddr_arid(m_axi_ddr.arid),
            .m_axi_ddr_arlen(m_axi_ddr.arlen),
            .m_axi_ddr_arsize(m_axi_ddr.arsize),
            .m_axi_ddr_arburst(m_axi_ddr.arburst),
            .m_axi_ddr_arlock(m_axi_ddr.arlock),
            .m_axi_ddr_arcache(m_axi_ddr.arcache),
            .m_axi_ddr_arprot(m_axi_ddr.arprot),
            .m_axi_ddr_rvalid(m_axi_ddr.rvalid),
            .m_axi_ddr_rready(m_axi_ddr.rready),
            .m_axi_ddr_rdata(m_axi_ddr.rdata),
            .m_axi_ddr_rlast(m_axi_ddr.rlast),
            .m_axi_ddr_rid(m_axi_ddr.rid),
            .m_axi_ddr_rresp(m_axi_ddr.rresp),

            .m_axis_ddr(m_axis_ddr)
        );
    end
    else begin
        assign rd_done = 1'b0;
        
        assign m_axi_ddr.arvalid = 1'b0;
        assign m_axi_ddr.araddr = '0;
        assign m_axi_ddr.arid = '0;
        assign m_axi_ddr.arprot = '0;
        assign m_axi_ddr.arlen = '0;
        assign m_axi_ddr.arsize = '0;
        assign m_axi_ddr.arburst = '0;
        assign m_axi_ddr.arlock = '0;
        assign m_axi_ddr.arcache = '0;

        assign m_axi_ddr.rready = 1'b1;

        assign m_axis_ddr.tvalid = 1'b0;
        assign m_axis_ddr.tdata = '0;
        assign m_axis_ddr.tkeep = '0;
        assign m_axis_ddr.tuser = '0;
        assign m_axis_ddr.tlast = 1'b0;
    end

    if(CDMA_WR == 1) begin
        cdma_a_wr #(
            .DATA_BITS(DATA_BITS),
            .ADDR_BITS(ADDR_BITS),
            .ID_BITS(ID_BITS),
            .LEN_BITS(LEN_BITS),
            .BURST_LEN(BURST_LEN)
        ) inst_cdma_a_wr (
            .aclk(aclk),
            .aresetn(aresetn),

            .wr_valid(wr_valid),
            .wr_ready(wr_ready),
            .wr_paddr(wr_paddr),
            .wr_len(wr_len),
            .wr_done(wr_done),

            .m_axi_ddr_awvalid(m_axi_ddr.awvalid),
            .m_axi_ddr_awready(m_axi_ddr.awready),
            .m_axi_ddr_awaddr(m_axi_ddr.awaddr),
            .m_axi_ddr_awid(m_axi_ddr.awid),
            .m_axi_ddr_awlen(m_axi_ddr.awlen),
            .m_axi_ddr_awsize(m_axi_ddr.awsize),
            .m_axi_ddr_awburst(m_axi_ddr.awburst),
            .m_axi_ddr_awlock(m_axi_ddr.awlock),
            .m_axi_ddr_awcache(m_axi_ddr.awcache),
            .m_axi_ddr_wdata(m_axi_ddr.wdata),
            .m_axi_ddr_wstrb(m_axi_ddr.wstrb),
            .m_axi_ddr_wlast(m_axi_ddr.wlast),
            .m_axi_ddr_wvalid(m_axi_ddr.wvalid),
            .m_axi_ddr_wready(m_axi_ddr.wready),
            .m_axi_ddr_bid(m_axi_ddr.bid),
            .m_axi_ddr_bresp(m_axi_ddr.bresp),
            .m_axi_ddr_bvalid(m_axi_ddr.bvalid),
            .m_axi_ddr_bready(m_axi_ddr.bready),

            .s_axis_ddr(s_axis_ddr)
        );
    end
    else begin
        assign wr_done = 1'b0;
        
        assign m_axi_ddr.awvalid = 1'b0;
        assign m_axi_ddr.awaddr = '0;
        assign m_axi_ddr.awid = '0;
        assign m_axi_ddr.awprot = '0;
        assign m_axi_ddr.awlen = '0;
        assign m_axi_ddr.awsize = '0;
        assign m_axi_ddr.awburst = '0;
        assign m_axi_ddr.awlock = '0;
        assign m_axi_ddr.awcache = '0;
        
        assign m_axi_ddr.wvalid = 1'b0;
        assign m_axi_ddr.wdata = '0;
        assign m_axi_ddr.wstrb = '0;
        assign m_axi_ddr.wlast = '0;

        assign m_axi_ddr.bready = 1'b1;

        assign s_axis_ddr.tready = 1'b1;
    end

end
else if(CDMA_TYPE == 1) begin
    // Non-aligned
    if(CDMA_RD == 1) begin
        cdma_u_rd #(
            .DATA_BITS(DATA_BITS),
            .ADDR_BITS(ADDR_BITS),
            .ID_BITS(ID_BITS),
            .LEN_BITS(LEN_BITS),
            .BURST_LEN(BURST_LEN)
        ) inst_cdma_u_rd (
            .aclk(aclk),
            .aresetn(aresetn),

            .rd_valid(rd_valid),
            .rd_ready(rd_ready),
            .rd_paddr(rd_paddr),
            .rd_len(rd_len),
            .rd_done(rd_done),

            .m_axi_ddr_arvalid(m_axi_ddr.arvalid),
            .m_axi_ddr_arready(m_axi_ddr.arready),
            .m_axi_ddr_araddr(m_axi_ddr.araddr),
            .m_axi_ddr_arid(m_axi_ddr.arid),
            .m_axi_ddr_arlen(m_axi_ddr.arlen),
            .m_axi_ddr_arsize(m_axi_ddr.arsize),
            .m_axi_ddr_arburst(m_axi_ddr.arburst),
            .m_axi_ddr_arlock(m_axi_ddr.arlock),
            .m_axi_ddr_arcache(m_axi_ddr.arcache),
            .m_axi_ddr_arprot(m_axi_ddr.arprot),
            .m_axi_ddr_rvalid(m_axi_ddr.rvalid),
            .m_axi_ddr_rready(m_axi_ddr.rready),
            .m_axi_ddr_rdata(m_axi_ddr.rdata),
            .m_axi_ddr_rlast(m_axi_ddr.rlast),
            .m_axi_ddr_rid(m_axi_ddr.rid),
            .m_axi_ddr_rresp(m_axi_ddr.rresp),

            .m_axis_ddr_tvalid(m_axis_ddr.tvalid),
            .m_axis_ddr_tready(m_axis_ddr.tready),
            .m_axis_ddr_tdata(m_axis_ddr.tdata),
            .m_axis_ddr_tkeep(m_axis_ddr.tkeep),
            .m_axis_ddr_tlast(m_axis_ddr.tlast)
        );
    end
    else begin
        assign rd_done = 1'b0;
        
        assign m_axi_ddr.arvalid = 1'b0;
        assign m_axi_ddr.araddr = '0;
        assign m_axi_ddr.arid = '0;
        assign m_axi_ddr.arprot = '0;
        assign m_axi_ddr.arlen = '0;
        assign m_axi_ddr.arsize = '0;
        assign m_axi_ddr.arburst = '0;
        assign m_axi_ddr.arlock = '0;
        assign m_axi_ddr.arcache = '0;

        assign m_axi_ddr.rready = 1'b1;

        assign m_axis_ddr.tvalid = 1'b0;
        assign m_axis_ddr.tdata = '0;
        assign m_axis_ddr.tkeep = '0;
        assign m_axis_ddr.tuser = '0;
        assign m_axis_ddr.tlast = 1'b0;
    end

    if(CDMA_WR == 1) begin
        cdma_u_wr #(
            .DATA_BITS(DATA_BITS),
            .ADDR_BITS(ADDR_BITS),
            .ID_BITS(ID_BITS),
            .LEN_BITS(LEN_BITS),
            .BURST_LEN(BURST_LEN)
        ) inst_cdma_u_wr (
            .aclk(aclk),
            .aresetn(aresetn),

            .wr_valid(wr_valid),
            .wr_ready(wr_ready),
            .wr_paddr(wr_paddr),
            .wr_len(wr_len),
            .wr_done(wr_done),

            .m_axi_ddr_awvalid(m_axi_ddr.awvalid),
            .m_axi_ddr_awready(m_axi_ddr.awready),
            .m_axi_ddr_awaddr(m_axi_ddr.awaddr),
            .m_axi_ddr_awid(m_axi_ddr.awid),
            .m_axi_ddr_awlen(m_axi_ddr.awlen),
            .m_axi_ddr_awsize(m_axi_ddr.awsize),
            .m_axi_ddr_awburst(m_axi_ddr.awburst),
            .m_axi_ddr_awlock(m_axi_ddr.awlock),
            .m_axi_ddr_awcache(m_axi_ddr.awcache),
            .m_axi_ddr_wdata(m_axi_ddr.wdata),
            .m_axi_ddr_wstrb(m_axi_ddr.wstrb),
            .m_axi_ddr_wlast(m_axi_ddr.wlast),
            .m_axi_ddr_wvalid(m_axi_ddr.wvalid),
            .m_axi_ddr_wready(m_axi_ddr.wready),
            .m_axi_ddr_bid(m_axi_ddr.bid),
            .m_axi_ddr_bresp(m_axi_ddr.bresp),
            .m_axi_ddr_bvalid(m_axi_ddr.bvalid),
            .m_axi_ddr_bready(m_axi_ddr.bready),

            .s_axis_ddr_tvalid(s_axis_ddr.tvalid),
            .s_axis_ddr_tready(s_axis_ddr.tready),
            .s_axis_ddr_tdata(s_axis_ddr.tdata),
            .s_axis_ddr_tkeep(s_axis_ddr.tkeep),
            .s_axis_ddr_tlast(s_axis_ddr.tlast)
<<<<<<< HEAD
=======
        );
    end
    else begin
        assign wr_done = 1'b0;

        assign m_axi_ddr.awvalid = 1'b0;
        assign m_axi_ddr.awaddr = '0;
        assign m_axi_ddr.awid = '0;
        assign m_axi_ddr.awprot = '0;
        assign m_axi_ddr.awlen = '0;
        assign m_axi_ddr.awsize = '0;
        assign m_axi_ddr.awburst = '0;
        assign m_axi_ddr.awlock = '0;
        assign m_axi_ddr.awcache = '0;

        assign m_axi_ddr.wvalid = 1'b0;
        assign m_axi_ddr.wdata = '0;
        assign m_axi_ddr.wstrb = '0;
        assign m_axi_ddr.wlast = '0;

        assign m_axi_ddr.bready = 1'b1;

        assign s_axis_ddr.tready = 1'b1;
    end
end
else begin
    // Datamover IP
    if(CDMA_RD == 1) begin
        cdma_x_rd #(
            .DATA_BITS(DATA_BITS),
            .ADDR_BITS(ADDR_BITS),
            .ID_BITS(ID_BITS),
            .LEN_BITS(LEN_BITS),
            .BURST_LEN(BURST_LEN)
        ) inst_cdma_x_rd (
            .aclk(aclk),
            .aresetn(aresetn),

            .rd_valid(rd_valid),
            .rd_ready(rd_ready),
            .rd_paddr(rd_paddr),
            .rd_len(rd_len),
            .rd_done(rd_done),

            .m_axi_ddr_arvalid(m_axi_ddr.arvalid),
            .m_axi_ddr_arready(m_axi_ddr.arready),
            .m_axi_ddr_araddr(m_axi_ddr.araddr),
            .m_axi_ddr_arid(m_axi_ddr.arid),
            .m_axi_ddr_arlen(m_axi_ddr.arlen),
            .m_axi_ddr_arsize(m_axi_ddr.arsize),
            .m_axi_ddr_arburst(m_axi_ddr.arburst),
            .m_axi_ddr_arlock(m_axi_ddr.arlock),
            .m_axi_ddr_arcache(m_axi_ddr.arcache),
            .m_axi_ddr_arprot(m_axi_ddr.arprot),
            .m_axi_ddr_rvalid(m_axi_ddr.rvalid),
            .m_axi_ddr_rready(m_axi_ddr.rready),
            .m_axi_ddr_rdata(m_axi_ddr.rdata),
            .m_axi_ddr_rlast(m_axi_ddr.rlast),
            .m_axi_ddr_rid(m_axi_ddr.rid),
            .m_axi_ddr_rresp(m_axi_ddr.rresp),

            .m_axis_ddr(m_axis_ddr)
        );
    end
    else begin
        assign rd_done = 1'b0;

        assign m_axi_ddr.arvalid = 1'b0;
        assign m_axi_ddr.araddr = '0;
        assign m_axi_ddr.arid = '0;
        assign m_axi_ddr.arprot = '0;
        assign m_axi_ddr.arlen = '0;
        assign m_axi_ddr.arsize = '0;
        assign m_axi_ddr.arburst = '0;
        assign m_axi_ddr.arlock = '0;
        assign m_axi_ddr.arcache = '0;

        assign m_axi_ddr.rready = 1'b1;

        assign m_axis_ddr.tvalid = 1'b0;
        assign m_axis_ddr.tdata = '0;
        assign m_axis_ddr.tkeep = '0;
        assign m_axis_ddr.tuser = '0;
        assign m_axis_ddr.tlast = 1'b0;
    end

    if(CDMA_WR == 1) begin
        cdma_x_wr #(
            .DATA_BITS(DATA_BITS),
            .ADDR_BITS(ADDR_BITS),
            .ID_BITS(ID_BITS),
            .LEN_BITS(LEN_BITS),
            .BURST_LEN(BURST_LEN)
        ) inst_cdma_x_wr (
            .aclk(aclk),
            .aresetn(aresetn),

            .wr_valid(wr_valid),
            .wr_ready(wr_ready),
            .wr_paddr(wr_paddr),
            .wr_len(wr_len),
            .wr_done(wr_done),

            .m_axi_ddr_awvalid(m_axi_ddr.awvalid),
            .m_axi_ddr_awready(m_axi_ddr.awready),
            .m_axi_ddr_awaddr(m_axi_ddr.awaddr),
            .m_axi_ddr_awid(m_axi_ddr.awid),
            .m_axi_ddr_awlen(m_axi_ddr.awlen),
            .m_axi_ddr_awsize(m_axi_ddr.awsize),
            .m_axi_ddr_awburst(m_axi_ddr.awburst),
            .m_axi_ddr_awlock(m_axi_ddr.awlock),
            .m_axi_ddr_awcache(m_axi_ddr.awcache),
            .m_axi_ddr_wdata(m_axi_ddr.wdata),
            .m_axi_ddr_wstrb(m_axi_ddr.wstrb),
            .m_axi_ddr_wlast(m_axi_ddr.wlast),
            .m_axi_ddr_wvalid(m_axi_ddr.wvalid),
            .m_axi_ddr_wready(m_axi_ddr.wready),
            .m_axi_ddr_bid(m_axi_ddr.bid),
            .m_axi_ddr_bresp(m_axi_ddr.bresp),
            .m_axi_ddr_bvalid(m_axi_ddr.bvalid),
            .m_axi_ddr_bready(m_axi_ddr.bready),

            .s_axis_ddr(s_axis_ddr)
>>>>>>> 3606a694
        );
    end
    else begin
        assign wr_done = 1'b0;
        
        assign m_axi_ddr.awvalid = 1'b0;
        assign m_axi_ddr.awaddr = '0;
        assign m_axi_ddr.awid = '0;
        assign m_axi_ddr.awprot = '0;
        assign m_axi_ddr.awlen = '0;
        assign m_axi_ddr.awsize = '0;
        assign m_axi_ddr.awburst = '0;
        assign m_axi_ddr.awlock = '0;
        assign m_axi_ddr.awcache = '0;
        
        assign m_axi_ddr.wvalid = 1'b0;
        assign m_axi_ddr.wdata = '0;
        assign m_axi_ddr.wstrb = '0;
        assign m_axi_ddr.wlast = '0;

        assign m_axi_ddr.bready = 1'b1;

        assign s_axis_ddr.tready = 1'b1;
    end
end
else begin
    // Datamover IP
    if(CDMA_RD == 1) begin
        cdma_x_rd #(
            .DATA_BITS(DATA_BITS),
            .ADDR_BITS(ADDR_BITS),
            .ID_BITS(ID_BITS),
            .LEN_BITS(LEN_BITS),
            .BURST_LEN(BURST_LEN)
        ) inst_cdma_x_rd (
            .aclk(aclk),
            .aresetn(aresetn),

            .rd_valid(rd_valid),
            .rd_ready(rd_ready),
            .rd_paddr(rd_paddr),
            .rd_len(rd_len),
            .rd_done(rd_done),

            .m_axi_ddr_arvalid(m_axi_ddr.arvalid),
            .m_axi_ddr_arready(m_axi_ddr.arready),
            .m_axi_ddr_araddr(m_axi_ddr.araddr),
            .m_axi_ddr_arid(m_axi_ddr.arid),
            .m_axi_ddr_arlen(m_axi_ddr.arlen),
            .m_axi_ddr_arsize(m_axi_ddr.arsize),
            .m_axi_ddr_arburst(m_axi_ddr.arburst),
            .m_axi_ddr_arlock(m_axi_ddr.arlock),
            .m_axi_ddr_arcache(m_axi_ddr.arcache),
            .m_axi_ddr_arprot(m_axi_ddr.arprot),
            .m_axi_ddr_rvalid(m_axi_ddr.rvalid),
            .m_axi_ddr_rready(m_axi_ddr.rready),
            .m_axi_ddr_rdata(m_axi_ddr.rdata),
            .m_axi_ddr_rlast(m_axi_ddr.rlast),
            .m_axi_ddr_rid(m_axi_ddr.rid),
            .m_axi_ddr_rresp(m_axi_ddr.rresp),

            .m_axis_ddr(m_axis_ddr)
        );
    end
    else begin
        assign rd_done = 1'b0;
        
        assign m_axi_ddr.arvalid = 1'b0;
        assign m_axi_ddr.araddr = '0;
        assign m_axi_ddr.arid = '0;
        assign m_axi_ddr.arprot = '0;
        assign m_axi_ddr.arlen = '0;
        assign m_axi_ddr.arsize = '0;
        assign m_axi_ddr.arburst = '0;
        assign m_axi_ddr.arlock = '0;
        assign m_axi_ddr.arcache = '0;

        assign m_axi_ddr.rready = 1'b1;

        assign m_axis_ddr.tvalid = 1'b0;
        assign m_axis_ddr.tdata = '0;
        assign m_axis_ddr.tkeep = '0;
        assign m_axis_ddr.tuser = '0;
        assign m_axis_ddr.tlast = 1'b0;
    end

    if(CDMA_WR == 1) begin
        cdma_x_wr #(
            .DATA_BITS(DATA_BITS),
            .ADDR_BITS(ADDR_BITS),
            .ID_BITS(ID_BITS),
            .LEN_BITS(LEN_BITS),
            .BURST_LEN(BURST_LEN)
        ) inst_cdma_x_wr (
            .aclk(aclk),
            .aresetn(aresetn),

            .wr_valid(wr_valid),
            .wr_ready(wr_ready),
            .wr_paddr(wr_paddr),
            .wr_len(wr_len),
            .wr_done(wr_done),

            .m_axi_ddr_awvalid(m_axi_ddr.awvalid),
            .m_axi_ddr_awready(m_axi_ddr.awready),
            .m_axi_ddr_awaddr(m_axi_ddr.awaddr),
            .m_axi_ddr_awid(m_axi_ddr.awid),
            .m_axi_ddr_awlen(m_axi_ddr.awlen),
            .m_axi_ddr_awsize(m_axi_ddr.awsize),
            .m_axi_ddr_awburst(m_axi_ddr.awburst),
            .m_axi_ddr_awlock(m_axi_ddr.awlock),
            .m_axi_ddr_awcache(m_axi_ddr.awcache),
            .m_axi_ddr_wdata(m_axi_ddr.wdata),
            .m_axi_ddr_wstrb(m_axi_ddr.wstrb),
            .m_axi_ddr_wlast(m_axi_ddr.wlast),
            .m_axi_ddr_wvalid(m_axi_ddr.wvalid),
            .m_axi_ddr_wready(m_axi_ddr.wready),
            .m_axi_ddr_bid(m_axi_ddr.bid),
            .m_axi_ddr_bresp(m_axi_ddr.bresp),
            .m_axi_ddr_bvalid(m_axi_ddr.bvalid),
            .m_axi_ddr_bready(m_axi_ddr.bready),

            .s_axis_ddr(s_axis_ddr)
        );
    end
    else begin
        assign wr_done = 1'b0;
        
        assign m_axi_ddr.awvalid = 1'b0;
        assign m_axi_ddr.awaddr = '0;
        assign m_axi_ddr.awid = '0;
        assign m_axi_ddr.awprot = '0;
        assign m_axi_ddr.awlen = '0;
        assign m_axi_ddr.awsize = '0;
        assign m_axi_ddr.awburst = '0;
        assign m_axi_ddr.awlock = '0;
        assign m_axi_ddr.awcache = '0;
        
        assign m_axi_ddr.wvalid = 1'b0;
        assign m_axi_ddr.wdata = '0;
        assign m_axi_ddr.wstrb = '0;
        assign m_axi_ddr.wlast = '0;

        assign m_axi_ddr.bready = 1'b1;

        assign s_axis_ddr.tready = 1'b1;
    end
end


endmodule<|MERGE_RESOLUTION|>--- conflicted
+++ resolved
@@ -69,7 +69,7 @@
 );
 
 if(CDMA_TYPE == 0) begin
-    
+
     // Aligned
     if(CDMA_RD == 1) begin
         cdma_a_rd #(
@@ -110,7 +110,7 @@
     end
     else begin
         assign rd_done = 1'b0;
-        
+
         assign m_axi_ddr.arvalid = 1'b0;
         assign m_axi_ddr.araddr = '0;
         assign m_axi_ddr.arid = '0;
@@ -171,7 +171,7 @@
     end
     else begin
         assign wr_done = 1'b0;
-        
+
         assign m_axi_ddr.awvalid = 1'b0;
         assign m_axi_ddr.awaddr = '0;
         assign m_axi_ddr.awid = '0;
@@ -181,7 +181,7 @@
         assign m_axi_ddr.awburst = '0;
         assign m_axi_ddr.awlock = '0;
         assign m_axi_ddr.awcache = '0;
-        
+
         assign m_axi_ddr.wvalid = 1'b0;
         assign m_axi_ddr.wdata = '0;
         assign m_axi_ddr.wstrb = '0;
@@ -238,7 +238,7 @@
     end
     else begin
         assign rd_done = 1'b0;
-        
+
         assign m_axi_ddr.arvalid = 1'b0;
         assign m_axi_ddr.araddr = '0;
         assign m_axi_ddr.arid = '0;
@@ -299,8 +299,6 @@
             .s_axis_ddr_tdata(s_axis_ddr.tdata),
             .s_axis_ddr_tkeep(s_axis_ddr.tkeep),
             .s_axis_ddr_tlast(s_axis_ddr.tlast)
-<<<<<<< HEAD
-=======
         );
     end
     else begin
@@ -424,12 +422,11 @@
             .m_axi_ddr_bready(m_axi_ddr.bready),
 
             .s_axis_ddr(s_axis_ddr)
->>>>>>> 3606a694
         );
     end
     else begin
         assign wr_done = 1'b0;
-        
+
         assign m_axi_ddr.awvalid = 1'b0;
         assign m_axi_ddr.awaddr = '0;
         assign m_axi_ddr.awid = '0;
@@ -439,7 +436,7 @@
         assign m_axi_ddr.awburst = '0;
         assign m_axi_ddr.awlock = '0;
         assign m_axi_ddr.awcache = '0;
-        
+
         assign m_axi_ddr.wvalid = 1'b0;
         assign m_axi_ddr.wdata = '0;
         assign m_axi_ddr.wstrb = '0;
@@ -450,129 +447,6 @@
         assign s_axis_ddr.tready = 1'b1;
     end
 end
-else begin
-    // Datamover IP
-    if(CDMA_RD == 1) begin
-        cdma_x_rd #(
-            .DATA_BITS(DATA_BITS),
-            .ADDR_BITS(ADDR_BITS),
-            .ID_BITS(ID_BITS),
-            .LEN_BITS(LEN_BITS),
-            .BURST_LEN(BURST_LEN)
-        ) inst_cdma_x_rd (
-            .aclk(aclk),
-            .aresetn(aresetn),
-
-            .rd_valid(rd_valid),
-            .rd_ready(rd_ready),
-            .rd_paddr(rd_paddr),
-            .rd_len(rd_len),
-            .rd_done(rd_done),
-
-            .m_axi_ddr_arvalid(m_axi_ddr.arvalid),
-            .m_axi_ddr_arready(m_axi_ddr.arready),
-            .m_axi_ddr_araddr(m_axi_ddr.araddr),
-            .m_axi_ddr_arid(m_axi_ddr.arid),
-            .m_axi_ddr_arlen(m_axi_ddr.arlen),
-            .m_axi_ddr_arsize(m_axi_ddr.arsize),
-            .m_axi_ddr_arburst(m_axi_ddr.arburst),
-            .m_axi_ddr_arlock(m_axi_ddr.arlock),
-            .m_axi_ddr_arcache(m_axi_ddr.arcache),
-            .m_axi_ddr_arprot(m_axi_ddr.arprot),
-            .m_axi_ddr_rvalid(m_axi_ddr.rvalid),
-            .m_axi_ddr_rready(m_axi_ddr.rready),
-            .m_axi_ddr_rdata(m_axi_ddr.rdata),
-            .m_axi_ddr_rlast(m_axi_ddr.rlast),
-            .m_axi_ddr_rid(m_axi_ddr.rid),
-            .m_axi_ddr_rresp(m_axi_ddr.rresp),
-
-            .m_axis_ddr(m_axis_ddr)
-        );
-    end
-    else begin
-        assign rd_done = 1'b0;
-        
-        assign m_axi_ddr.arvalid = 1'b0;
-        assign m_axi_ddr.araddr = '0;
-        assign m_axi_ddr.arid = '0;
-        assign m_axi_ddr.arprot = '0;
-        assign m_axi_ddr.arlen = '0;
-        assign m_axi_ddr.arsize = '0;
-        assign m_axi_ddr.arburst = '0;
-        assign m_axi_ddr.arlock = '0;
-        assign m_axi_ddr.arcache = '0;
-
-        assign m_axi_ddr.rready = 1'b1;
-
-        assign m_axis_ddr.tvalid = 1'b0;
-        assign m_axis_ddr.tdata = '0;
-        assign m_axis_ddr.tkeep = '0;
-        assign m_axis_ddr.tuser = '0;
-        assign m_axis_ddr.tlast = 1'b0;
-    end
-
-    if(CDMA_WR == 1) begin
-        cdma_x_wr #(
-            .DATA_BITS(DATA_BITS),
-            .ADDR_BITS(ADDR_BITS),
-            .ID_BITS(ID_BITS),
-            .LEN_BITS(LEN_BITS),
-            .BURST_LEN(BURST_LEN)
-        ) inst_cdma_x_wr (
-            .aclk(aclk),
-            .aresetn(aresetn),
-
-            .wr_valid(wr_valid),
-            .wr_ready(wr_ready),
-            .wr_paddr(wr_paddr),
-            .wr_len(wr_len),
-            .wr_done(wr_done),
-
-            .m_axi_ddr_awvalid(m_axi_ddr.awvalid),
-            .m_axi_ddr_awready(m_axi_ddr.awready),
-            .m_axi_ddr_awaddr(m_axi_ddr.awaddr),
-            .m_axi_ddr_awid(m_axi_ddr.awid),
-            .m_axi_ddr_awlen(m_axi_ddr.awlen),
-            .m_axi_ddr_awsize(m_axi_ddr.awsize),
-            .m_axi_ddr_awburst(m_axi_ddr.awburst),
-            .m_axi_ddr_awlock(m_axi_ddr.awlock),
-            .m_axi_ddr_awcache(m_axi_ddr.awcache),
-            .m_axi_ddr_wdata(m_axi_ddr.wdata),
-            .m_axi_ddr_wstrb(m_axi_ddr.wstrb),
-            .m_axi_ddr_wlast(m_axi_ddr.wlast),
-            .m_axi_ddr_wvalid(m_axi_ddr.wvalid),
-            .m_axi_ddr_wready(m_axi_ddr.wready),
-            .m_axi_ddr_bid(m_axi_ddr.bid),
-            .m_axi_ddr_bresp(m_axi_ddr.bresp),
-            .m_axi_ddr_bvalid(m_axi_ddr.bvalid),
-            .m_axi_ddr_bready(m_axi_ddr.bready),
-
-            .s_axis_ddr(s_axis_ddr)
-        );
-    end
-    else begin
-        assign wr_done = 1'b0;
-        
-        assign m_axi_ddr.awvalid = 1'b0;
-        assign m_axi_ddr.awaddr = '0;
-        assign m_axi_ddr.awid = '0;
-        assign m_axi_ddr.awprot = '0;
-        assign m_axi_ddr.awlen = '0;
-        assign m_axi_ddr.awsize = '0;
-        assign m_axi_ddr.awburst = '0;
-        assign m_axi_ddr.awlock = '0;
-        assign m_axi_ddr.awcache = '0;
-        
-        assign m_axi_ddr.wvalid = 1'b0;
-        assign m_axi_ddr.wdata = '0;
-        assign m_axi_ddr.wstrb = '0;
-        assign m_axi_ddr.wlast = '0;
-
-        assign m_axi_ddr.bready = 1'b1;
-
-        assign s_axis_ddr.tready = 1'b1;
-    end
-end
 
 
 endmodule