--- conflicted
+++ resolved
@@ -233,15 +233,9 @@
 end
 
 // REG
-<<<<<<< HEAD
-axis_reg_array_tmplt #(.N_STAGES(N_DCPL_STGS), .DATA_BITS(OLEN_BITS)) 
-                       inst_reg (.aclk(aclk), 
-                                 .aresetn(aresetn), 
-=======
 axis_reg_array_tmplt #(.N_STAGES(N_DCPL_STGS), .DATA_BITS(OLEN_BITS))
                        inst_reg (.aclk(aclk),
                                  .aresetn(aresetn),
->>>>>>> 3606a694
                                  .s_axis_tvalid(s_axis.tvalid),
                                  .s_axis_tready(s_axis.tready),
                                  .s_axis_tdata(s_axis.tdata),
