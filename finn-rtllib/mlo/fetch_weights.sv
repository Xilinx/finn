// Copyright (C) 2024, Advanced Micro Devices, Inc. All rights reserved.
//
// This file is subject to the Xilinx Design License Agreement located
// in the LICENSE.md file in the root directory of this repository.
//
// This file contains confidential and proprietary information of Xilinx, Inc.
// and is protected under U.S. and international copyright and other
// intellectual property laws.
//
// DISCLAIMER
// This disclaimer is not a license and does not grant any rights to the materials
// distributed herewith. Except as otherwise provided in a valid license issued to
// you by Xilinx, and to the maximum extent permitted by applicable law: (1) THESE
// MATERIALS ARE MADE AVAILABLE "AS IS" AND WITH ALL FAULTS, AND XILINX HEREBY
// DISCLAIMS ALL WARRANTIES AND CONDITIONS, EXPRESS, IMPLIED, OR STATUTORY,
// INCLUDING BUT NOT LIMITED TO WARRANTIES OF MERCHANTABILITY, NONINFRINGEMENT, OR
// FITNESS FOR ANY PARTICULAR PURPOSE; and (2) Xilinx shall not be liable (whether
// in contract or tort, including negligence, or under any other theory of
// liability) for any loss or damage of any kind or nature related to, arising
// under or in connection with these materials, including for any direct, or any
// indirect, special, incidental, or consequential loss or damage (including loss
// of data, profits, goodwill, or any type of loss or damage suffered as a result
// of any action brought by a third party) even if such damage or loss was
// reasonably foreseeable or Xilinx had been advised of the possibility of the
// same.
//
// CRITICAL APPLICATIONS
// Xilinx products are not designed or intended to be fail-safe, or for use in
// any application requiring failsafe performance, such as life-support or safety
// devices or systems, Class III medical devices, nuclear facilities, applications
// related to the deployment of airbags, or any other applications that could lead
// to death, personal injury, or severe property or environmental damage
// (individually and collectively, "Critical Applications"). Customer assumes the
// sole risk and liability of any use of Xilinx products in Critical Applications,
// subject only to applicable laws and regulations governing limitations on product
// liability.
//
// THIS COPYRIGHT NOTICE AND DISCLAIMER MUST BE RETAINED AS PART OF THIS FILE AT ALL TIMES.

module fetch_weights #(
    parameter int unsigned              PE,
    parameter int unsigned              SIMD,
    parameter int unsigned              MH,
    parameter int unsigned              MW,
    parameter int unsigned              N_REPS,
    parameter int unsigned              WEIGHT_WIDTH = 8,

    parameter int unsigned              ADDR_BITS = 64,
    parameter int unsigned              DATA_BITS = 256,
    parameter int unsigned              LEN_BITS = 32,
    parameter int unsigned              IDX_BITS = 16,

    parameter int unsigned              N_LAYERS,

    parameter int unsigned              QDEPTH = 8,
    parameter int unsigned              EN_OREG = 1,
    parameter int unsigned              N_DCPL_STGS = 1,
    parameter int unsigned              DBG = 0,

    // Safely deducible parameters
    parameter                          DS_BITS_BA = (PE+7)/8 * 8,
	parameter                          WS_BITS_BA = (PE*SIMD*WEIGHT_WIDTH+7)/8 * 8,
    parameter logic[ADDR_BITS-1:0]     LAYER_OFFS = ((MH*MW*WEIGHT_WIDTH+7)/8 + 7) & ~7 // 8-byte aligned
) (
    input  wire                         aclk,
    input  wire                         aresetn,

    output logic                        m_done,

    // AXI
    output logic[ADDR_BITS-1:0]         m_axi_ddr_araddr,
    output logic[1:0]		            m_axi_ddr_arburst,
    output logic[3:0]		            m_axi_ddr_arcache,
    output logic[1:0]      		        m_axi_ddr_arid,
    output logic[7:0]		            m_axi_ddr_arlen,
    output logic[0:0]		            m_axi_ddr_arlock,
    output logic[2:0]		            m_axi_ddr_arprot,
    output logic[2:0]		            m_axi_ddr_arsize,
    input  logic			            m_axi_ddr_arready,
    output logic			            m_axi_ddr_arvalid,
    output logic[ADDR_BITS-1:0] 	    m_axi_ddr_awaddr,
    output logic[1:0]		            m_axi_ddr_awburst,
    output logic[3:0]		            m_axi_ddr_awcache,
    output logic[1:0]		            m_axi_ddr_awid,
    output logic[7:0]		            m_axi_ddr_awlen,
    output logic[0:0]		            m_axi_ddr_awlock,
    output logic[2:0]		            m_axi_ddr_awprot,
    output logic[2:0]		            m_axi_ddr_awsize,
    input  logic			            m_axi_ddr_awready,
    output logic			            m_axi_ddr_awvalid,
    input  logic[DATA_BITS-1:0] 	    m_axi_ddr_rdata,
    input  logic[1:0]      		        m_axi_ddr_rid,
    input  logic			            m_axi_ddr_rlast,
    input  logic[1:0]		            m_axi_ddr_rresp,
    output logic 			            m_axi_ddr_rready,
    input  logic			            m_axi_ddr_rvalid,
    output logic[DATA_BITS-1:0] 	    m_axi_ddr_wdata,
    output logic			            m_axi_ddr_wlast,
    output logic[DATA_BITS/8-1:0] 	    m_axi_ddr_wstrb,
    input  logic			            m_axi_ddr_wready,
    output logic			            m_axi_ddr_wvalid,
    input  logic[1:0]      		        m_axi_ddr_bid,
    input  logic[1:0]		            m_axi_ddr_bresp,
    output logic			            m_axi_ddr_bready,
    input  logic			            m_axi_ddr_bvalid,

    // Index
    input  logic                        s_idx_tvalid,
    output logic                        s_idx_tready,
    input  logic[IDX_BITS-1:0]          s_idx_tdata,

    // Stream
    // TODO: Should we reg this? Would be quite wide ...
    output logic                        m_axis_tvalid,
    input  logic                        m_axis_tready,
    output logic[WS_BITS_BA-1:0]        m_axis_tdata
);

// Offsets
logic [N_LAYERS-1:0][ADDR_BITS-1:0] l_offsets;
for(genvar i = 0; i < N_LAYERS; i++) begin
    assign l_offsets[i] = (i * LAYER_OFFS);
end

logic q_idx_out_tvalid, q_idx_out_tready;
logic [IDX_BITS-1:0] q_idx_out_tdata;
logic [ADDR_BITS-1:0] q_dma_addr;
logic [LEN_BITS-1:0] q_dma_len;

// Queues
Q_srl #(
    .depth(QDEPTH),
    .width(IDX_BITS)
) inst_queue_in (
    .clock(aclk), .reset(!aresetn),
    .count(), .maxcount(),
    .i_d(s_idx_tdata), .i_v(s_idx_tvalid), .i_r(s_idx_tready),
    .o_d(q_idx_out_tdata), .o_v(q_idx_out_tvalid), .o_r(q_idx_out_tready)
);

assign q_dma_addr = l_offsets[q_idx_out_tdata];
<<<<<<< HEAD
assign q_dma_len = ((MH*MW*WEIGHT_WIDTH+7)/8 + 7) & ~7;
=======
assign q_dma_len = ((MH*MW*WEIGHT_WIDTH+7)/8) & ~7;
>>>>>>> 4fb2d78a

// DMA
logic axis_dma_tvalid;
logic axis_dma_tready;
logic[DATA_BITS-1:0] axis_dma_tdata;
logic[DATA_BITS/8-1:0] axis_dma_tkeep;
logic axis_dma_tlast;

cdma_u_rd #(
    .DATA_BITS(DATA_BITS),
    .ADDR_BITS(ADDR_BITS),
    .LEN_BITS(LEN_BITS)
) inst_dma (
    .aclk(aclk), .aresetn(aresetn),

    .rd_valid(q_idx_out_tvalid), .rd_ready(q_idx_out_tready),
    .rd_paddr(q_dma_addr), .rd_len(q_dma_len),
    .rd_done(m_done),

    .m_axi_ddr_arvalid(m_axi_ddr_arvalid),
    .m_axi_ddr_arready(m_axi_ddr_arready),
    .m_axi_ddr_araddr(m_axi_ddr_araddr),
    .m_axi_ddr_arid(m_axi_ddr_arid),
    .m_axi_ddr_arlen(m_axi_ddr_arlen),
    .m_axi_ddr_arsize(m_axi_ddr_arsize),
    .m_axi_ddr_arburst(m_axi_ddr_arburst),
    .m_axi_ddr_arlock(m_axi_ddr_arlock),
    .m_axi_ddr_arcache(m_axi_ddr_arcache),
    .m_axi_ddr_arprot(m_axi_ddr_arprot),
    .m_axi_ddr_rvalid(m_axi_ddr_rvalid),
    .m_axi_ddr_rready(m_axi_ddr_rready),
    .m_axi_ddr_rdata(m_axi_ddr_rdata),
    .m_axi_ddr_rlast(m_axi_ddr_rlast),
    .m_axi_ddr_rid(m_axi_ddr_rid),
    .m_axi_ddr_rresp(m_axi_ddr_rresp),

    .m_axis_ddr_tvalid(axis_dma_tvalid),
    .m_axis_ddr_tready(axis_dma_tready),
    .m_axis_ddr_tdata(axis_dma_tdata),
    .m_axis_ddr_tkeep(axis_dma_tkeep),
    .m_axis_ddr_tlast(axis_dma_tlast)
);

// Width conversion
logic axis_dwc_tvalid;
logic axis_dwc_tready;
logic[DS_BITS_BA-1:0] axis_dwc_tdata;
logic[(DS_BITS_BA)/8-1:0] axis_dwc_tkeep;
logic axis_dwc_tlast;

axis_dwc #(
    .S_DATA_BITS(DATA_BITS), .M_DATA_BITS(DS_BITS_BA)
) inst_dwc (
    .aclk(aclk), .aresetn(aresetn),
    .s_axis_tvalid(axis_dma_tvalid), .s_axis_tready(axis_dma_tready), .s_axis_tdata(axis_dma_tdata), .s_axis_tkeep(axis_dma_tkeep), .s_axis_tlast(axis_dma_tlast),
    .m_axis_tvalid(axis_dwc_tvalid), .m_axis_tready(axis_dwc_tready), .m_axis_tdata(axis_dwc_tdata), .m_axis_tkeep(axis_dwc_tkeep), .m_axis_tlast(axis_dwc_tlast)
);

// Double buffer
logic axis_lwb_tvalid;
logic axis_lwb_tready;
logic[WS_BITS_BA-1:0] axis_lwb_tdata;

local_weight_buffer #(
    .PE(PE), .SIMD(SIMD), .MH(MH), .MW(MW), .N_REPS(N_REPS), .WEIGHT_WIDTH(WEIGHT_WIDTH), .DBG(DBG)
) inst_weight_buff (
    .clk(aclk), .rst(~aresetn),
    .ivld(axis_dwc_tvalid), .irdy(axis_dwc_tready), .idat(axis_dwc_tdata),
    .ovld(axis_lwb_tvalid), .ordy(axis_lwb_tready), .odat(axis_lwb_tdata)
);

// Reg slice
if(EN_OREG) begin
    axis_reg_array_rtl #(
        .DATA_BITS(WS_BITS_BA), .N_STAGES(N_DCPL_STGS)
    ) inst_oreg (
        .aclk(aclk), .aresetn(aresetn),
        .s_axis_tvalid(axis_lwb_tvalid), .s_axis_tready(axis_lwb_tready), .s_axis_tdata(axis_lwb_tdata),
        .m_axis_tvalid(m_axis_tvalid), .m_axis_tready(m_axis_tready), .m_axis_tdata(m_axis_tdata)
    );
end else begin
    assign m_axis_tvalid = axis_lwb_tvalid;
    assign axis_lwb_tready = m_axis_tready;
    assign m_axis_tdata = axis_lwb_tdata;
end

endmodule<|MERGE_RESOLUTION|>--- conflicted
+++ resolved
@@ -139,11 +139,7 @@
 );
 
 assign q_dma_addr = l_offsets[q_idx_out_tdata];
-<<<<<<< HEAD
-assign q_dma_len = ((MH*MW*WEIGHT_WIDTH+7)/8 + 7) & ~7;
-=======
 assign q_dma_len = ((MH*MW*WEIGHT_WIDTH+7)/8) & ~7;
->>>>>>> 4fb2d78a
 
 // DMA
 logic axis_dma_tvalid;
