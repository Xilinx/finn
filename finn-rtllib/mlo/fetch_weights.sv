// Copyright (C) 2024, Advanced Micro Devices, Inc. All rights reserved.
//
// This file is subject to the Xilinx Design License Agreement located
// in the LICENSE.md file in the root directory of this repository.
//
// This file contains confidential and proprietary information of Xilinx, Inc.
// and is protected under U.S. and international copyright and other
// intellectual property laws.
//
// DISCLAIMER
// This disclaimer is not a license and does not grant any rights to the materials
// distributed herewith. Except as otherwise provided in a valid license issued to
// you by Xilinx, and to the maximum extent permitted by applicable law: (1) THESE
// MATERIALS ARE MADE AVAILABLE "AS IS" AND WITH ALL FAULTS, AND XILINX HEREBY
// DISCLAIMS ALL WARRANTIES AND CONDITIONS, EXPRESS, IMPLIED, OR STATUTORY,
// INCLUDING BUT NOT LIMITED TO WARRANTIES OF MERCHANTABILITY, NONINFRINGEMENT, OR
// FITNESS FOR ANY PARTICULAR PURPOSE; and (2) Xilinx shall not be liable (whether
// in contract or tort, including negligence, or under any other theory of
// liability) for any loss or damage of any kind or nature related to, arising
// under or in connection with these materials, including for any direct, or any
// indirect, special, incidental, or consequential loss or damage (including loss
// of data, profits, goodwill, or any type of loss or damage suffered as a result
// of any action brought by a third party) even if such damage or loss was
// reasonably foreseeable or Xilinx had been advised of the possibility of the
// same.
//
// CRITICAL APPLICATIONS
// Xilinx products are not designed or intended to be fail-safe, or for use in
// any application requiring failsafe performance, such as life-support or safety
// devices or systems, Class III medical devices, nuclear facilities, applications
// related to the deployment of airbags, or any other applications that could lead
// to death, personal injury, or severe property or environmental damage
// (individually and collectively, "Critical Applications"). Customer assumes the
// sole risk and liability of any use of Xilinx products in Critical Applications,
// subject only to applicable laws and regulations governing limitations on product
// liability.
//
// THIS COPYRIGHT NOTICE AND DISCLAIMER MUST BE RETAINED AS PART OF THIS FILE AT ALL TIMES.

module fetch_weights #(
    parameter int unsigned              PE,
    parameter int unsigned              SIMD,
    parameter int unsigned              MH,
    parameter int unsigned              MW,
    parameter int unsigned              N_REPS,
    parameter int unsigned              WEIGHT_WIDTH = 8,

    parameter int unsigned              ADDR_BITS = 64,
    parameter int unsigned              DATA_BITS = 256,
    parameter int unsigned              LEN_BITS = 32,
    parameter int unsigned              IDX_BITS = 16,

    parameter int unsigned              N_LAYERS,

    parameter int unsigned              QDEPTH = 8,
    parameter int unsigned              EN_OREG = 1,
    parameter int unsigned              N_DCPL_STGS = 1,
    parameter int unsigned              DBG = 0,

    // Safely deducible parameters
    parameter                          DS_BITS_BA = (PE+7)/8 * 8,
	parameter                          WS_BITS_BA = (PE*SIMD*WEIGHT_WIDTH+7)/8 * 8,
    parameter logic[ADDR_BITS-1:0]     LAYER_OFFS = ((MH*MW*WEIGHT_WIDTH+7)/8 + 8) & ~7 // 8-byte aligned
) (
    input  wire                         aclk,
    input  wire                         aresetn,

    output logic                        m_done,

    // AXI
    output logic[ADDR_BITS-1:0]         m_axi_ddr_araddr,
    output logic[1:0]		            m_axi_ddr_arburst,
    output logic[3:0]		            m_axi_ddr_arcache,
    output logic[1:0]      		        m_axi_ddr_arid,
    output logic[7:0]		            m_axi_ddr_arlen,
    output logic[0:0]		            m_axi_ddr_arlock,
    output logic[2:0]		            m_axi_ddr_arprot,
    output logic[2:0]		            m_axi_ddr_arsize,
    input  logic			            m_axi_ddr_arready,
    output logic			            m_axi_ddr_arvalid,
    output logic[ADDR_BITS-1:0] 	    m_axi_ddr_awaddr,
    output logic[1:0]		            m_axi_ddr_awburst,
    output logic[3:0]		            m_axi_ddr_awcache,
    output logic[1:0]		            m_axi_ddr_awid,
    output logic[7:0]		            m_axi_ddr_awlen,
    output logic[0:0]		            m_axi_ddr_awlock,
    output logic[2:0]		            m_axi_ddr_awprot,
    output logic[2:0]		            m_axi_ddr_awsize,
    input  logic			            m_axi_ddr_awready,
    output logic			            m_axi_ddr_awvalid,
    input  logic[DATA_BITS-1:0] 	    m_axi_ddr_rdata,
    input  logic[1:0]      		        m_axi_ddr_rid,
    input  logic			            m_axi_ddr_rlast,
    input  logic[1:0]		            m_axi_ddr_rresp,
    output logic 			            m_axi_ddr_rready,
    input  logic			            m_axi_ddr_rvalid,
    output logic[DATA_BITS-1:0] 	    m_axi_ddr_wdata,
    output logic			            m_axi_ddr_wlast,
    output logic[DATA_BITS/8-1:0] 	    m_axi_ddr_wstrb,
    input  logic			            m_axi_ddr_wready,
    output logic			            m_axi_ddr_wvalid,
    input  logic[1:0]      		        m_axi_ddr_bid,
    input  logic[1:0]		            m_axi_ddr_bresp,
    output logic			            m_axi_ddr_bready,
    input  logic			            m_axi_ddr_bvalid,

    // Index
    input  logic                        s_idx_tvalid,
    output logic                        s_idx_tready,
    input  logic[IDX_BITS-1:0]          s_idx_tdata,

    // Stream
    // TODO: Should we reg this? Would be quite wide ...
    output logic                        m_axis_tvalid,
    input  logic                        m_axis_tready,
    output logic[WS_BITS_BA-1:0]        m_axis_tdata
);

// Offsets
logic [N_LAYERS-1:0][ADDR_BITS-1:0] l_offsets;
for(genvar i = 0; i < N_LAYERS; i++) begin
    assign l_offsets[i] = (i * LAYER_OFFS);
end

logic q_idx_out_tvalid, q_idx_out_tready;
logic [IDX_BITS-1:0] q_idx_out_tdata;
<<<<<<< HEAD
logic q_dma_tvalid, q_dma_tready;
logic [ADDR_BITS+LEN_BITS-1:0] q_dma_tdata;
logic q_dma_out_tvalid, q_dma_out_tready;
logic [ADDR_BITS+LEN_BITS-1:0] q_dma_out_tdata;
=======
logic [ADDR_BITS-1:0] q_dma_addr;
logic [LEN_BITS-1:0] q_dma_len;
>>>>>>> f5ec2bb3

// Queues
Q_srl #(
    .depth(QDEPTH),
    .width(IDX_BITS)
) inst_queue_in (
    .clock(aclk), .reset(!aresetn),
    .count(), .maxcount(),
    .i_d(s_idx_tdata), .i_v(s_idx_tvalid), .i_r(s_idx_tready),
    .o_d(q_idx_out_tdata), .o_v(q_idx_out_tvalid), .o_r(q_idx_out_tready)
);

<<<<<<< HEAD
Q_srl #(
    .depth(QDEPTH),
    .width(ADDR_BITS+LEN_BITS)
) inst_queue_dma (
    .clock(aclk), .reset(!aresetn),
    .count(), .maxcount(),
    .i_d(q_dma_tdata), .i_v(q_dma_tvalid), .i_r(q_dma_tready),
    .o_d(q_dma_out_tdata), .o_v(q_dma_out_tvalid), .o_r(q_dma_out_tready)
);

// Regs
typedef enum logic[0:0] {ST_IDLE, ST_READ} state_t;
state_t state_C = ST_IDLE, state_N;

logic [IDX_BITS-1:0] cnt_frames_C = '0, cnt_frames_N;
logic [IDX_BITS-1:0] n_frames_C = '0, n_frames_N;
logic [ADDR_BITS-1:0] addr_C = '0, addr_N;
logic [LEN_BITS-1:0] len_C = '0, len_N;
logic [IDX_BITS-1:0] layer_C = '0;

always_ff @( posedge aclk ) begin : REG
    if(~aresetn) begin
        state_C <= ST_IDLE;

        cnt_frames_C <= 'X;
        n_frames_C <= 'X;
        addr_C <= 'X;
        len_C <= 'X;
    end
    else begin
        state_C <= state_N;

        cnt_frames_C <= cnt_frames_N;
        n_frames_C <= n_frames_N;
        addr_C <= addr_N;
        len_C <= len_N;
    end
end

always_comb begin : NSL
    state_N = state_C;

    case (state_C)
        ST_IDLE:
            state_N = q_idx_out_tvalid ? ST_READ : ST_IDLE;

        ST_READ:
            state_N = ((cnt_frames_C == n_frames_C - 1) && q_dma_tready) ? ST_IDLE : ST_READ;

    endcase
end

always_comb begin : DP
    // AL
    cnt_frames_N = cnt_frames_C;
    n_frames_N = n_frames_C;
    addr_N = addr_C;
    len_N = len_C;

    // S
    q_idx_out_tready = 1'b0;
    q_dma_tvalid = 1'b0;
    q_dma_tdata = {len_C, addr_C};

    // RD
    case (state_C)
        ST_IDLE: begin
            q_idx_out_tready = 1'b1;
            if(q_idx_out_tvalid) begin
                cnt_frames_N = 0;
                n_frames_N = q_idx_out_tdata;
                len_N = MH * MW;
                addr_N = l_offsets[q_idx_out_tdata];
            end
        end

        ST_READ: begin
            q_dma_tvalid = 1'b1;
            if(q_dma_tready) begin
                cnt_frames_N = cnt_frames_C + 1;
            end
        end

    endcase
end
=======
assign q_dma_addr = l_offsets[q_idx_out_tdata];
assign q_dma_len = ((MH*MW*WEIGHT_WIDTH+7)/8 + 8) & ~7;
>>>>>>> f5ec2bb3

// DMA
logic axis_dma_tvalid;
logic axis_dma_tready;
logic[DATA_BITS-1:0] axis_dma_tdata;
logic[DATA_BITS/8-1:0] axis_dma_tkeep;
logic axis_dma_tlast;

cdma_u_rd #(
    .DATA_BITS(DATA_BITS),
    .ADDR_BITS(ADDR_BITS),
    .LEN_BITS(LEN_BITS)
) inst_dma (
    .aclk(aclk), .aresetn(aresetn),

    .rd_valid(q_idx_out_tvalid), .rd_ready(q_idx_out_tready),
    .rd_paddr(q_dma_addr), .rd_len(q_dma_len),
    .rd_done(m_done),

    .m_axi_ddr_arvalid(m_axi_ddr_arvalid),
    .m_axi_ddr_arready(m_axi_ddr_arready),
    .m_axi_ddr_araddr(m_axi_ddr_araddr),
    .m_axi_ddr_arid(m_axi_ddr_arid),
    .m_axi_ddr_arlen(m_axi_ddr_arlen),
    .m_axi_ddr_arsize(m_axi_ddr_arsize),
    .m_axi_ddr_arburst(m_axi_ddr_arburst),
    .m_axi_ddr_arlock(m_axi_ddr_arlock),
    .m_axi_ddr_arcache(m_axi_ddr_arcache),
    .m_axi_ddr_arprot(m_axi_ddr_arprot),
    .m_axi_ddr_rvalid(m_axi_ddr_rvalid),
    .m_axi_ddr_rready(m_axi_ddr_rready),
    .m_axi_ddr_rdata(m_axi_ddr_rdata),
    .m_axi_ddr_rlast(m_axi_ddr_rlast),
    .m_axi_ddr_rid(m_axi_ddr_rid),
    .m_axi_ddr_rresp(m_axi_ddr_rresp),

    .m_axis_ddr_tvalid(axis_dma_tvalid),
    .m_axis_ddr_tready(axis_dma_tready),
    .m_axis_ddr_tdata(axis_dma_tdata),
    .m_axis_ddr_tkeep(axis_dma_tkeep),
    .m_axis_ddr_tlast(axis_dma_tlast)
);

// Width conversion
logic axis_dwc_tvalid;
logic axis_dwc_tready;
logic[DS_BITS_BA-1:0] axis_dwc_tdata;
logic[(DS_BITS_BA)/8-1:0] axis_dwc_tkeep;
logic axis_dwc_tlast;

axis_dwc #(
    .S_DATA_BITS(DATA_BITS), .M_DATA_BITS(DS_BITS_BA)
) inst_dwc (
    .aclk(aclk), .aresetn(aresetn),
    .s_axis_tvalid(axis_dma_tvalid), .s_axis_tready(axis_dma_tready), .s_axis_tdata(axis_dma_tdata), .s_axis_tkeep(axis_dma_tkeep), .s_axis_tlast(axis_dma_tlast),
    .m_axis_tvalid(axis_dwc_tvalid), .m_axis_tready(axis_dwc_tready), .m_axis_tdata(axis_dwc_tdata), .m_axis_tkeep(axis_dwc_tkeep), .m_axis_tlast(axis_dwc_tlast)
);

// Double buffer
logic axis_lwb_tvalid;
logic axis_lwb_tready;
logic[WS_BITS_BA-1:0] axis_lwb_tdata;

local_weight_buffer #(
    .PE(PE), .SIMD(SIMD), .MH(MH), .MW(MW), .N_REPS(N_REPS), .WEIGHT_WIDTH(WEIGHT_WIDTH), .DBG(DBG)
) inst_weight_buff (
    .clk(aclk), .rst(~aresetn),
    .ivld(axis_dwc_tvalid), .irdy(axis_dwc_tready), .idat(axis_dwc_tdata),
    .ovld(axis_lwb_tvalid), .ordy(axis_lwb_tready), .odat(axis_lwb_tdata)
);

// Reg slice
if(EN_OREG) begin
    axis_reg_array_rtl #(
        .DATA_BITS(WS_BITS_BA), .N_STAGES(N_DCPL_STGS)
    ) inst_oreg (
        .aclk(aclk), .aresetn(aresetn),
        .s_axis_tvalid(axis_lwb_tvalid), .s_axis_tready(axis_lwb_tready), .s_axis_tdata(axis_lwb_tdata),
        .m_axis_tvalid(m_axis_tvalid), .m_axis_tready(m_axis_tready), .m_axis_tdata(m_axis_tdata)
    );
end else begin
    assign m_axis_tvalid = axis_lwb_tvalid;
    assign axis_lwb_tready = m_axis_tready;
    assign m_axis_tdata = axis_lwb_tdata;
end

endmodule<|MERGE_RESOLUTION|>--- conflicted
+++ resolved
@@ -124,15 +124,8 @@
 
 logic q_idx_out_tvalid, q_idx_out_tready;
 logic [IDX_BITS-1:0] q_idx_out_tdata;
-<<<<<<< HEAD
-logic q_dma_tvalid, q_dma_tready;
-logic [ADDR_BITS+LEN_BITS-1:0] q_dma_tdata;
-logic q_dma_out_tvalid, q_dma_out_tready;
-logic [ADDR_BITS+LEN_BITS-1:0] q_dma_out_tdata;
-=======
 logic [ADDR_BITS-1:0] q_dma_addr;
 logic [LEN_BITS-1:0] q_dma_len;
->>>>>>> f5ec2bb3
 
 // Queues
 Q_srl #(
@@ -145,96 +138,8 @@
     .o_d(q_idx_out_tdata), .o_v(q_idx_out_tvalid), .o_r(q_idx_out_tready)
 );
 
-<<<<<<< HEAD
-Q_srl #(
-    .depth(QDEPTH),
-    .width(ADDR_BITS+LEN_BITS)
-) inst_queue_dma (
-    .clock(aclk), .reset(!aresetn),
-    .count(), .maxcount(),
-    .i_d(q_dma_tdata), .i_v(q_dma_tvalid), .i_r(q_dma_tready),
-    .o_d(q_dma_out_tdata), .o_v(q_dma_out_tvalid), .o_r(q_dma_out_tready)
-);
-
-// Regs
-typedef enum logic[0:0] {ST_IDLE, ST_READ} state_t;
-state_t state_C = ST_IDLE, state_N;
-
-logic [IDX_BITS-1:0] cnt_frames_C = '0, cnt_frames_N;
-logic [IDX_BITS-1:0] n_frames_C = '0, n_frames_N;
-logic [ADDR_BITS-1:0] addr_C = '0, addr_N;
-logic [LEN_BITS-1:0] len_C = '0, len_N;
-logic [IDX_BITS-1:0] layer_C = '0;
-
-always_ff @( posedge aclk ) begin : REG
-    if(~aresetn) begin
-        state_C <= ST_IDLE;
-
-        cnt_frames_C <= 'X;
-        n_frames_C <= 'X;
-        addr_C <= 'X;
-        len_C <= 'X;
-    end
-    else begin
-        state_C <= state_N;
-
-        cnt_frames_C <= cnt_frames_N;
-        n_frames_C <= n_frames_N;
-        addr_C <= addr_N;
-        len_C <= len_N;
-    end
-end
-
-always_comb begin : NSL
-    state_N = state_C;
-
-    case (state_C)
-        ST_IDLE:
-            state_N = q_idx_out_tvalid ? ST_READ : ST_IDLE;
-
-        ST_READ:
-            state_N = ((cnt_frames_C == n_frames_C - 1) && q_dma_tready) ? ST_IDLE : ST_READ;
-
-    endcase
-end
-
-always_comb begin : DP
-    // AL
-    cnt_frames_N = cnt_frames_C;
-    n_frames_N = n_frames_C;
-    addr_N = addr_C;
-    len_N = len_C;
-
-    // S
-    q_idx_out_tready = 1'b0;
-    q_dma_tvalid = 1'b0;
-    q_dma_tdata = {len_C, addr_C};
-
-    // RD
-    case (state_C)
-        ST_IDLE: begin
-            q_idx_out_tready = 1'b1;
-            if(q_idx_out_tvalid) begin
-                cnt_frames_N = 0;
-                n_frames_N = q_idx_out_tdata;
-                len_N = MH * MW;
-                addr_N = l_offsets[q_idx_out_tdata];
-            end
-        end
-
-        ST_READ: begin
-            q_dma_tvalid = 1'b1;
-            if(q_dma_tready) begin
-                cnt_frames_N = cnt_frames_C + 1;
-            end
-        end
-
-    endcase
-end
-=======
 assign q_dma_addr = l_offsets[q_idx_out_tdata];
 assign q_dma_len = ((MH*MW*WEIGHT_WIDTH+7)/8 + 8) & ~7;
->>>>>>> f5ec2bb3
 
 // DMA
 logic axis_dma_tvalid;
