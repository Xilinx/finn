--- conflicted
+++ resolved
@@ -142,10 +142,6 @@
 	 addr      <= 0;
          addr_full <= 0;
 	 o_v_reg   <= 0;
-<<<<<<< HEAD
-=======
-
->>>>>>> 77bfe7e1
 	 i_b_reg   <= 0;
 	 maxcount_reg <= 0;
 
