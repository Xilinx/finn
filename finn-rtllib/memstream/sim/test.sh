#!/bin/bash

# Copyright (c) 2020, Xilinx
# All rights reserved.
#
# Redistribution and use in source and binary forms, with or without
# modification, are permitted provided that the following conditions are met:
#
# * Redistributions of source code must retain the above copyright notice, this
#   list of conditions and the following disclaimer.
#
# * Redistributions in binary form must reproduce the above copyright notice,
#   this list of conditions and the following disclaimer in the documentation
#   and/or other materials provided with the distribution.
#
# * Neither the name of FINN nor the names of its
#   contributors may be used to endorse or promote products derived from
#   this software without specific prior written permission.
#
# THIS SOFTWARE IS PROVIDED BY THE COPYRIGHT HOLDERS AND CONTRIBUTORS "AS IS"
# AND ANY EXPRESS OR IMPLIED WARRANTIES, INCLUDING, BUT NOT LIMITED TO, THE
# IMPLIED WARRANTIES OF MERCHANTABILITY AND FITNESS FOR A PARTICULAR PURPOSE ARE
# DISCLAIMED. IN NO EVENT SHALL THE COPYRIGHT HOLDER OR CONTRIBUTORS BE LIABLE
# FOR ANY DIRECT, INDIRECT, INCIDENTAL, SPECIAL, EXEMPLARY, OR CONSEQUENTIAL
# DAMAGES (INCLUDING, BUT NOT LIMITED TO, PROCUREMENT OF SUBSTITUTE GOODS OR
# SERVICES; LOSS OF USE, DATA, OR PROFITS; OR BUSINESS INTERRUPTION) HOWEVER
# CAUSED AND ON ANY THEORY OF LIABILITY, WHETHER IN CONTRACT, STRICT LIABILITY,
# OR TORT (INCLUDING NEGLIGENCE OR OTHERWISE) ARISING IN ANY WAY OUT OF THE USE
# OF THIS SOFTWARE, EVEN IF ADVISED OF THE POSSIBILITY OF SUCH DAMAGE.

iverilog ../hdl/*.v tb_memstream_writes.v -o sim
<<<<<<< HEAD
./sim
=======
./sim
>>>>>>> af783db8
<|MERGE_RESOLUTION|>--- conflicted
+++ resolved
@@ -29,8 +29,4 @@
 # OF THIS SOFTWARE, EVEN IF ADVISED OF THE POSSIBILITY OF SUCH DAMAGE.
 
 iverilog ../hdl/*.v tb_memstream_writes.v -o sim
-<<<<<<< HEAD
-./sim
-=======
-./sim
->>>>>>> af783db8
+./sim