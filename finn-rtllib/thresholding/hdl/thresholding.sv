--- conflicted
+++ resolved
@@ -60,11 +60,8 @@
 	bit  SIGNED = 1,  // signed inputs
 	bit  FPARG  = 0,  // floating-point inputs: [sign] | exponent | mantissa
 	int  BIAS   = 0,  // offsetting the output [0, N] -> [BIAS, N+BIAS]
-<<<<<<< HEAD
 
 	int unsigned  SETS = 1,  // Number of independent threshold sets
-=======
->>>>>>> 9c6946d1
 
 	// Initial Thresholds
 	parameter  THRESHOLDS_PATH = "",
@@ -88,11 +85,7 @@
 	// Threshold Configuration
 	input	logic  cfg_en,
 	input	logic  cfg_we,
-<<<<<<< HEAD
 	input	logic [$clog2(SETS)+$clog2(CF)+$clog2(PE)+$clog2(N)-1:0]  cfg_a,
-=======
-	input	logic [$clog2(CF)+$clog2(PE)+$clog2(N)-1:0]  cfg_a,
->>>>>>> 9c6946d1
 	input	logic [K-1:0]  cfg_d,
 	output	logic  cfg_rack,
 	output	logic [K-1:0]  cfg_q,
@@ -136,13 +129,8 @@
 	localparam int unsigned  MAX_PENDING = (DEEP_PIPELINE+1)*M + 3;
 
 	// Pipeline Link Type
-<<<<<<< HEAD
 	typedef logic [$clog2(SETS)+$clog2(CF)+M-1:0]  ptr_t;
 	typedef logic [K                        -1:0]  val_t;
-=======
-	typedef logic [$clog2(CF)+M-1:0]  ptr_t;
-	typedef logic [K           -1:0]  val_t;
->>>>>>> 9c6946d1
 	typedef struct packed {
 		op_e   op;
 		ptr_t  ptr;	// WR/RB: address;         TH: result
@@ -207,13 +195,10 @@
 			end
 
 			assign  iptr[M+:$clog2(CF)] = USE_CONFIG && cfg_en? cfg_a[$clog2(N)+$clog2(PE)+:$clog2(CF)] : CnlCnt;
-<<<<<<< HEAD
 		end
 		if(SETS > 1) begin
 			// Set Selection Bits
 			assign  iptr[M+$clog2(CF)+:$clog2(SETS)] = USE_CONFIG && cfg_en? cfg_a[$clog2(N)+$clog2(PE)+$clog2(CF)+:$clog2(SETS)] : iset;
-=======
->>>>>>> 9c6946d1
 		end
 
 		for(genvar  pe = 0; pe < PE; pe++) begin
@@ -248,12 +233,7 @@
 					// If BRAM trigger defined, force distributed memory below if Vivado may be tempted to use BRAM nonetheless.
 					DEPTH_TRIGGER_BRAM && (DEPTH >= 64)? "distributed" : "auto";
 
-<<<<<<< HEAD
-				// TODO: consider cutting down on DEPTH of stages not even populated half (might hardly ever happen though)
-				(* RAM_STYLE = RAM_STYLE *)
-=======
                                 (* DONT_TOUCH = "true", RAM_STYLE = RAM_STYLE *)
->>>>>>> 9c6946d1
 				val_t  Threshs[DEPTH];
 				if(THRESHOLDS_PATH != "") begin
 					initial  $readmemh($sformatf("%sthreshs_%0d_%0d.dat", THRESHOLDS_PATH, pe, stage), Threshs);
@@ -267,11 +247,7 @@
 						end
 					end
 					else begin
-<<<<<<< HEAD
 						uwire [$clog2(SETS)+$clog2(CF)+stage-1:0]  addr = p.ptr[$clog2(SETS)+$clog2(CF)+M-1:SN+1];
-=======
-						uwire [$clog2(CF)+stage-1:0]  addr = p.ptr[$clog2(CF)+M-1:SN+1];
->>>>>>> 9c6946d1
 						always @(posedge clk) begin
 							if(we)  Threshs[addr] <= p.val;
 						end
@@ -282,11 +258,7 @@
 					assign	Thresh = Threshs[0];
 				end
 				else begin
-<<<<<<< HEAD
 					uwire [$clog2(SETS)+$clog2(CF)+stage-1:0]  addr = p.ptr[$clog2(SETS)+$clog2(CF)+M-1:SN+1];
-=======
-					uwire [$clog2(CF)+stage-1:0]  addr = p.ptr[$clog2(CF)+M-1:SN+1];
->>>>>>> 9c6946d1
 					always_ff @(posedge clk) begin
 						Thresh <= Threshs[addr];
 					end
@@ -309,28 +281,15 @@
 					P <= p;
 					Reval <= (p.op ==? RB) && cs;
 					Scope <= (SCOPE_REDUCE == 0)? 1 : p.ptr[M-1:SN+1] < 2**stage - SCOPE_REDUCE;
-<<<<<<< HEAD
 				end
 			end
 
 			always_ff @(posedge clk) begin
 				assert((P.op !=? TH) || (Scope !== 1'bx)) else begin
 					$error("%m: [%0d.%0d] Broken Scope.", pe, stage);
-					$stop;
-				end
-			end
-
-=======
-				end
-			end
-
-			always_ff @(posedge clk) begin
-				assert((P.op !=? TH) || (Scope !== 1'bx)) else begin
-					$error("%m: [%0d.%0d] Broken Scope.", pe, stage);
-				end
-			end
-
->>>>>>> 9c6946d1
+				end
+			end
+
 			// Mask comparisons beyond specified threshold count
 			logic  cmp;
 			if(!SIGNED)		assign	cmp = $unsigned(Thresh) <= $unsigned(P.val);
@@ -367,10 +326,6 @@
 					else begin
 						assert((pp.op !=? TH) || (^pp.ptr[$left(ptr_t):SN] !== 1'bx)) else begin
 							$error("%m: [%0d.%0d] Broken ptr[$left:%0d].", pe, stage, SN);
-<<<<<<< HEAD
-							$stop;
-=======
->>>>>>> 9c6946d1
 						end
 						Pf <= pp;
 					end
