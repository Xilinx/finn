/**
 * Copyright (c) 2023, Xilinx
 * All rights reserved.
 *
 * Redistribution and use in source and binary forms, with or without
 * modification, are permitted provided that the following conditions are met:
 *
 * * Redistributions of source code must retain the above copyright notice, this
 *   list of conditions and the following disclaimer.
 *
 * * Redistributions in binary form must reproduce the above copyright notice,
 *   this list of conditions and the following disclaimer in the documentation
 *   and/or other materials provided with the distribution.
 *
 * * Neither the name of FINN nor the names of its
 *   contributors may be used to endorse or promote products derived from
 *   this software without specific prior written permission.
 *
 * THIS SOFTWARE IS PROVIDED BY THE COPYRIGHT HOLDERS AND CONTRIBUTORS "AS IS"
 * AND ANY EXPRESS OR IMPLIED WARRANTIES, INCLUDING, BUT NOT LIMITED TO, THE
 * IMPLIED WARRANTIES OF MERCHANTABILITY AND FITNESS FOR A PARTICULAR PURPOSE ARE
 * DISCLAIMED. IN NO EVENT SHALL THE COPYRIGHT HOLDER OR CONTRIBUTORS BE LIABLE
 * FOR ANY DIRECT, INDIRECT, INCIDENTAL, SPECIAL, EXEMPLARY, OR CONSEQUENTIAL
 * DAMAGES (INCLUDING, BUT NOT LIMITED TO, PROCUREMENT OF SUBSTITUTE GOODS OR
 * SERVICES; LOSS OF USE, DATA, OR PROFITS; OR BUSINESS INTERRUPTION) HOWEVER
 * CAUSED AND ON ANY THEORY OF LIABILITY, WHETHER IN CONTRACT, STRICT LIABILITY,
 * OR TORT (INCLUDING NEGLIGENCE OR OTHERWISE) ARISING IN ANY WAY OUT OF THE USE
 * OF THIS SOFTWARE, EVEN IF ADVISED OF THE POSSIBILITY OF SUCH DAMAGE.
 *
 * @author	Thomas B. Preußer <thomas.preusser@amd.com>
 * @brief	Verilog wrapper for IP packaging.
 */

<<<<<<< HEAD
module $MODULE_NAME_AXI_WRAPPER$_tpl_inner #(
	int unsigned  N,	// output precision
	int unsigned  K,	// input/threshold precision
	int unsigned  C,	// Channels
	int unsigned  PE,	// Processing Parallelism, requires C = k*PE
=======
module thresholding_axi_tpl_inner #(
	int unsigned  N = 4,	// output precision
	int unsigned  K = 9,	// input/threshold precision
	int unsigned  C = 6,	// Channels
	int unsigned  PE = 2,	// Processing Parallelism, requires C = k*PE
>>>>>>> 8fb250c9

	int unsigned  SIGNED = 1,	// signed inputs
	int unsigned  FPARG = 0,	// floating-point inputs: [sign] | exponent | mantissa
	int  BIAS = 0,		// offsetting the output [0, 2^N-1] -> [BIAS, 2^N-1 + BIAS]

	parameter  THRESHOLDS_PATH = "../../../data",
	bit  USE_AXILITE = 1,	// Implement AXI-Lite for threshold read/write

	localparam int unsigned  CF = C/PE,	// Channel Fold
	localparam int unsigned  ADDR_BITS = $clog2(CF) + $clog2(PE) + N + 2,
	localparam int unsigned  O_BITS = BIAS >= 0?
		/* unsigned */ $clog2(2**N+BIAS) :
		/* signed */ 1+$clog2(-BIAS >= 2**(N-1)? -BIAS : 2**N+BIAS)
)(
	// Global Control
	input	ap_clk,
	input	ap_rst_n,

	//- AXI Lite ------------------------
	// Writing
	input                  s_axilite_AWVALID,
	output                 s_axilite_AWREADY,
	input [ADDR_BITS-1:0]  s_axilite_AWADDR,	// lowest 2 bits (byte selectors) are ignored

	input         s_axilite_WVALID,
	output        s_axilite_WREADY,
	input [31:0]  s_axilite_WDATA,
	input [ 3:0]  s_axilite_WSTRB,

	output        s_axilite_BVALID,
	input         s_axilite_BREADY,
	output [1:0]  s_axilite_BRESP,

	// Reading
	input                  s_axilite_ARVALID,
	output                 s_axilite_ARREADY,
	input [ADDR_BITS-1:0]  s_axilite_ARADDR,

	output         s_axilite_RVALID,
	input          s_axilite_RREADY,
	output [31:0]  s_axilite_RDATA,
	output [ 1:0]  s_axilite_RRESP,

	//- AXI Stream - Input --------------
	output  s_axis_tready,
	input   s_axis_tvalid,
	input [((PE*K+7)/8)*8-1:0]  s_axis_tdata,

	//- AXI Stream - Output -------------
	input   m_axis_tready,
	output  m_axis_tvalid,
	output [((PE*O_BITS+7)/8)*8-1:0]  m_axis_tdata
);

	thresholding_axi #(
		.N(N), .K(K), .C(C), .PE(PE),
		.SIGNED(SIGNED),
		.FPARG(FPARG),
		.BIAS(BIAS),
		.THRESHOLDS_PATH(THRESHOLDS_PATH),
		.USE_AXILITE(USE_AXILITE)
	) core (
		.ap_clk, .ap_rst_n,

		.s_axilite_AWVALID, .s_axilite_AWREADY, .s_axilite_AWADDR,
		.s_axilite_WVALID, .s_axilite_WREADY, .s_axilite_WDATA, .s_axilite_WSTRB,
		.s_axilite_BVALID, .s_axilite_BREADY, .s_axilite_BRESP,

		.s_axilite_ARVALID, .s_axilite_ARREADY, .s_axilite_ARADDR,
		.s_axilite_RVALID, .s_axilite_RREADY, .s_axilite_RDATA, .s_axilite_RRESP,
		.s_axis_tready, .s_axis_tvalid, .s_axis_tdata,
		.m_axis_tready, .m_axis_tvalid, .m_axis_tdata
	);

endmodule : $MODULE_NAME_AXI_WRAPPER$_tpl_inner<|MERGE_RESOLUTION|>--- conflicted
+++ resolved
@@ -31,19 +31,11 @@
  * @brief	Verilog wrapper for IP packaging.
  */
 
-<<<<<<< HEAD
 module $MODULE_NAME_AXI_WRAPPER$_tpl_inner #(
-	int unsigned  N,	// output precision
-	int unsigned  K,	// input/threshold precision
-	int unsigned  C,	// Channels
-	int unsigned  PE,	// Processing Parallelism, requires C = k*PE
-=======
-module thresholding_axi_tpl_inner #(
 	int unsigned  N = 4,	// output precision
 	int unsigned  K = 9,	// input/threshold precision
 	int unsigned  C = 6,	// Channels
 	int unsigned  PE = 2,	// Processing Parallelism, requires C = k*PE
->>>>>>> 8fb250c9
 
 	int unsigned  SIGNED = 1,	// signed inputs
 	int unsigned  FPARG = 0,	// floating-point inputs: [sign] | exponent | mantissa
