--- conflicted
+++ resolved
@@ -40,11 +40,7 @@
 	parameter  PE = $PE$,	// Processing Parallelism, requires C = k*PE
 
 	parameter  SIGNED = $SIGNED$,	// signed inputs
-<<<<<<< HEAD
-	parameter  FPARG  = $FPARG$,	// floating-point inputs: [sign] | exponent | mantissa
-=======
 	parameter  FPARG  = 0,	// floating-point inputs: [sign] | exponent | mantissa
->>>>>>> f5ec2bb3
 	parameter  BIAS   = $BIAS$,		// offsetting the output [0, 2^N-1] -> [BIAS, 2^N-1 + BIAS]
 
 	parameter  SETS = $SETS$,  // Number of independent threshold sets
