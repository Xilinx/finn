--- conflicted
+++ resolved
@@ -30,8 +30,8 @@
  *
  * @brief	Testbench for thresholding_axi.
  * @author	Monica Chiosa <monica.chiosa@amd.com>
- *
- */
+ * @author	Thomas B. Preußer <tpreusse@amd.com>
+ *****************************************************************************/
 
 module thresholding_axi_tb #(
 	int unsigned  N  = 14,	// number of thresholds
@@ -136,7 +136,7 @@
 	bit  done = 0;
 	initial begin
 		// Report testbench details
-		$display("Testbench - tresholding K=%0d -> N=%0d", K, N);
+		$display("Testbench - thresholding K=%0d -> N=%0d", K, N);
 		for(int unsigned  c = 0; c < C; c++) begin
 			$write("Channel #%0d: Thresholds = {", c);
 			for(int unsigned  i = 0; i < N; i++)  $write(" %0d", THRESHS[c][i]);
@@ -232,11 +232,7 @@
 			end
 		join_any
 		done <= 1;
-<<<<<<< HEAD
 		repeat(N+16)  @(posedge clk);
-=======
-		repeat(2*N+8)  @(posedge clk);
->>>>>>> 4c099abb
 
 		assert(QW.size() == 0) else begin
 			$error("Missing %0d outputs.", QW.size());
