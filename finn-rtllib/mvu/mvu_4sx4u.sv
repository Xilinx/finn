/******************************************************************************
 * Copyright (C) 2024, Advanced Micro Devices, Inc.
 * All rights reserved.
 *
 * Redistribution and use in source and binary forms, with or without
 * modification, are permitted provided that the following conditions are met:
 *
 *  1. Redistributions of source code must retain the above copyright notice,
 *     this list of conditions and the following disclaimer.
 *
 *  2. Redistributions in binary form must reproduce the above copyright
 *     notice, this list of conditions and the following disclaimer in the
 *     documentation and/or other materials provided with the distribution.
 *
 *  3. Neither the name of the copyright holder nor the names of its
 *     contributors may be used to endorse or promote products derived from
 *     this software without specific prior written permission.
 *
 * THIS SOFTWARE IS PROVIDED BY THE COPYRIGHT HOLDERS AND CONTRIBUTORS "AS IS"
 * AND ANY EXPRESS OR IMPLIED WARRANTIES, INCLUDING, BUT NOT LIMITED TO,
 * THE IMPLIED WARRANTIES OF MERCHANTABILITY AND FITNESS FOR A PARTICULAR
 * PURPOSE ARE DISCLAIMED. IN NO EVENT SHALL THE COPYRIGHT HOLDER OR
 * CONTRIBUTORS BE LIABLE FOR ANY DIRECT, INDIRECT, INCIDENTAL, SPECIAL,
 * EXEMPLARY, OR CONSEQUENTIAL DAMAGES (INCLUDING, BUT NOT LIMITED TO,
 * PROCUREMENT OF SUBSTITUTE GOODS OR SERVICES; LOSS OF USE, DATA, OR PROFITS;
 * OR BUSINESS INTERRUPTION). HOWEVER CAUSED AND ON ANY THEORY OF LIABILITY,
 * WHETHER IN CONTRACT, STRICT LIABILITY, OR TORT (INCLUDING NEGLIGENCE OR
 * OTHERWISE) ARISING IN ANY WAY OUT OF THE USE OF THIS SOFTWARE, EVEN IF
 * ADVISED OF THE POSSIBILITY OF SUCH DAMAGE.
 *
 * @brief	Matrix Vector Unit (MVU) core compute kernel utilizing DSP48.
 *****************************************************************************/

module mvu_4sx4u #(
	int unsigned  PE,
	int unsigned  SIMD,
	int unsigned  WEIGHT_WIDTH,
	int unsigned  ACTIVATION_WIDTH,
	int unsigned  ACCU_WIDTH,

	int unsigned  VERSION = 1,	// Version 1 (DSP48E1) *must* commit to NARROW_WEIGHTS
					// Allowed versions - 1: DSP48E1, 2: DSP48E2, 3: DSP58
	bit  SIGNED_ACTIVATIONS = 0,
	bit  NARROW_WEIGHTS   = 0,	// Weights from [-7:7] rather than [-8:7]
	bit  FORCE_BEHAVIORAL = 0
)(
	// Global Control
	input	logic  clk,
	input	logic  rst,
	input	logic  en,

	// Input
	input	logic  last,
	input	logic  zero,	// ignore current inputs and force this partial product to zero
	input	logic signed [PE-1:0][SIMD-1:0][WEIGHT_WIDTH    -1:0]  w,	// signed weights
	input	logic                [SIMD-1:0][ACTIVATION_WIDTH-1:0]  a,	// unsigned activations (override by SIGNED_ACTIVATIONS)

	// Ouput
	output	logic  vld,
	output	logic signed [PE-1:0][ACCU_WIDTH-1:0]  p
);

	// For Verilator: always use behavioral code
	localparam bit  BEHAVIORAL =
`ifdef VERILATOR
		1 ||
`endif
		FORCE_BEHAVIORAL;

	//-----------------------------------------------------------------------
	// Determine version-specific constraints
	typedef enum { DSP48E1 = 1, DSP48E2 = 2, DSP58 = 3 }  dsp_version_e;
	localparam int unsigned  A_WIDTH = 25 + 2*(VERSION > 1);     	// Width of A datapath
	localparam int unsigned  B_WIDTH = 18 + 6*(VERSION > 2);     	// Width of B datapath
	localparam int unsigned  P_WIDTH = VERSION == DSP58? 58 : 48;	// Width of P datapath

	initial begin
		if(!NARROW_WEIGHTS && (VERSION == DSP48E1)) begin
			$error("%m: Need NARROW_WEIGHTS for DSP48E1.");
			$finish;
		end
	end

	/**
	 * Lane Slicing
	 *	Assumptions:
	 *	 - Internal lane widths differ, at most, by a single bit.
	 *	 - The rightmost lane (#0) has the maximum internal width.
	 *	 - The leftmost lane (#3) extends into the wide DSP accumulation path and
	 *	   is typically constrained by ACCU_WIDTH rather than the next lane. If so,
	 *	   it doesn't have an external high extension.
	 *	 - The one but leftmost lane (#2) has the minimum internal width and, hence,
	 *	   the macimum external high extension.
	 */
	function int unsigned sum_width(input int unsigned  n, input int unsigned  w);
		return  w <= 16? $clog2(1 + n*(2**w - 1)) : w + $clog2(n);
	endfunction : sum_width
	typedef int unsigned  lane_offset_v[4:0];
	function int unsigned lane_offset(input int unsigned  i);
		automatic lane_offset_v  offsets;
		automatic int unsigned   res;
		unique case(VERSION)
		DSP48E1: begin
			offsets = NARROW_WEIGHTS?
				lane_offset_v'{ ACCU_WIDTH+21, 21, 14, 7, 0 } :
				lane_offset_v'{ 0, 0, 0, 0, 0 };	// not supported
		end
		DSP48E2, DSP58: begin
			offsets = NARROW_WEIGHTS?
				lane_offset_v'{ ACCU_WIDTH+23, 23, 16, 8, 0 } :
				lane_offset_v'{ ACCU_WIDTH+22, 22, 15, 8, 0 };
		end
		endcase
		res = offsets[i];
		if(res > P_WIDTH)  res = P_WIDTH;
		return  res;
	endfunction : lane_offset
	function int unsigned lo_width(input int unsigned  i);
		return  lane_offset(i+1) - lane_offset(i);
	endfunction : lo_width
	function int unsigned hi_width(input int unsigned  i);
		automatic int unsigned  lw = lo_width(i);
		return	ACCU_WIDTH <= lw?
			0 :
			1 + ($clog2(SIMD) < ACCU_WIDTH-lw?
					ACCU_WIDTH-lw :
					$clog2(2**(ACCU_WIDTH-lw-1)+SIMD)
				);
	endfunction : hi_width
	localparam int unsigned  LO_WIDTH_MAX = lo_width(3);
	localparam int unsigned  HI_WIDTH_MAX = hi_width(2);

	// Compute the count of decendents for all nodes in the reduction trees.
	typedef int unsigned  leave_load_t[2*SIMD-1];
	function leave_load_t init_leave_loads();
		automatic leave_load_t  res;
		for(int  i = 2*(SIMD-1); i >= int'(SIMD)-1; i--)  res[i] = 1;
		for(int  i = SIMD-2; i >= 0; i--)  res[i] = res[2*i+1] + res[2*i+2];
		return  res;
	endfunction : init_leave_loads

	// Pipeline for last indicator flag
<<<<<<< HEAD
/* verilator lint_off LITENDIAN */
	logic [1:5] L = '0;
/* verilator lint_on LITENDIAN */
=======
	// Depth: 3 cycles for DSP + external SIMD reduction
	localparam int unsigned  PIPELINE_DEPTH = 3 + $clog2(SIMD+1) + (SIMD == 1);
	logic [1:PIPELINE_DEPTH] L = '0;
>>>>>>> 95deffa7
	always_ff @(posedge clk) begin
		if(rst)      L <= '0;
		else if(en)  L <= { last, L[1:PIPELINE_DEPTH-1] };
	end
	assign	vld = L[PIPELINE_DEPTH];

	// Stages #1 - #3: DSP Lanes + cross-lane canaries duplicated with SIMD parallelism
	localparam int unsigned  PIPE_COUNT = (PE+3)/4;
	for(genvar  c = 0; c < PIPE_COUNT; c++) begin : genPipes

		localparam int unsigned  PE_BEG = 4*c;
		localparam int unsigned  PE_END = PE < 4*(c+1)? PE : 4*(c+1);
		localparam int unsigned  PE_REM = 4*(c+1) - PE_END;

		uwire        [P_WIDTH-1:0]  p3[SIMD];
		uwire signed [        1:0]  h3[SIMD][4];
		for(genvar  s = 0; s < SIMD; s++) begin : genSIMD

			// Input Lane Assembly
			uwire [B_WIDTH-1:0]  bb = { {(B_WIDTH-ACTIVATION_WIDTH){SIGNED_ACTIVATIONS && a[s][ACTIVATION_WIDTH-1]}}, a[s] };
			logic [A_WIDTH-1:0]  aa;
			logic [A_WIDTH-1:0]  dd;
			logic [1:0]  xx[3:1];
			if(1) begin : blkVectorize
				uwire signed [3:0]  ww[PE_END - PE_BEG];
				for(genvar  pe = 0; pe < PE_END - PE_BEG; pe++) begin
					assign	ww[pe] = $signed(w[PE_BEG + pe][s]);
					if(pe > 0) begin
						if(BEHAVIORAL)  assign  xx[pe + PE_REM] = zero? 0 : ww[pe] * a[s];
`ifndef VERILATOR
						else begin
							LUT6_2 #(.INIT(64'h0000_6AC0_0000_8888)) lut_x (
								.O6(xx[pe + PE_REM][1]),
								.O5(xx[pe + PE_REM][0]),
								.I5(1'b1),
								.I4(zero),
								.I3(ww[pe][1]),
								.I2(a[s][1]),
								.I1(ww[pe][0]),
								.I0(a[s][0])
							);
						end
`endif
					end
				end
				always_comb begin
					dd = '0;
					aa = '0;
					for(int unsigned  pe = 0; pe < PE_END - PE_BEG; pe++) begin
						automatic int unsigned  ofs = lane_offset(pe + PE_REM);
						dd[ofs+:3] = ww[pe][2:0];
						assert(!NARROW_WEIGHTS || rst || !en || zero || (ww[pe] != -8)) else begin
							$warning("%m: Weight of -8 violates NARROW_WEIGHTS commitment.");
						end

						// The sign of the weights are generally put on the subtracted A port.
						// However, when coinciding with the actual sign bit position of the
						// multiplier input path, it also goes onto the D input. This prevents
						// sign extensions that may happen when a DSP primitive is auto-promoted
						// to a newer generation.
						if(ofs+3 == A_WIDTH-1)  dd[ofs+3] = ww[pe][3];
						else                    aa[ofs+3] = ww[pe][3];
					end
				end
			end : blkVectorize

			uwire [P_WIDTH-1:0]  pp;

			// Note: Since the product B * AD is computed,
			//       rst can be only applied to AD and zero only to B
			//       with the same effect as zeroing both.
			if(BEHAVIORAL) begin : genBehav

				// Stage #1: Input Refine
				logic signed [B_WIDTH-1:0]  B1  = 0;
				always_ff @(posedge clk) begin
					if(zero)     B1  <= 0;
					else if(en)  B1  <= bb;
				end

				logic signed [A_WIDTH-1:0]  AD1 = 0;
				always_ff @(posedge clk) begin
					if(rst)      AD1 <= 0;
					else if(en)  AD1 <= dd - aa;
				end

				// Stage #2: Multiply
				localparam int unsigned  M_WIDTH = A_WIDTH + B_WIDTH;
				logic signed [M_WIDTH-1:0]  M2 = 0;
				always_ff @(posedge clk) begin
					if(rst)      M2 <= 0;
					else if(en)  M2 <=
// synthesis translate off
						(B1 === '0) || (AD1 === '0)? 0 :
// synthesis translate on
						B1 * AD1;
				end

				// Stage #3: Accumulate
				logic signed [P_WIDTH-1:0]  P3 = 0;
				always_ff @(posedge clk) begin
					if(rst)      P3 <= 0;
					else if(en)  P3 <= M2 + (L[3]? 0 : P3);
				end

				assign	pp = P3;
			end : genBehav
`ifndef VERILATOR
			else begin : genDSP
				localparam logic [6:0]  OPMODE_INVERSION = 7'b010_01_01;
				uwire [6:0]  opmode = { { 1'b0, L[2], 1'b0 }, 4'b00_00 };
				case(VERSION)
				DSP48E1: DSP48E1 #(
					// Feature Control Attributes: Data Path Selection
					.A_INPUT("DIRECT"),		// Selects A input source, "DIRECT" (A port) or "CASCADE" (ACIN port)
					.B_INPUT("DIRECT"),		// Selects B input source, "DIRECT" (B port) or "CASCADE" (BCIN port)
					.USE_DPORT("TRUE"),		// Select D port usage (TRUE or FALSE)
					.USE_MULT("MULTIPLY"),	// Select multiplier usage ("MULTIPLY", "DYNAMIC", or "NONE")
					.USE_SIMD("ONE48"),		// SIMD selection ("ONE48", "TWO24", "FOUR12")

					// Pattern Detector Attributes: Pattern Detection Configuration
					.AUTORESET_PATDET("NO_RESET"),		// "NO_RESET", "RESET_MATCH", "RESET_NOT_MATCH"
					.MASK('1),							// 48-bit mask value for pattern detect (1=ignore)
					.PATTERN('0),						// 48-bit pattern match for pattern detect
					.SEL_MASK("MASK"),					// "C", "MASK", "ROUNDING_MODE1", "ROUNDING_MODE2"
					.SEL_PATTERN("PATTERN"),			// Select pattern value ("PATTERN" or "C")
					.USE_PATTERN_DETECT("NO_PATDET"),	// Enable pattern detect ("PATDET" or "NO_PATDET")

					// Register Control Attributes: Pipeline Register Configuration
					.ACASCREG(0),		// Number of pipeline stages between A/ACIN and ACOUT (0, 1 or 2)
					.ADREG(1),			// Number of pipeline stages for pre-adder (0 or 1)
					.ALUMODEREG(0),		// Number of pipeline stages for ALUMODE (0 or 1)
					.AREG(0),			// Number of pipeline stages for A (0, 1 or 2)
					.BCASCREG(1),		// Number of pipeline stages between B/BCIN and BCOUT (0, 1 or 2)
					.BREG(1),			// Number of pipeline stages for B (0, 1 or 2)
					.CARRYINREG(0),		// Number of pipeline stages for CARRYIN (0 or 1)
					.CARRYINSELREG(0),	// Number of pipeline stages for CARRYINSEL (0 or 1)
					.CREG(0),			// Number of pipeline stages for C (0 or 1)
					.DREG(0),			// Number of pipeline stages for D (0 or 1)
					.INMODEREG(0),		// Number of pipeline stages for INMODE (0 or 1)
					.MREG(1),			// Number of multiplier pipeline stages (0 or 1)
					.OPMODEREG(1),		// Number of pipeline stages for OPMODE (0 or 1)
					.PREG(1)			// Number of pipeline stages for P (0 or 1)
				) dsp (
					// Cascade: 30-bit (each) output: Cascade Ports
					.ACOUT(),			// 30-bit output: A port cascade output
					.BCOUT(),			// 18-bit output: B port cascade output
					.CARRYCASCOUT(),	// 1-bit output: Cascade carry output
					.MULTSIGNOUT(),		// 1-bit output: Multiplier sign cascade output
					.PCOUT(),			// 48-bit output: Cascade output

					// Control: 1-bit (each) output: Control Inputs/Status Bits
					.OVERFLOW(),		 // 1-bit output: Overflow in add/acc output
					.PATTERNBDETECT(),	 // 1-bit output: Pattern bar detect output
					.PATTERNDETECT(),	 // 1-bit output: Pattern detect output
					.UNDERFLOW(),		 // 1-bit output: Underflow in add/acc output

					// Data: 4-bit (each) output: Data Ports
					.CARRYOUT(),	// 4-bit output: Carry output
					.P(pp),			// 48-bit output: Primary data output

					// Cascade: 30-bit (each) input: Cascade Ports
					.ACIN('x),			 // 30-bit input: A cascade data input
					.BCIN('x),			 // 18-bit input: B cascade input
					.CARRYCASCIN('x),	 // 1-bit input: Cascade carry input
					.MULTSIGNIN('x),	 // 1-bit input: Multiplier sign input
					.PCIN('x),			 // 48-bit input: P cascade input

					// Control: 4-bit (each) input: Control Inputs/Status Bits
					.CLK(clk),				// 1-bit input: Clock input
					.ALUMODE('0),			// 4-bit input: ALU control input
					.CARRYINSEL('0),		// 3-bit input: Carry select input
					.INMODE(5'b01100),		// 5-bit input: INMODE control input
					.OPMODE(opmode ^ OPMODE_INVERSION), // 7-bit input: Operation mode input

					// Data: 30-bit (each) input: Data Ports
					.A({5'b0, aa}),	// 30-bit input: A data input
					.B(bb),			// 18-bit input: B data input
					.C('x),			// 48-bit input: C data input
					.CARRYIN('0),	// 1-bit input: Carry input signal
					.D(dd),			// 25-bit input: D data input

					// Reset/Clock Enable: 1-bit (each) input: Reset/Clock Enable Inputs
					.CEA1('0),			// 1-bit input: Clock enable input for 1st stage AREG
					.CEA2('0),			// 1-bit input: Clock enable input for 2nd stage AREG
					.CEAD(en),			// 1-bit input: Clock enable input for ADREG
					.CEALUMODE('0),		// 1-bit input: Clock enable input for ALUMODERE
					.CEB1('0),			// 1-bit input: Clock enable input for 1st stage BREG
					.CEB2(en),			// 1-bit input: Clock enable input for 2nd stage BREG
					.CEC('0),			// 1-bit input: Clock enable input for CREG
					.CECARRYIN('0),		// 1-bit input: Clock enable input for CARRYINREG
					.CECTRL(en),		// 1-bit input: Clock enable input for OPMODEREG and CARRYINSELREG
					.CED('0),			// 1-bit input: Clock enable input for DREG
					.CEINMODE('0),		// 1-bit input: Clock enable input for INMODEREG
					.CEM(en),			// 1-bit input: Clock enable input for MREG
					.CEP(en),			// 1-bit input: Clock enable input for PREG
					.RSTA('0),			// 1-bit input: Reset input for AREG
					.RSTB(				// 1-bit input: Reset for BREG
// synthesis translate_off
						rst ||
// synthesis translate_on
						zero
					),
					.RSTC('0),			// 1-bit input: Reset for CREG
					.RSTD(				// 1-bit input: Reset for DREG and ADREG
// synthesis translate_off
						zero ||
// synthesis translate_on
						rst
					),
					.RSTALLCARRYIN('0),	// 1-bit input: Reset for CARRYINREG
					.RSTALUMODE('0),	// 1-bit input: Reset for ALUMODEREG
					.RSTCTRL('0),		// 1-bit input: Reset for OPMODEREG and CARRYINSELREG
					.RSTINMODE('0),		// 1-bit input: Reset for INMODE register
					.RSTM(rst),			// 1-bit input: Reset for MREG
					.RSTP(rst)			// 1-bit input: Reset for PREG
				);
				DSP48E2: DSP48E2 #(
					// Feature Control Attributes: Data Path Selection
					.AMULTSEL("AD"),	// Selects A input to multiplier (A, AD)
					.A_INPUT("DIRECT"),	// Selects A input source, "DIRECT" (A port) or "CASCADE" (ACIN port)
					.BMULTSEL("B"),		// Selects B input to multiplier (AD, B)
					.B_INPUT("DIRECT"),	// Selects B input source, "DIRECT" (B port) or "CASCADE" (BCIN port)
					.PREADDINSEL("A"),                 // Selects input to pre-adder (A, B)
					.RND('0),                          // Rounding Constant
					.USE_MULT("MULTIPLY"),             // Select multiplier usage (DYNAMIC, MULTIPLY, NONE)
					.USE_SIMD("ONE48"),                // SIMD selection (FOUR12, ONE58, TWO24)
					.USE_WIDEXOR("FALSE"),             // Use the Wide XOR function (FALSE, TRUE)
					.XORSIMD("XOR24_48_96"),       // Mode of operation for the Wide XOR (XOR12_22, XOR24_34_58_116)

					// Pattern Detector Attributes: Pattern Detection Configuration
					.AUTORESET_PATDET("NO_RESET"),     // NO_RESET, RESET_MATCH, RESET_NOT_MATCH
					.AUTORESET_PRIORITY("RESET"),      // Priority of AUTORESET vs. CEP (CEP, RESET).
					.MASK('1),                         // 58-bit mask value for pattern detect (1=ignore)
					.PATTERN('0),                      // 58-bit pattern match for pattern detect
					.SEL_MASK("MASK"),                 // C, MASK, ROUNDING_MODE1, ROUNDING_MODE2
					.SEL_PATTERN("PATTERN"),           // Select pattern value (C, PATTERN)
					.USE_PATTERN_DETECT("NO_PATDET"),  // Enable pattern detect (NO_PATDET, PATDET)

					// Programmable Inversion Attributes: Specifies built-in programmable inversion on specific pins
					.IS_ALUMODE_INVERTED('0),							// Optional inversion for ALUMODE
					.IS_CARRYIN_INVERTED('0),							// Optional inversion for CARRYIN
					.IS_CLK_INVERTED('0),								// Optional inversion for CLK
					.IS_INMODE_INVERTED('0),							// Optional inversion for INMODE
					.IS_OPMODE_INVERTED({ 2'b00, OPMODE_INVERSION}),	// Optional inversion for OPMODE
					.IS_RSTALLCARRYIN_INVERTED('0),						// Optional inversion for RSTALLCARRYIN
					.IS_RSTALUMODE_INVERTED('0),						// Optional inversion for RSTALUMODE
					.IS_RSTA_INVERTED('0),								// Optional inversion for RSTA
					.IS_RSTB_INVERTED('0),								// Optional inversion for RSTB
					.IS_RSTCTRL_INVERTED('0),							// Optional inversion for STCONJUGATE_A
					.IS_RSTC_INVERTED('0),								// Optional inversion for RSTC
					.IS_RSTD_INVERTED('0),								// Optional inversion for RSTD
					.IS_RSTINMODE_INVERTED('0),							// Optional inversion for RSTINMODE
					.IS_RSTM_INVERTED('0),								// Optional inversion for RSTM
					.IS_RSTP_INVERTED('0),								// Optional inversion for RSTP

					// Register Control Attributes: Pipeline Register Configuration
					.ACASCREG(0),                      // Number of pipeline stages between A/ACIN and ACOUT (0-2)
					.ADREG(1),                         // Pipeline stages for pre-adder (0-1)
					.ALUMODEREG(0),                    // Pipeline stages for ALUMODE (0-1)
					.AREG(0),                          // Pipeline stages for A (0-2)
					.BCASCREG(1),                      // Number of pipeline stages between B/BCIN and BCOUT (0-2)
					.BREG(1),                          // Pipeline stages for B (0-2)
					.CARRYINREG(0),                    // Pipeline stages for CARRYIN (0-1)
					.CARRYINSELREG(0),                 // Pipeline stages for CARRYINSEL (0-1)
					.CREG(0),                          // Pipeline stages for C (0-1)
					.DREG(0),                          // Pipeline stages for D (0-1)
					.INMODEREG(0),                     // Pipeline stages for INMODE (0-1)
					.MREG(1),                          // Multiplier pipeline stages (0-1)
					.OPMODEREG(1),                     // Pipeline stages for OPMODE (0-1)
					.PREG(1)                          // Number of pipeline stages for P (0-1)
				) dsp (
					// Cascade outputs: Cascade Ports
					.ACOUT(),			// 34-bit output: A port cascade
					.BCOUT(),			// 24-bit output: B cascade
					.CARRYCASCOUT(),	// 1-bit output: Cascade carry
					.MULTSIGNOUT(),		// 1-bit output: Multiplier sign cascade
					.PCOUT(),			// 58-bit output: Cascade output

					// Control outputs: Control Inputs/Status Bits
					.OVERFLOW(),		// 1-bit output: Overflow in add/acc
					.PATTERNBDETECT(),	// 1-bit output: Pattern bar detect
					.PATTERNDETECT(),	// 1-bit output: Pattern detect
					.UNDERFLOW(),		// 1-bit output: Underflow in add/acc

					// Data outputs: Data Ports
					.CARRYOUT(),		// 4-bit output: Carry
					.P(pp),				// 58-bit output: Primary data
					.XOROUT(),			// 8-bit output: XOR data

					// Cascade inputs: Cascade Ports
					.ACIN('x),			// 34-bit input: A cascade data
					.BCIN('x),			// 24-bit input: B cascade
					.CARRYCASCIN('x),	// 1-bit input: Cascade carry
					.MULTSIGNIN('x),	// 1-bit input: Multiplier sign cascade
					.PCIN('x),			// 58-bit input: P cascade

					// Control inputs: Control Inputs/Status Bits
					.CLK(clk),					// 1-bit input: Clock
					.ALUMODE(4'h0),				// 4-bit input: ALU control
					.CARRYINSEL('0),			// 3-bit input: Carry select
					.INMODE(5'b01100),			// 5-bit input: INMODE control
					.OPMODE({ 2'b00, opmode }),	// 9-bit input: Operation mode

					// Data inputs: Data Ports
					.A({3'b0, aa}),	// 30-bit input: A data
					.B(bb),			// 18-bit input: B data
					.C('x),			// 48-bit input: C data
					.CARRYIN('0),	// 1-bit input: Carry-in
					.D(dd),			// 27-bit input: D data

					// Reset/Clock Enable inputs: Reset/Clock Enable Inputs
					.CEA1('0),			// 1-bit input: Clock enable for 1st stage AREG
					.CEA2('0),			// 1-bit input: Clock enable for 2nd stage AREG
					.CEAD(en),			// 1-bit input: Clock enable for ADREG
					.CEALUMODE('0),		// 1-bit input: Clock enable for ALUMODE
					.CEB1('0),			// 1-bit input: Clock enable for 1st stage BREG
					.CEB2(en),			// 1-bit input: Clock enable for 2nd stage BREG
					.CEC('0),			// 1-bit input: Clock enable for CREG
					.CECARRYIN('0),		// 1-bit input: Clock enable for CARRYINREG
					.CECTRL(en),		// 1-bit input: Clock enable for OPMODEREG and CARRYINSELREG
					.CED('0),			// 1-bit input: Clock enable for DREG
					.CEINMODE('0),		// 1-bit input: Clock enable for INMODEREG
					.CEM(en),			// 1-bit input: Clock enable for MREG
					.CEP(en),			// 1-bit input: Clock enable for PREG
					.RSTA('0),			// 1-bit input: Reset for AREG
					.RSTB(				// 1-bit input: Reset for BREG
// synthesis translate_off
						rst ||
// synthesis translate_on
						zero
					),
					.RSTC('0),			// 1-bit input: Reset for CREG
					.RSTD(				// 1-bit input: Reset for DREG and ADREG
// synthesis translate_off
						zero ||
// synthesis translate_on
						rst
					),
					.RSTALLCARRYIN('0),	// 1-bit input: Reset for CARRYINREG
					.RSTALUMODE('0),	// 1-bit input: Reset for ALUMODEREG
					.RSTCTRL('0),		// 1-bit input: Reset for OPMODEREG and CARRYINSELREG
					.RSTINMODE('0),		// 1-bit input: Reset for INMODE register
					.RSTM(rst),			// 1-bit input: Reset for MREG
					.RSTP(rst)			// 1-bit input: Reset for PREG
				);
				DSP58: DSP58 #(
					// Feature Control Attributes: Data Path Selection
					.AMULTSEL("AD"),		// Selects A input to multiplier (A, AD)
					.A_INPUT("DIRECT"),		// Selects A input source, "DIRECT" (A port) or "CASCADE" (ACIN port)
					.BMULTSEL("B"),			// Selects B input to multiplier (AD, B)
					.B_INPUT("DIRECT"),		// Selects B input source, "DIRECT" (B port) or "CASCADE" (BCIN port)
					.DSP_MODE("INT24"),
					.PREADDINSEL("A"),			// Selects input to pre-adder (A, B)
					.RND('0),					// Rounding Constant
					.USE_MULT("MULTIPLY"),		// Select multiplier usage (DYNAMIC, MULTIPLY, NONE)
					.USE_SIMD("ONE58"),			// SIMD selection (FOUR12, ONE58, TWO24)
					.USE_WIDEXOR("FALSE"),		// Use the Wide XOR function (FALSE, TRUE)
					.XORSIMD("XOR24_34_58_116"),// Mode of operation for the Wide XOR (XOR12_22, XOR24_34_58_116)

					// Pattern Detector Attributes: Pattern Detection Configuration
					.AUTORESET_PATDET("NO_RESET"),		// NO_RESET, RESET_MATCH, RESET_NOT_MATCH
					.AUTORESET_PRIORITY("RESET"),		// Priority of AUTORESET vs. CEP (CEP, RESET).
					.MASK('1),							// 58-bit mask value for pattern detect (1=ignore)
					.PATTERN('0),						// 58-bit pattern match for pattern detect
					.SEL_MASK("MASK"),					// C, MASK, ROUNDING_MODE1, ROUNDING_MODE2
					.SEL_PATTERN("PATTERN"),			// Select pattern value (C, PATTERN)
					.USE_PATTERN_DETECT("NO_PATDET"),	// Enable pattern detect (NO_PATDET, PATDET)

					// Programmable Inversion Attributes: Specifies built-in programmable inversion on specific pins
					.IS_ALUMODE_INVERTED('0),							// Optional inversion for ALUMODE
					.IS_CARRYIN_INVERTED('0),							// Optional inversion for CARRYIN
					.IS_CLK_INVERTED('0),								// Optional inversion for CLK
					.IS_INMODE_INVERTED('0),							// Optional inversion for INMODE
					.IS_NEGATE_INVERTES('0),							// Optional inversion for NEGATE
					.IS_OPMODE_INVERTED({ 2'b00, OPMODE_INVERSION}),	// Optional inversion for OPMODE
					.IS_RSTALLCARRYIN_INVERTED('0),						// Optional inversion for RSTALLCARRYIN
					.IS_RSTALUMODE_INVERTED('0),						// Optional inversion for RSTALUMODE
					.IS_RSTA_INVERTED('0),								// Optional inversion for RSTA
					.IS_RSTB_INVERTED('0),								// Optional inversion for RSTB
					.IS_RSTCTRL_INVERTED('0),							// Optional inversion for STCONJUGATE_A
					.IS_RSTC_INVERTED('0),								// Optional inversion for RSTC
					.IS_RSTD_INVERTED('0),								// Optional inversion for RSTD
					.IS_RSTINMODE_INVERTED('0),							// Optional inversion for RSTINMODE
					.IS_RSTM_INVERTED('0),								// Optional inversion for RSTM
					.IS_RSTP_INVERTED('0),								// Optional inversion for RSTP

					// Register Control Attributes: Pipeline Register Configuration
					.ACASCREG(0),		// Number of pipeline stages between A/ACIN and ACOUT (0-2)
					.ADREG(1),			// Pipeline stages for pre-adder (0-1)
					.ALUMODEREG(0),		// Pipeline stages for ALUMODE (0-1)
					.AREG(0),			// Pipeline stages for A (0-2)
					.BCASCREG(1),		// Number of pipeline stages between B/BCIN and BCOUT (0-2)
					.BREG(1),			// Pipeline stages for B (0-2)
					.CARRYINREG(0),		// Pipeline stages for CARRYIN (0-1)
					.CARRYINSELREG(0),	// Pipeline stages for CARRYINSEL (0-1)
					.CREG(0),			// Pipeline stages for C (0-1)
					.DREG(0),			// Pipeline stages for D (0-1)
					.INMODEREG(0),		// Pipeline stages for INMODE (0-1)
					.MREG(1),			// Multiplier pipeline stages (0-1)
					.OPMODEREG(1),		// Pipeline stages for OPMODE (0-1)
					.PREG(1),			// Number of pipeline stages for P (0-1)
					.RESET_MODE("SYNC")	// Selection of synchronous or asynchronous reset. (ASYNC, SYNC)
				) dsp (
					// Cascade outputs: Cascade Ports
					.ACOUT(),			// 34-bit output: A port cascade
					.BCOUT(),			// 24-bit output: B cascade
					.CARRYCASCOUT(),	// 1-bit output: Cascade carry
					.MULTSIGNOUT(),		// 1-bit output: Multiplier sign cascade
					.PCOUT(),			// 58-bit output: Cascade output

					// Control outputs: Control Inputs/Status Bits
					.OVERFLOW(),		// 1-bit output: Overflow in add/acc
					.PATTERNBDETECT(),	// 1-bit output: Pattern bar detect
					.PATTERNDETECT(),	// 1-bit output: Pattern detect
					.UNDERFLOW(),		// 1-bit output: Underflow in add/acc

					// Data outputs: Data Ports
					.CARRYOUT(),		// 4-bit output: Carry
					.P(pp),				// 58-bit output: Primary data
					.XOROUT(),			// 8-bit output: XOR data

					// Cascade inputs: Cascade Ports
					.ACIN('x),			// 34-bit input: A cascade data
					.BCIN('x),			// 24-bit input: B cascade
					.CARRYCASCIN('x),	// 1-bit input: Cascade carry
					.MULTSIGNIN('x),	// 1-bit input: Multiplier sign cascade
					.PCIN('x),			// 58-bit input: P cascade

					// Control inputs: Control Inputs/Status Bits
					.CLK(clk),					// 1-bit input: Clock
					.ALUMODE(4'h0),				// 4-bit input: ALU control
					.CARRYINSEL('0),			// 3-bit input: Carry select
					.INMODE(5'b01100),			// 5-bit input: INMODE control
					.NEGATE('0),				// 3-bit input: Negates the input of the multiplier
					.OPMODE({ 2'b00, opmode }),	// 9-bit input: Operation mode

					// Data inputs: Data Ports
					.A({7'b0, aa}),				// 34-bit input: A data
					.B(bb),						// 24-bit input: B data
					.C('x),						// 58-bit input: C data
					.CARRYIN('0),				// 1-bit input: Carry-in
					.D(dd),						// 27-bit input: D data

					// Reset/Clock Enable inputs: Reset/Clock Enable Inputs
					.ASYNC_RST('0),		// 1-bit input: Asynchronous reset for all registers
					.CEA1('0),			// 1-bit input: Clock enable for 1st stage AREG
					.CEA2('0),			// 1-bit input: Clock enable for 2nd stage AREG
					.CEAD(en),			// 1-bit input: Clock enable for ADREG
					.CEALUMODE('0),		// 1-bit input: Clock enable for ALUMODE
					.CEB1('0),			// 1-bit input: Clock enable for 1st stage BREG
					.CEB2(en),			// 1-bit input: Clock enable for 2nd stage BREG
					.CEC('0),			// 1-bit input: Clock enable for CREG
					.CECARRYIN('0),		// 1-bit input: Clock enable for CARRYINREG
					.CECTRL(en),		// 1-bit input: Clock enable for OPMODEREG and CARRYINSELREG
					.CED('0),			// 1-bit input: Clock enable for DREG
					.CEINMODE('0),		// 1-bit input: Clock enable for INMODEREG
					.CEM(en),			// 1-bit input: Clock enable for MREG
					.CEP(en),			// 1-bit input: Clock enable for PREG
					.RSTA('0),			// 1-bit input: Reset for AREG
					.RSTB(				// 1-bit input: Reset for BREG
// synthesis translate_off
						rst ||
// synthesis translate_on
						zero
					),
					.RSTC('0),			// 1-bit input: Reset for CREG
					.RSTD(				// 1-bit input: Reset for DREG and ADREG
// synthesis translate_off
						zero ||
// synthesis translate_on
						rst
					),
					.RSTALLCARRYIN('0),	// 1-bit input: Reset for CARRYINREG
					.RSTALUMODE('0),	// 1-bit input: Reset for ALUMODEREG
					.RSTCTRL('0),		// 1-bit input: Reset for OPMODEREG and CARRYINSELREG
					.RSTINMODE('0),		// 1-bit input: Reset for INMODE register
					.RSTM(rst),			// 1-bit input: Reset for MREG
					.RSTP(rst)			// 1-bit input: Reset for PREG
				);
				default: initial begin
					$error("Unknown DSP version.");
					$finish;
				end
				endcase
			end : genDSP
`endif

			// External Canary Pipeline
			logic [1:0]  X1[3:1] = '{ default: 0 };
			logic [1:0]  X2[3:1] = '{ default: 0 };
			logic [1:0]  X3[3:1] = '{ default: 0 };
			always_ff @(posedge clk) begin
				if(rst) begin
					X1 <= '{ default: 0 };
					X2 <= '{ default: 0 };
					X3 <= '{ default: 0 };
				end
				else if(en) begin
					X1 <= xx;
					X2 <= X1;
					foreach(X3[i]) begin
						X3[i] <= X2[i] + (L[3]? 2'h0 : pp[lane_offset(i)+:2]);
					end
				end
			end

			// Derive actual cross-lane overflows
			for(genvar  i = 0; i < 3; i++) begin
				assign	h3[s][i] = pp[lane_offset(i+1)+:2] - X3[i+1];
			end
			// Overflow out of high lane
			logic  PZ = 0;
			always_ff @(posedge clk) begin
				if(rst)      PZ <= 0;
				else if(en)  PZ <= L[3]? 0 : pp[$left(pp)];
			end
			assign	h3[s][3] =
				( PZ && !pp[$left(pp)-:2])? +1 :
				(!PZ && &pp[$left(pp)-:2])? -1 : 0;

			assign	p3[s] = pp;

		end : genSIMD

		// Stage #4: Potentially Multiple Cycles of Cross-SIMD Reduction
		// - binary reduction trees with SIMD leave nodes for both the core lane outputs and the spill accumulation
		// - balanced tree construction with all fully occupied levels pipelined

		// Count leaves reachable from each node
		localparam leave_load_t  LEAVE_LOAD = SIMD > 1 ? init_leave_loads() : '{ default: 1 }; // SIMD=1 requires no adder tree, so zero-ing out, otherwise init_leave_loads ends up in infinite loop
		localparam int unsigned  HI_NODE_REGISTERED = 2**($clog2(SIMD+1)-1)-2;

		uwire signed [HI_WIDTH_MAX-1:0]  hi4[4];
		uwire        [LO_WIDTH_MAX-1:0]  lo4[4];
		for(genvar  i = 0; i < 4; i++) begin

			// Conclusive high part accumulation
			if(i < PE_REM)  assign  hi4[i] = 0;
			else begin : genHi
				localparam int unsigned  HI_WIDTH = hi_width(i);
				if(HI_WIDTH == 0)  assign  hi4[i] = 0;
				else begin
					// Adder Tree across all SIMD high contributions, each from [-1:1]
					uwire signed [2*SIMD-2:0][$clog2(1+SIMD):0]  tree;
					for(genvar  s = 0; s < SIMD;   s++)  assign  tree[SIMD-1+s] = h3[s][i];
					for(genvar  n = 0; n < SIMD-1; n++) begin
						// Sum truncated to actual maximum bit width at this node
						typedef logic signed [$clog2(1+LEAVE_LOAD[n]):0]  sum_t;
						uwire sum_t  s = $signed(tree[2*n+1]) + $signed(tree[2*n+2]);
						if((0 < n) && (n <= HI_NODE_REGISTERED)) begin
							sum_t  S = 0;
							always_ff @(posedge clk) begin
								if(rst)  S <= 0;
								else     S <= s;
							end
							assign	tree[n] = S;
						end
						else  assign  tree[n] = s;
					end

					// High Sideband Accumulation
					logic signed [HI_WIDTH-1:0]  Hi4 = 0;
					always_ff @(posedge clk) begin
						if(rst)      Hi4 <= 0;
						else if(en) begin
<<<<<<< HEAD
							automatic logic signed [HI_WIDTH:0]  h = $signed(L[4]? {(HI_WIDTH+1){1'b0}} : {Hi4[$left(Hi4)], Hi4}) + $signed(tree[0]);
=======
							automatic logic signed [HI_WIDTH:0]  h = $signed(L[PIPELINE_DEPTH-1]? 0 : Hi4) + $signed(tree[0]);
>>>>>>> 95deffa7
							assert(h[HI_WIDTH] == h[HI_WIDTH-1]) else begin
								$error("%m [%0d:%0d]: Accumulation overflow for ACCU_WIDTH=%0d", c, i, ACCU_WIDTH);
								$stop;
							end
							Hi4 <= h[HI_WIDTH-1:0];
						end
					end
					assign	hi4[i] = Hi4;
				end
			end : genHi

			// Conclusive low part accumulation (all unsigned arithmetic)
			if(i < PE_REM)  assign  lo4[i] = '0;
			else begin : genLo
				localparam int unsigned  LO_WIDTH = lo_width(i);

				// Adder Tree across all SIMD low contributions
				localparam int unsigned  ROOT_WIDTH = sum_width(SIMD, LO_WIDTH);
				uwire [2*SIMD-2:0][ROOT_WIDTH-1:0]  tree;
<<<<<<< HEAD
				for(genvar  s = 0; s < SIMD;   s++) begin
					uwire [P_WIDTH-1:0]  p = p3[s];
					assign  tree[SIMD-1+s] = p[lane_offset(i)+:LO_WIDTH];
				end
				for(genvar  n = 0; n < SIMD-1; n++) begin
					// Sum truncated to actual maximum bit width at this node
					localparam int unsigned  NODE_WIDTH = sum_width(LEAVE_LOAD[n], LO_WIDTH);
					uwire [NODE_WIDTH-1:0]  s = tree[2*n+1] + tree[2*n+2];
					assign  tree[n] = s;
				end
=======
>>>>>>> 95deffa7

				if(SIMD == 1) begin : genReg
					// Just slide in a balancing register
					logic [ROOT_WIDTH-1:0]  R = 'x;
					always_ff @(posedge clk) begin
						if(rst)  R <= 'x;
						else     R <= p3[0][OFFSETS[i]+:LO_WIDTH];
					end
					assign	tree[0] = R;
				end : genReg
				else begin : genTree
					for(genvar  s = 0; s < SIMD;   s++)  assign  tree[SIMD-1+s] = p3[s][OFFSETS[i]+:LO_WIDTH];
					for(genvar  n = 0; n < SIMD-1; n++) begin
						// Sum truncated to actual maximum bit width at this node
						localparam int unsigned  NODE_WIDTH = $clog2(1 + LEAVE_LOAD[n]*(2**LO_WIDTH-1));
						uwire [NODE_WIDTH-1:0]  s = tree[2*n+1] + tree[2*n+2];
						if(n <= HI_NODE_REGISTERED) begin
							logic [NODE_WIDTH-1:0]  S = 'x;
							always_ff @(posedge clk) begin
								if(rst)  S <= 'x;
								else     S <= s;
							end
							assign	tree[n] = S;
						end
						else  assign  tree[n] = s;
					end
				end : genTree

<<<<<<< HEAD
				assign  lo4[i] = Lo4;
=======
				if(i == 3)  assign  up4 = tree[0];
				else  assign  lo4[i] = tree[0];
>>>>>>> 95deffa7
			end : genLo

		end

		// Stage #5: Resolve lane totals
		logic signed [3:0][ACCU_WIDTH-1:0]  Res5 = '{ default: 0 };
		always_ff @(posedge clk) begin
			if(rst)  Res5 <= '{ default: 0 };
			else if(en) begin
				Res5[3] <= $signed({ hi4[3], {(lo_width(3)){1'b0}} }) + $signed({ 1'b0, lo4[3] }) - hi4[2];
				Res5[2] <= $signed({ hi4[2], {(lo_width(2)){1'b0}} }) + $signed({ 1'b0, lo4[2] }) - hi4[1];
				Res5[1] <= $signed({ hi4[1], {(lo_width(1)){1'b0}} }) + $signed({ 1'b0, lo4[1] }) - hi4[0];
				Res5[0] <= $signed({ hi4[0], {(lo_width(0)){1'b0}} }) + $signed({ 1'b0, lo4[0] });
			end
		end

		// Output
		for(genvar  pe = PE_BEG; pe < PE_END; pe++) begin
			assign	p[pe] = Res5[pe - PE_BEG + PE_REM];
		end

	end : genPipes

endmodule : mvu_4sx4u<|MERGE_RESOLUTION|>--- conflicted
+++ resolved
@@ -140,15 +140,11 @@
 	endfunction : init_leave_loads
 
 	// Pipeline for last indicator flag
-<<<<<<< HEAD
-/* verilator lint_off LITENDIAN */
-	logic [1:5] L = '0;
-/* verilator lint_on LITENDIAN */
-=======
 	// Depth: 3 cycles for DSP + external SIMD reduction
 	localparam int unsigned  PIPELINE_DEPTH = 3 + $clog2(SIMD+1) + (SIMD == 1);
+/* verilator lint_off LITENDIAN */
 	logic [1:PIPELINE_DEPTH] L = '0;
->>>>>>> 95deffa7
+/* verilator lint_on LITENDIAN */
 	always_ff @(posedge clk) begin
 		if(rst)      L <= '0;
 		else if(en)  L <= { last, L[1:PIPELINE_DEPTH-1] };
@@ -715,11 +711,7 @@
 					always_ff @(posedge clk) begin
 						if(rst)      Hi4 <= 0;
 						else if(en) begin
-<<<<<<< HEAD
-							automatic logic signed [HI_WIDTH:0]  h = $signed(L[4]? {(HI_WIDTH+1){1'b0}} : {Hi4[$left(Hi4)], Hi4}) + $signed(tree[0]);
-=======
-							automatic logic signed [HI_WIDTH:0]  h = $signed(L[PIPELINE_DEPTH-1]? 0 : Hi4) + $signed(tree[0]);
->>>>>>> 95deffa7
+							automatic logic signed [HI_WIDTH:0]  h = $signed(L[PIPELINE_DEPTH-1]? {(HI_WIDTH){1'b0}} : Hi4) + $signed(tree[0]);
 							assert(h[HI_WIDTH] == h[HI_WIDTH-1]) else begin
 								$error("%m [%0d:%0d]: Accumulation overflow for ACCU_WIDTH=%0d", c, i, ACCU_WIDTH);
 								$stop;
@@ -739,34 +731,21 @@
 				// Adder Tree across all SIMD low contributions
 				localparam int unsigned  ROOT_WIDTH = sum_width(SIMD, LO_WIDTH);
 				uwire [2*SIMD-2:0][ROOT_WIDTH-1:0]  tree;
-<<<<<<< HEAD
-				for(genvar  s = 0; s < SIMD;   s++) begin
-					uwire [P_WIDTH-1:0]  p = p3[s];
-					assign  tree[SIMD-1+s] = p[lane_offset(i)+:LO_WIDTH];
-				end
-				for(genvar  n = 0; n < SIMD-1; n++) begin
-					// Sum truncated to actual maximum bit width at this node
-					localparam int unsigned  NODE_WIDTH = sum_width(LEAVE_LOAD[n], LO_WIDTH);
-					uwire [NODE_WIDTH-1:0]  s = tree[2*n+1] + tree[2*n+2];
-					assign  tree[n] = s;
-				end
-=======
->>>>>>> 95deffa7
 
 				if(SIMD == 1) begin : genReg
 					// Just slide in a balancing register
 					logic [ROOT_WIDTH-1:0]  R = 'x;
 					always_ff @(posedge clk) begin
 						if(rst)  R <= 'x;
-						else     R <= p3[0][OFFSETS[i]+:LO_WIDTH];
+						else     R <= p3[0][lane_offset(i)+:LO_WIDTH];
 					end
 					assign	tree[0] = R;
 				end : genReg
 				else begin : genTree
-					for(genvar  s = 0; s < SIMD;   s++)  assign  tree[SIMD-1+s] = p3[s][OFFSETS[i]+:LO_WIDTH];
+					for(genvar  s = 0; s < SIMD;   s++)  assign  tree[SIMD-1+s] = p3[s][lane_offset(i)+:LO_WIDTH];
 					for(genvar  n = 0; n < SIMD-1; n++) begin
 						// Sum truncated to actual maximum bit width at this node
-						localparam int unsigned  NODE_WIDTH = $clog2(1 + LEAVE_LOAD[n]*(2**LO_WIDTH-1));
+						localparam int unsigned  NODE_WIDTH = sum_width(LEAVE_LOAD[n], LO_WIDTH);
 						uwire [NODE_WIDTH-1:0]  s = tree[2*n+1] + tree[2*n+2];
 						if(n <= HI_NODE_REGISTERED) begin
 							logic [NODE_WIDTH-1:0]  S = 'x;
@@ -780,12 +759,7 @@
 					end
 				end : genTree
 
-<<<<<<< HEAD
-				assign  lo4[i] = Lo4;
-=======
-				if(i == 3)  assign  up4 = tree[0];
-				else  assign  lo4[i] = tree[0];
->>>>>>> 95deffa7
+				assign  lo4[i] = tree[0];
 			end : genLo
 
 		end
