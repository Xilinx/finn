/******************************************************************************
 * Copyright (C) 2024, Advanced Micro Devices, Inc.
 * All rights reserved.
 *
 * Redistribution and use in source and binary forms, with or without
 * modification, are permitted provided that the following conditions are met:
 *
 *  1. Redistributions of source code must retain the above copyright notice,
 *     this list of conditions and the following disclaimer.
 *
 *  2. Redistributions in binary form must reproduce the above copyright
 *     notice, this list of conditions and the following disclaimer in the
 *     documentation and/or other materials provided with the distribution.
 *
 *  3. Neither the name of the copyright holder nor the names of its
 *     contributors may be used to endorse or promote products derived from
 *     this software without specific prior written permission.
 *
 * THIS SOFTWARE IS PROVIDED BY THE COPYRIGHT HOLDERS AND CONTRIBUTORS "AS IS"
 * AND ANY EXPRESS OR IMPLIED WARRANTIES, INCLUDING, BUT NOT LIMITED TO,
 * THE IMPLIED WARRANTIES OF MERCHANTABILITY AND FITNESS FOR A PARTICULAR
 * PURPOSE ARE DISCLAIMED. IN NO EVENT SHALL THE COPYRIGHT HOLDER OR
 * CONTRIBUTORS BE LIABLE FOR ANY DIRECT, INDIRECT, INCIDENTAL, SPECIAL,
 * EXEMPLARY, OR CONSEQUENTIAL DAMAGES (INCLUDING, BUT NOT LIMITED TO,
 * PROCUREMENT OF SUBSTITUTE GOODS OR SERVICES; LOSS OF USE, DATA, OR PROFITS;
 * OR BUSINESS INTERRUPTION). HOWEVER CAUSED AND ON ANY THEORY OF LIABILITY,
 * WHETHER IN CONTRACT, STRICT LIABILITY, OR TORT (INCLUDING NEGLIGENCE OR
 * OTHERWISE) ARISING IN ANY WAY OUT OF THE USE OF THIS SOFTWARE, EVEN IF
 * ADVISED OF THE POSSIBILITY OF SUCH DAMAGE.
 *
 * @brief	Matrix Vector Unit (MVU) core compute kernel utilizing DSP48.
 *****************************************************************************/

module mvu_4sx4u #(
	int unsigned  PE,
	int unsigned  SIMD,
	int unsigned  WEIGHT_WIDTH,
	int unsigned  ACTIVATION_WIDTH,
	int unsigned  ACCU_WIDTH,

	int unsigned  VERSION = 1,	// Version 1 (DSP48E1) *must* commit to NARROW_WEIGHTS
					// Allowed versions - 1: DSP48E1, 2: DSP48E2, 3: DSP58
	bit  SIGNED_ACTIVATIONS = 0,
	bit  NARROW_WEIGHTS   = 0,	// Weights from [-7:7] rather than [-8:7]
	bit  FORCE_BEHAVIORAL = 0
)(
	// Global Control
	input	logic  clk,
	input	logic  rst,
	input	logic  en,

	// Input
	input	logic  last,
	input	logic  zero,	// ignore current inputs and force this partial product to zero
	input	logic signed [PE-1:0][SIMD-1:0][WEIGHT_WIDTH    -1:0]  w,	// signed weights
	input	logic                [SIMD-1:0][ACTIVATION_WIDTH-1:0]  a,	// unsigned activations (override by SIGNED_ACTIVATIONS)

	// Ouput
	output	logic  vld,
	output	logic signed [PE-1:0][ACCU_WIDTH-1:0]  p
);

	// For Verilator: always use behavioral code
	localparam bit  BEHAVIORAL =
`ifdef VERILATOR
		1 ||
`endif
		FORCE_BEHAVIORAL;

	//-----------------------------------------------------------------------
	// Startup Recovery Watchdog
	//  The DSP slice needs 100ns of recovery time after initial startup before
	//  being able to ingest input properly. This watchdog discovers violating
	//  stimuli during simulation and produces a corresponding warning.
	if(1) begin : blkRecoveryWatch
		logic  Dirty = 1;
		initial begin
			#100ns;
			Dirty <= 0;
		end

		always_ff @(posedge clk) begin
			assert(!Dirty || rst || !en || zero) else begin
				$warning("%m: Feeding input during DSP startup recovery. Expect functional errors.");
<<<<<<< HEAD
				//$stop;
=======
>>>>>>> bb37f57c
			end
		end
	end : blkRecoveryWatch

	//-----------------------------------------------------------------------
	// Determine version-specific constraints
	typedef enum { DSP48E1 = 1, DSP48E2 = 2, DSP58 = 3 }  dsp_version_e;
	localparam int unsigned  A_WIDTH = 25 + 2*(VERSION > 1);     	// Width of A datapath
	localparam int unsigned  B_WIDTH = 18 + 6*(VERSION > 2);     	// Width of B datapath
	localparam int unsigned  P_WIDTH = VERSION == DSP58? 58 : 48;	// Width of P datapath

	initial begin
		if(WEIGHT_WIDTH > 4) begin
			$error("%m: Requested WEIGHT_WIDTH=%0d beyond support for 4 bits.", WEIGHT_WIDTH);
			$finish;
		end
		if(ACTIVATION_WIDTH > 4) begin
			$error("%m: Requested ACTIVATION_WIDTH=%0d beyond support for 4 bits.", ACTIVATION_WIDTH);
			$finish;
		end
	end

	/**
	 * Lane Slicing
	 *	Assumptions:
	 *	 - Internal lane widths differ, at most, by a single bit.
	 *	 - The minimum lane width is WEIGHT_WIDTH + ACTIVATION_WIDTH - 1 bits
	 *	   so as to confine cross-lane overflows to {-1,0,1}.
	 *	 - The rightmost lane (#0) has the maximum internal width.
	 *	 - The leftmost lane (#3) extends into the wide DSP accumulation path and
	 *	   is typically constrained by ACCU_WIDTH rather than the next lane. If so,
	 *	   it doesn't have an external high extension.
	 *	 - The one but leftmost lane (#2) has the minimum internal width and, hence,
	 *	   the maximum external high extension.
	 */
	typedef int unsigned  lane_offset_v[4:0];
	function lane_offset_v sliceLanes();
		localparam int unsigned  MIN_LANE_WIDTH = WEIGHT_WIDTH + ACTIVATION_WIDTH - 1;
		automatic lane_offset_v  res;

		// Determine number of bits beyond accommodating minimum lane width
		automatic int  bit_slack = A_WIDTH;
		// protect sign if not narrow, leftmost weight entry, minimum for rest of lanes
		bit_slack -= !NARROW_WEIGHTS + WEIGHT_WIDTH + 3*MIN_LANE_WIDTH;
		if(bit_slack < 0) begin
			localparam  dsp_version_e  VER = dsp_version_e'(VERSION);
			$error(
				"%m: Cannot accommodate %0d-bit %snarrow weights on %s.",
				WEIGHT_WIDTH, NARROW_WEIGHTS? "" : "non-", VER.name
			);
			$finish;
		end

		// Distribute slack bits preferring right lanes
		res[0] = 0;
		for(int unsigned  i = 1; i < 4; i++) begin
			automatic int unsigned  extra = (bit_slack + (3-i)) / (4-i);
			res[i] = res[i-1] + MIN_LANE_WIDTH + extra;
			bit_slack -= extra;
		end

		// Last lane bounded by the smaller of ACCU_WIDTH or P datapath
		res[4] = res[3] + ACCU_WIDTH;
		if(res[4] > P_WIDTH)  res[4] = P_WIDTH;

		return  res;
	endfunction : sliceLanes
	localparam lane_offset_v  OFFSETS = sliceLanes();

	function int unsigned sum_width(input int unsigned  n, input int unsigned  w);
		return  w <= 16? $clog2(1 + n*(2**w - 1)) : w + $clog2(n);
	endfunction : sum_width
	function int unsigned lo_width(input int unsigned  i);
		return  OFFSETS[i+1] - OFFSETS[i];
	endfunction : lo_width
	function int unsigned hi_width(input int unsigned  i);
		automatic int unsigned  lw = lo_width(i);
		return	ACCU_WIDTH <= lw?
			0 :
			1 + ($clog2(SIMD) < ACCU_WIDTH-lw?
					ACCU_WIDTH-lw :
					$clog2(2**(ACCU_WIDTH-lw-1)+SIMD)
				);
	endfunction : hi_width
	localparam int unsigned  LO_WIDTH_MAX = lo_width(3);
	localparam int unsigned  HI_WIDTH_MAX = hi_width(2);

	// Compute the count of decendents for all nodes in the reduction trees.
	typedef int unsigned  leaf_load_t[2*SIMD-1];
	function leaf_load_t init_leaf_loads();
		automatic leaf_load_t  res;
		for(int  i = 2*(SIMD-1); i >= int'(SIMD)-1; i--)  res[i] = 1;
		for(int  i = SIMD-2; i >= 0; i--)  res[i] = res[2*i+1] + res[2*i+2];
		return  res;
	endfunction : init_leaf_loads

	// Pipeline for last indicator flag
	// Depth: 3 cycles for DSP + external SIMD reduction
	localparam int unsigned  PIPELINE_DEPTH = 3 + $clog2(SIMD+1) + (SIMD == 1);
/* verilator lint_off LITENDIAN */
	logic [1:PIPELINE_DEPTH] L = '0;
/* verilator lint_on LITENDIAN */
	always_ff @(posedge clk) begin
		if(rst)      L <= '0;
		else if(en)  L <= { last, L[1:PIPELINE_DEPTH-1] };
	end
	assign	vld = L[PIPELINE_DEPTH];

	// Stages #1 - #3: DSP Lanes + cross-lane canaries duplicated with SIMD parallelism
	localparam int unsigned  PIPE_COUNT = (PE+3)/4;
	for(genvar  c = 0; c < PIPE_COUNT; c++) begin : genPipes

		localparam int unsigned  PE_BEG = 4*c;
		localparam int unsigned  PE_END = PE < 4*(c+1)? PE : 4*(c+1);
		localparam int unsigned  PE_REM = 4*(c+1) - PE_END;

		uwire        [P_WIDTH-1:0]  p3[SIMD];
		uwire signed [        1:0]  h3[SIMD][4];
		for(genvar  s = 0; s < SIMD; s++) begin : genSIMD

			// Input Lane Assembly
			uwire [B_WIDTH-1:0]  bb = { {(B_WIDTH-ACTIVATION_WIDTH){SIGNED_ACTIVATIONS && a[s][ACTIVATION_WIDTH-1]}}, a[s] };
			logic [A_WIDTH-1:0]  aa;
			logic [A_WIDTH-1:0]  dd;
			logic [1:0]  xx[3:1];
			if(1) begin : blkVectorize
				uwire signed [3:0]  ww[PE_END - PE_BEG];
				for(genvar  pe = 0; pe < PE_END - PE_BEG; pe++) begin
					assign	ww[pe] = $signed(w[PE_BEG + pe][s]);
					if(pe > 0) begin
						if(BEHAVIORAL)  assign  xx[pe + PE_REM] = zero? 0 : ww[pe] * a[s];
`ifndef VERILATOR
						else begin
							LUT6_2 #(.INIT(64'h0000_6AC0_0000_8888)) lut_x (
								.O6(xx[pe + PE_REM][1]),
								.O5(xx[pe + PE_REM][0]),
								.I5(1'b1),
								.I4(zero),
								.I3(ww[pe][1]),
								.I2(a[s][1]),
								.I1(ww[pe][0]),
								.I0(a[s][0])
							);
						end
`endif
					end
				end
				always_comb begin
					dd = '0;
					aa = '0;
					for(int unsigned  pe = 0; pe < PE_END - PE_BEG; pe++) begin
						automatic int unsigned  ofs = OFFSETS[pe + PE_REM];
						dd[ofs+:WEIGHT_WIDTH-1] = ww[pe][0+:WEIGHT_WIDTH-1];

						// The sign of the weights are generally put on the subtracted A port.
						// However, when coinciding with the actual sign bit position of the
						// multiplier input path, it also goes onto the D input. This prevents
						// sign extensions that may happen when a DSP primitive is auto-promoted
						// to a newer generation.
						if(ofs+WEIGHT_WIDTH-1 == A_WIDTH-1)  dd[ofs+WEIGHT_WIDTH-1] = ww[pe][WEIGHT_WIDTH-1];
						else                                 aa[ofs+WEIGHT_WIDTH-1] = ww[pe][WEIGHT_WIDTH-1];
					end
				end
				if(NARROW_WEIGHTS) begin : genNarrowCheck
					always_ff @(posedge clk iff en && !rst) begin
						foreach(ww[pe]) begin
							assert(zero || (ww[pe] !== -2**(WEIGHT_WIDTH-1))) else begin
								$warning("%m: Weight of %0x violates NARROW_WEIGHTS commitment.", ww[pe]);
<<<<<<< HEAD
								//$stop;
=======
>>>>>>> bb37f57c
							end
						end
					end
				end

			end : blkVectorize

			uwire [P_WIDTH-1:0]  pp;

			// Note: Since the product B * AD is computed,
			//       rst can be only applied to AD and zero only to B
			//       with the same effect as zeroing both.
			if(BEHAVIORAL) begin : genBehav

				// Stage #1: Input Refine
				logic signed [B_WIDTH-1:0]  B1  = 0;
				always_ff @(posedge clk) begin
					if(zero)     B1  <= 0;
					else if(en)  B1  <= bb;
				end

				logic signed [A_WIDTH-1:0]  AD1 = 0;
				always_ff @(posedge clk) begin
					if(rst)      AD1 <= 0;
					else if(en)  AD1 <= dd - aa;
				end

				// Stage #2: Multiply
				logic signed [A_WIDTH+B_WIDTH-1:0]  M2 = 0;
				always_ff @(posedge clk) begin
					if(rst)      M2 <= 0;
					else if(en)  M2 <=
// synthesis translate off
						(B1 === '0) || (AD1 === '0)? 0 :
// synthesis translate on
						B1 * AD1;
				end

				// Stage #3: Accumulate
				logic signed [P_WIDTH-1:0]  P3 = 0;
				always_ff @(posedge clk) begin
					if(rst)      P3 <= 0;
					else if(en)  P3 <= M2 + (L[3]? 0 : P3);
				end

				assign	pp = P3;
			end : genBehav
`ifndef VERILATOR
			else begin : genDSP
				localparam logic [6:0]  OPMODE_INVERSION = 7'b010_01_01;
				uwire [6:0]  opmode = { { 1'b0, L[2], 1'b0 }, 4'b00_00 };
				case(VERSION)
				DSP48E1: DSP48E1 #(
					// Feature Control Attributes: Data Path Selection
					.A_INPUT("DIRECT"),		// Selects A input source, "DIRECT" (A port) or "CASCADE" (ACIN port)
					.B_INPUT("DIRECT"),		// Selects B input source, "DIRECT" (B port) or "CASCADE" (BCIN port)
					.USE_DPORT("TRUE"),		// Select D port usage (TRUE or FALSE)
					.USE_MULT("MULTIPLY"),	// Select multiplier usage ("MULTIPLY", "DYNAMIC", or "NONE")
					.USE_SIMD("ONE48"),		// SIMD selection ("ONE48", "TWO24", "FOUR12")

					// Pattern Detector Attributes: Pattern Detection Configuration
					.AUTORESET_PATDET("NO_RESET"),		// "NO_RESET", "RESET_MATCH", "RESET_NOT_MATCH"
					.MASK('1),							// 48-bit mask value for pattern detect (1=ignore)
					.PATTERN('0),						// 48-bit pattern match for pattern detect
					.SEL_MASK("MASK"),					// "C", "MASK", "ROUNDING_MODE1", "ROUNDING_MODE2"
					.SEL_PATTERN("PATTERN"),			// Select pattern value ("PATTERN" or "C")
					.USE_PATTERN_DETECT("NO_PATDET"),	// Enable pattern detect ("PATDET" or "NO_PATDET")

					// Register Control Attributes: Pipeline Register Configuration
					.ACASCREG(0),		// Number of pipeline stages between A/ACIN and ACOUT (0, 1 or 2)
					.ADREG(1),			// Number of pipeline stages for pre-adder (0 or 1)
					.ALUMODEREG(0),		// Number of pipeline stages for ALUMODE (0 or 1)
					.AREG(0),			// Number of pipeline stages for A (0, 1 or 2)
					.BCASCREG(1),		// Number of pipeline stages between B/BCIN and BCOUT (0, 1 or 2)
					.BREG(1),			// Number of pipeline stages for B (0, 1 or 2)
					.CARRYINREG(0),		// Number of pipeline stages for CARRYIN (0 or 1)
					.CARRYINSELREG(0),	// Number of pipeline stages for CARRYINSEL (0 or 1)
					.CREG(0),			// Number of pipeline stages for C (0 or 1)
					.DREG(0),			// Number of pipeline stages for D (0 or 1)
					.INMODEREG(0),		// Number of pipeline stages for INMODE (0 or 1)
					.MREG(1),			// Number of multiplier pipeline stages (0 or 1)
					.OPMODEREG(1),		// Number of pipeline stages for OPMODE (0 or 1)
					.PREG(1)			// Number of pipeline stages for P (0 or 1)
				) dsp (
					// Cascade: 30-bit (each) output: Cascade Ports
					.ACOUT(),			// 30-bit output: A port cascade output
					.BCOUT(),			// 18-bit output: B port cascade output
					.CARRYCASCOUT(),	// 1-bit output: Cascade carry output
					.MULTSIGNOUT(),		// 1-bit output: Multiplier sign cascade output
					.PCOUT(),			// 48-bit output: Cascade output

					// Control: 1-bit (each) output: Control Inputs/Status Bits
					.OVERFLOW(),		 // 1-bit output: Overflow in add/acc output
					.PATTERNBDETECT(),	 // 1-bit output: Pattern bar detect output
					.PATTERNDETECT(),	 // 1-bit output: Pattern detect output
					.UNDERFLOW(),		 // 1-bit output: Underflow in add/acc output

					// Data: 4-bit (each) output: Data Ports
					.CARRYOUT(),	// 4-bit output: Carry output
					.P(pp),			// 48-bit output: Primary data output

					// Cascade: 30-bit (each) input: Cascade Ports
					.ACIN('x),			 // 30-bit input: A cascade data input
					.BCIN('x),			 // 18-bit input: B cascade input
					.CARRYCASCIN('x),	 // 1-bit input: Cascade carry input
					.MULTSIGNIN('x),	 // 1-bit input: Multiplier sign input
					.PCIN('x),			 // 48-bit input: P cascade input

					// Control: 4-bit (each) input: Control Inputs/Status Bits
					.CLK(clk),				// 1-bit input: Clock input
					.ALUMODE('0),			// 4-bit input: ALU control input
					.CARRYINSEL('0),		// 3-bit input: Carry select input
					.INMODE(5'b01100),		// 5-bit input: INMODE control input
					.OPMODE(opmode ^ OPMODE_INVERSION), // 7-bit input: Operation mode input

					// Data: 30-bit (each) input: Data Ports
					.A({5'b0, aa}),	// 30-bit input: A data input
					.B(bb),			// 18-bit input: B data input
					.C('x),			// 48-bit input: C data input
					.CARRYIN('0),	// 1-bit input: Carry input signal
					.D(dd),			// 25-bit input: D data input

					// Reset/Clock Enable: 1-bit (each) input: Reset/Clock Enable Inputs
					.CEA1('0),			// 1-bit input: Clock enable input for 1st stage AREG
					.CEA2('0),			// 1-bit input: Clock enable input for 2nd stage AREG
					.CEAD(en),			// 1-bit input: Clock enable input for ADREG
					.CEALUMODE('0),		// 1-bit input: Clock enable input for ALUMODERE
					.CEB1('0),			// 1-bit input: Clock enable input for 1st stage BREG
					.CEB2(en),			// 1-bit input: Clock enable input for 2nd stage BREG
					.CEC('0),			// 1-bit input: Clock enable input for CREG
					.CECARRYIN('0),		// 1-bit input: Clock enable input for CARRYINREG
					.CECTRL(en),		// 1-bit input: Clock enable input for OPMODEREG and CARRYINSELREG
					.CED('0),			// 1-bit input: Clock enable input for DREG
					.CEINMODE('0),		// 1-bit input: Clock enable input for INMODEREG
					.CEM(en),			// 1-bit input: Clock enable input for MREG
					.CEP(en),			// 1-bit input: Clock enable input for PREG
					.RSTA('0),			// 1-bit input: Reset input for AREG
					.RSTB(				// 1-bit input: Reset for BREG
// synthesis translate_off
						rst ||
// synthesis translate_on
						zero
					),
					.RSTC('0),			// 1-bit input: Reset for CREG
					.RSTD(				// 1-bit input: Reset for DREG and ADREG
// synthesis translate_off
						zero ||
// synthesis translate_on
						rst
					),
					.RSTALLCARRYIN('0),	// 1-bit input: Reset for CARRYINREG
					.RSTALUMODE('0),	// 1-bit input: Reset for ALUMODEREG
					.RSTCTRL('0),		// 1-bit input: Reset for OPMODEREG and CARRYINSELREG
					.RSTINMODE('0),		// 1-bit input: Reset for INMODE register
					.RSTM(rst),			// 1-bit input: Reset for MREG
					.RSTP(rst)			// 1-bit input: Reset for PREG
				);
				DSP48E2: DSP48E2 #(
					// Feature Control Attributes: Data Path Selection
					.AMULTSEL("AD"),	// Selects A input to multiplier (A, AD)
					.A_INPUT("DIRECT"),	// Selects A input source, "DIRECT" (A port) or "CASCADE" (ACIN port)
					.BMULTSEL("B"),		// Selects B input to multiplier (AD, B)
					.B_INPUT("DIRECT"),	// Selects B input source, "DIRECT" (B port) or "CASCADE" (BCIN port)
					.PREADDINSEL("A"),                 // Selects input to pre-adder (A, B)
					.RND('0),                          // Rounding Constant
					.USE_MULT("MULTIPLY"),             // Select multiplier usage (DYNAMIC, MULTIPLY, NONE)
					.USE_SIMD("ONE48"),                // SIMD selection (FOUR12, ONE58, TWO24)
					.USE_WIDEXOR("FALSE"),             // Use the Wide XOR function (FALSE, TRUE)
					.XORSIMD("XOR24_48_96"),       // Mode of operation for the Wide XOR (XOR12_22, XOR24_34_58_116)

					// Pattern Detector Attributes: Pattern Detection Configuration
					.AUTORESET_PATDET("NO_RESET"),     // NO_RESET, RESET_MATCH, RESET_NOT_MATCH
					.AUTORESET_PRIORITY("RESET"),      // Priority of AUTORESET vs. CEP (CEP, RESET).
					.MASK('1),                         // 58-bit mask value for pattern detect (1=ignore)
					.PATTERN('0),                      // 58-bit pattern match for pattern detect
					.SEL_MASK("MASK"),                 // C, MASK, ROUNDING_MODE1, ROUNDING_MODE2
					.SEL_PATTERN("PATTERN"),           // Select pattern value (C, PATTERN)
					.USE_PATTERN_DETECT("NO_PATDET"),  // Enable pattern detect (NO_PATDET, PATDET)

					// Programmable Inversion Attributes: Specifies built-in programmable inversion on specific pins
					.IS_ALUMODE_INVERTED('0),							// Optional inversion for ALUMODE
					.IS_CARRYIN_INVERTED('0),							// Optional inversion for CARRYIN
					.IS_CLK_INVERTED('0),								// Optional inversion for CLK
					.IS_INMODE_INVERTED('0),							// Optional inversion for INMODE
					.IS_OPMODE_INVERTED({ 2'b00, OPMODE_INVERSION}),	// Optional inversion for OPMODE
					.IS_RSTALLCARRYIN_INVERTED('0),						// Optional inversion for RSTALLCARRYIN
					.IS_RSTALUMODE_INVERTED('0),						// Optional inversion for RSTALUMODE
					.IS_RSTA_INVERTED('0),								// Optional inversion for RSTA
					.IS_RSTB_INVERTED('0),								// Optional inversion for RSTB
					.IS_RSTCTRL_INVERTED('0),							// Optional inversion for STCONJUGATE_A
					.IS_RSTC_INVERTED('0),								// Optional inversion for RSTC
					.IS_RSTD_INVERTED('0),								// Optional inversion for RSTD
					.IS_RSTINMODE_INVERTED('0),							// Optional inversion for RSTINMODE
					.IS_RSTM_INVERTED('0),								// Optional inversion for RSTM
					.IS_RSTP_INVERTED('0),								// Optional inversion for RSTP

					// Register Control Attributes: Pipeline Register Configuration
					.ACASCREG(0),                      // Number of pipeline stages between A/ACIN and ACOUT (0-2)
					.ADREG(1),                         // Pipeline stages for pre-adder (0-1)
					.ALUMODEREG(0),                    // Pipeline stages for ALUMODE (0-1)
					.AREG(0),                          // Pipeline stages for A (0-2)
					.BCASCREG(1),                      // Number of pipeline stages between B/BCIN and BCOUT (0-2)
					.BREG(1),                          // Pipeline stages for B (0-2)
					.CARRYINREG(0),                    // Pipeline stages for CARRYIN (0-1)
					.CARRYINSELREG(0),                 // Pipeline stages for CARRYINSEL (0-1)
					.CREG(0),                          // Pipeline stages for C (0-1)
					.DREG(0),                          // Pipeline stages for D (0-1)
					.INMODEREG(0),                     // Pipeline stages for INMODE (0-1)
					.MREG(1),                          // Multiplier pipeline stages (0-1)
					.OPMODEREG(1),                     // Pipeline stages for OPMODE (0-1)
					.PREG(1)                          // Number of pipeline stages for P (0-1)
				) dsp (
					// Cascade outputs: Cascade Ports
					.ACOUT(),			// 34-bit output: A port cascade
					.BCOUT(),			// 24-bit output: B cascade
					.CARRYCASCOUT(),	// 1-bit output: Cascade carry
					.MULTSIGNOUT(),		// 1-bit output: Multiplier sign cascade
					.PCOUT(),			// 58-bit output: Cascade output

					// Control outputs: Control Inputs/Status Bits
					.OVERFLOW(),		// 1-bit output: Overflow in add/acc
					.PATTERNBDETECT(),	// 1-bit output: Pattern bar detect
					.PATTERNDETECT(),	// 1-bit output: Pattern detect
					.UNDERFLOW(),		// 1-bit output: Underflow in add/acc

					// Data outputs: Data Ports
					.CARRYOUT(),		// 4-bit output: Carry
					.P(pp),				// 58-bit output: Primary data
					.XOROUT(),			// 8-bit output: XOR data

					// Cascade inputs: Cascade Ports
					.ACIN('x),			// 34-bit input: A cascade data
					.BCIN('x),			// 24-bit input: B cascade
					.CARRYCASCIN('x),	// 1-bit input: Cascade carry
					.MULTSIGNIN('x),	// 1-bit input: Multiplier sign cascade
					.PCIN('x),			// 58-bit input: P cascade

					// Control inputs: Control Inputs/Status Bits
					.CLK(clk),					// 1-bit input: Clock
					.ALUMODE(4'h0),				// 4-bit input: ALU control
					.CARRYINSEL('0),			// 3-bit input: Carry select
					.INMODE(5'b01100),			// 5-bit input: INMODE control
					.OPMODE({ 2'b00, opmode }),	// 9-bit input: Operation mode

					// Data inputs: Data Ports
					.A({3'b0, aa}),	// 30-bit input: A data
					.B(bb),			// 18-bit input: B data
					.C('x),			// 48-bit input: C data
					.CARRYIN('0),	// 1-bit input: Carry-in
					.D(dd),			// 27-bit input: D data

					// Reset/Clock Enable inputs: Reset/Clock Enable Inputs
					.CEA1('0),			// 1-bit input: Clock enable for 1st stage AREG
					.CEA2('0),			// 1-bit input: Clock enable for 2nd stage AREG
					.CEAD(en),			// 1-bit input: Clock enable for ADREG
					.CEALUMODE('0),		// 1-bit input: Clock enable for ALUMODE
					.CEB1('0),			// 1-bit input: Clock enable for 1st stage BREG
					.CEB2(en),			// 1-bit input: Clock enable for 2nd stage BREG
					.CEC('0),			// 1-bit input: Clock enable for CREG
					.CECARRYIN('0),		// 1-bit input: Clock enable for CARRYINREG
					.CECTRL(en),		// 1-bit input: Clock enable for OPMODEREG and CARRYINSELREG
					.CED('0),			// 1-bit input: Clock enable for DREG
					.CEINMODE('0),		// 1-bit input: Clock enable for INMODEREG
					.CEM(en),			// 1-bit input: Clock enable for MREG
					.CEP(en),			// 1-bit input: Clock enable for PREG
					.RSTA('0),			// 1-bit input: Reset for AREG
					.RSTB(				// 1-bit input: Reset for BREG
// synthesis translate_off
						rst ||
// synthesis translate_on
						zero
					),
					.RSTC('0),			// 1-bit input: Reset for CREG
					.RSTD(				// 1-bit input: Reset for DREG and ADREG
// synthesis translate_off
						zero ||
// synthesis translate_on
						rst
					),
					.RSTALLCARRYIN('0),	// 1-bit input: Reset for CARRYINREG
					.RSTALUMODE('0),	// 1-bit input: Reset for ALUMODEREG
					.RSTCTRL('0),		// 1-bit input: Reset for OPMODEREG and CARRYINSELREG
					.RSTINMODE('0),		// 1-bit input: Reset for INMODE register
					.RSTM(rst),			// 1-bit input: Reset for MREG
					.RSTP(rst)			// 1-bit input: Reset for PREG
				);
				DSP58: DSP58 #(
					// Feature Control Attributes: Data Path Selection
					.AMULTSEL("AD"),		// Selects A input to multiplier (A, AD)
					.A_INPUT("DIRECT"),		// Selects A input source, "DIRECT" (A port) or "CASCADE" (ACIN port)
					.BMULTSEL("B"),			// Selects B input to multiplier (AD, B)
					.B_INPUT("DIRECT"),		// Selects B input source, "DIRECT" (B port) or "CASCADE" (BCIN port)
					.DSP_MODE("INT24"),
					.PREADDINSEL("A"),			// Selects input to pre-adder (A, B)
					.RND('0),					// Rounding Constant
					.USE_MULT("MULTIPLY"),		// Select multiplier usage (DYNAMIC, MULTIPLY, NONE)
					.USE_SIMD("ONE58"),			// SIMD selection (FOUR12, ONE58, TWO24)
					.USE_WIDEXOR("FALSE"),		// Use the Wide XOR function (FALSE, TRUE)
					.XORSIMD("XOR24_34_58_116"),// Mode of operation for the Wide XOR (XOR12_22, XOR24_34_58_116)

					// Pattern Detector Attributes: Pattern Detection Configuration
					.AUTORESET_PATDET("NO_RESET"),		// NO_RESET, RESET_MATCH, RESET_NOT_MATCH
					.AUTORESET_PRIORITY("RESET"),		// Priority of AUTORESET vs. CEP (CEP, RESET).
					.MASK('1),							// 58-bit mask value for pattern detect (1=ignore)
					.PATTERN('0),						// 58-bit pattern match for pattern detect
					.SEL_MASK("MASK"),					// C, MASK, ROUNDING_MODE1, ROUNDING_MODE2
					.SEL_PATTERN("PATTERN"),			// Select pattern value (C, PATTERN)
					.USE_PATTERN_DETECT("NO_PATDET"),	// Enable pattern detect (NO_PATDET, PATDET)

					// Programmable Inversion Attributes: Specifies built-in programmable inversion on specific pins
					.IS_ALUMODE_INVERTED('0),							// Optional inversion for ALUMODE
					.IS_CARRYIN_INVERTED('0),							// Optional inversion for CARRYIN
					.IS_CLK_INVERTED('0),								// Optional inversion for CLK
					.IS_INMODE_INVERTED('0),							// Optional inversion for INMODE
					.IS_NEGATE_INVERTED('0),							// Optional inversion for NEGATE
					.IS_OPMODE_INVERTED({ 2'b00, OPMODE_INVERSION}),	// Optional inversion for OPMODE
					.IS_RSTALLCARRYIN_INVERTED('0),						// Optional inversion for RSTALLCARRYIN
					.IS_RSTALUMODE_INVERTED('0),						// Optional inversion for RSTALUMODE
					.IS_RSTA_INVERTED('0),								// Optional inversion for RSTA
					.IS_RSTB_INVERTED('0),								// Optional inversion for RSTB
					.IS_RSTCTRL_INVERTED('0),							// Optional inversion for STCONJUGATE_A
					.IS_RSTC_INVERTED('0),								// Optional inversion for RSTC
					.IS_RSTD_INVERTED('0),								// Optional inversion for RSTD
					.IS_RSTINMODE_INVERTED('0),							// Optional inversion for RSTINMODE
					.IS_RSTM_INVERTED('0),								// Optional inversion for RSTM
					.IS_RSTP_INVERTED('0),								// Optional inversion for RSTP

					// Register Control Attributes: Pipeline Register Configuration
					.ACASCREG(0),		// Number of pipeline stages between A/ACIN and ACOUT (0-2)
					.ADREG(1),			// Pipeline stages for pre-adder (0-1)
					.ALUMODEREG(0),		// Pipeline stages for ALUMODE (0-1)
					.AREG(0),			// Pipeline stages for A (0-2)
					.BCASCREG(1),		// Number of pipeline stages between B/BCIN and BCOUT (0-2)
					.BREG(1),			// Pipeline stages for B (0-2)
					.CARRYINREG(0),		// Pipeline stages for CARRYIN (0-1)
					.CARRYINSELREG(0),	// Pipeline stages for CARRYINSEL (0-1)
					.CREG(0),			// Pipeline stages for C (0-1)
					.DREG(0),			// Pipeline stages for D (0-1)
					.INMODEREG(0),		// Pipeline stages for INMODE (0-1)
					.MREG(1),			// Multiplier pipeline stages (0-1)
					.OPMODEREG(1),		// Pipeline stages for OPMODE (0-1)
					.PREG(1),			// Number of pipeline stages for P (0-1)
					.RESET_MODE("SYNC")	// Selection of synchronous or asynchronous reset. (ASYNC, SYNC)
				) dsp (
					// Cascade outputs: Cascade Ports
					.ACOUT(),			// 34-bit output: A port cascade
					.BCOUT(),			// 24-bit output: B cascade
					.CARRYCASCOUT(),	// 1-bit output: Cascade carry
					.MULTSIGNOUT(),		// 1-bit output: Multiplier sign cascade
					.PCOUT(),			// 58-bit output: Cascade output

					// Control outputs: Control Inputs/Status Bits
					.OVERFLOW(),		// 1-bit output: Overflow in add/acc
					.PATTERNBDETECT(),	// 1-bit output: Pattern bar detect
					.PATTERNDETECT(),	// 1-bit output: Pattern detect
					.UNDERFLOW(),		// 1-bit output: Underflow in add/acc

					// Data outputs: Data Ports
					.CARRYOUT(),		// 4-bit output: Carry
					.P(pp),				// 58-bit output: Primary data
					.XOROUT(),			// 8-bit output: XOR data

					// Cascade inputs: Cascade Ports
					.ACIN('x),			// 34-bit input: A cascade data
					.BCIN('x),			// 24-bit input: B cascade
					.CARRYCASCIN('x),	// 1-bit input: Cascade carry
					.MULTSIGNIN('x),	// 1-bit input: Multiplier sign cascade
					.PCIN('x),			// 58-bit input: P cascade

					// Control inputs: Control Inputs/Status Bits
					.CLK(clk),					// 1-bit input: Clock
					.ALUMODE(4'h0),				// 4-bit input: ALU control
					.CARRYINSEL('0),			// 3-bit input: Carry select
					.INMODE(5'b01100),			// 5-bit input: INMODE control
					.NEGATE('0),				// 3-bit input: Negates the input of the multiplier
					.OPMODE({ 2'b00, opmode }),	// 9-bit input: Operation mode

					// Data inputs: Data Ports
					.A({7'b0, aa}),				// 34-bit input: A data
					.B(bb),						// 24-bit input: B data
					.C('x),						// 58-bit input: C data
					.CARRYIN('0),				// 1-bit input: Carry-in
					.D(dd),						// 27-bit input: D data

					// Reset/Clock Enable inputs: Reset/Clock Enable Inputs
					.ASYNC_RST('0),		// 1-bit input: Asynchronous reset for all registers
					.CEA1('0),			// 1-bit input: Clock enable for 1st stage AREG
					.CEA2('0),			// 1-bit input: Clock enable for 2nd stage AREG
					.CEAD(en),			// 1-bit input: Clock enable for ADREG
					.CEALUMODE('0),		// 1-bit input: Clock enable for ALUMODE
					.CEB1('0),			// 1-bit input: Clock enable for 1st stage BREG
					.CEB2(en),			// 1-bit input: Clock enable for 2nd stage BREG
					.CEC('0),			// 1-bit input: Clock enable for CREG
					.CECARRYIN('0),		// 1-bit input: Clock enable for CARRYINREG
					.CECTRL(en),		// 1-bit input: Clock enable for OPMODEREG and CARRYINSELREG
					.CED('0),			// 1-bit input: Clock enable for DREG
					.CEINMODE('0),		// 1-bit input: Clock enable for INMODEREG
					.CEM(en),			// 1-bit input: Clock enable for MREG
					.CEP(en),			// 1-bit input: Clock enable for PREG
					.RSTA('0),			// 1-bit input: Reset for AREG
					.RSTB(				// 1-bit input: Reset for BREG
// synthesis translate_off
						rst ||
// synthesis translate_on
						zero
					),
					.RSTC('0),			// 1-bit input: Reset for CREG
					.RSTD(				// 1-bit input: Reset for DREG and ADREG
// synthesis translate_off
						zero ||
// synthesis translate_on
						rst
					),
					.RSTALLCARRYIN('0),	// 1-bit input: Reset for CARRYINREG
					.RSTALUMODE('0),	// 1-bit input: Reset for ALUMODEREG
					.RSTCTRL('0),		// 1-bit input: Reset for OPMODEREG and CARRYINSELREG
					.RSTINMODE('0),		// 1-bit input: Reset for INMODE register
					.RSTM(rst),			// 1-bit input: Reset for MREG
					.RSTP(rst)			// 1-bit input: Reset for PREG
				);
				default: initial begin
					$error("Unknown DSP version.");
					$finish;
				end
				endcase
			end : genDSP
`endif

			// External Canary Pipeline
			logic [1:0]  X1[3:1] = '{ default: 0 };
			logic [1:0]  X2[3:1] = '{ default: 0 };
			logic [1:0]  X3[3:1] = '{ default: 0 };
			always_ff @(posedge clk) begin
				if(rst) begin
					X1 <= '{ default: 0 };
					X2 <= '{ default: 0 };
					X3 <= '{ default: 0 };
				end
				else if(en) begin
					X1 <= xx;
					X2 <= X1;
					foreach(X3[i]) begin
						X3[i] <= X2[i] + (L[3]? 2'h0 : pp[OFFSETS[i]+:2]);
					end
				end
			end

			// Derive actual cross-lane overflows
			for(genvar  i = 0; i < 3; i++) begin
				assign	h3[s][i] = pp[OFFSETS[i+1]+:2] - X3[i+1];
			end
			// Overflow out of high lane
			logic  PZ = 0;
			always_ff @(posedge clk) begin
				if(rst)      PZ <= 0;
				else if(en)  PZ <= L[3]? 0 : pp[$left(pp)];
			end
			assign	h3[s][3] =
				( PZ && !pp[$left(pp)-:2])? +1 :
				(!PZ && &pp[$left(pp)-:2])? -1 : 0;

			assign	p3[s] = pp;

		end : genSIMD

		// Stage #4: Potentially Multiple Cycles of Cross-SIMD Reduction
		// - binary reduction trees with SIMD leaf nodes for both the core lane outputs and the spill accumulation
		// - balanced tree construction with all fully occupied levels pipelined

		// Count leaves reachable from each node
		localparam leaf_load_t   LEAF_LOAD = SIMD > 1 ? init_leaf_loads() : '{ default: 1 }; // SIMD=1 requires no adder tree, so zero-ing out, otherwise init_leaf_loads ends up in infinite loop
		localparam int unsigned  HI_NODE_REGISTERED = 2**($clog2(SIMD+1)-1)-2;

		uwire signed [HI_WIDTH_MAX-1:0]  hi4[4];
		uwire        [LO_WIDTH_MAX-1:0]  lo4[4];
		for(genvar  i = 0; i < 4; i++) begin : genLanes

			// Conclusive high part accumulation
			if(i < PE_REM)  assign  hi4[i] = 0;
			else begin : genHi
				localparam int unsigned  HI_WIDTH = hi_width(i);
				if(HI_WIDTH == 0)  assign  hi4[i] = 0;
				else begin
					// Adder Tree across all SIMD high contributions, each from [-1:1]
					uwire signed [2*SIMD-2:0][$clog2(1+SIMD):0]  tree;
					for(genvar  s = 0; s < SIMD;   s++)  assign  tree[SIMD-1+s] = h3[s][i];
					for(genvar  n = 0; n < SIMD-1; n++) begin
						// Sum truncated to actual maximum bit width at this node
						typedef logic signed [$clog2(1+LEAF_LOAD[n]):0]  sum_t;
						uwire sum_t  s = $signed(tree[2*n+1]) + $signed(tree[2*n+2]);
						if((0 < n) && (n <= HI_NODE_REGISTERED)) begin
							sum_t  S = 0;
							always_ff @(posedge clk) begin
								if(rst)      S <= 0;
								else if(en)  S <= s;
							end
							assign	tree[n] = S;
						end
						else  assign  tree[n] = s;
					end

					// High Sideband Accumulation
					logic signed [HI_WIDTH-1:0]  Hi4 = 0;
					always_ff @(posedge clk) begin
						if(rst)      Hi4 <= 0;
						else if(en) begin
							automatic logic signed [HI_WIDTH:0]  h = $signed(L[PIPELINE_DEPTH-1]? {(HI_WIDTH){1'b0}} : Hi4) + $signed(tree[0]);
							assert(h[HI_WIDTH] === h[HI_WIDTH-1]) else begin
								$error("%m [%0d:%0d]: Accumulation overflow for ACCU_WIDTH=%0d", c, i, ACCU_WIDTH);
							end
							Hi4 <= h[HI_WIDTH-1:0];
						end
					end
					assign	hi4[i] = Hi4;
				end
			end : genHi

			// Conclusive low part accumulation (all unsigned arithmetic)
			if(i < PE_REM)  assign  lo4[i] = '0;
			else begin : genLo
				localparam int unsigned  LO_WIDTH = lo_width(i);

				// Adder Tree across all SIMD low contributions
				localparam int unsigned  ROOT_WIDTH = sum_width(SIMD, LO_WIDTH);
				uwire [2*SIMD-2:0][ROOT_WIDTH-1:0]  tree;

				if(SIMD == 1) begin : genReg
					// Just slide in a balancing register
					logic [ROOT_WIDTH-1:0]  R = 'x;
					always_ff @(posedge clk) begin
						if(rst)      R <= 'x;
						else if(en)  R <= p3[0][OFFSETS[i]+:LO_WIDTH];
					end
					assign	tree[0] = R;
				end : genReg
				else begin : genTree
					for(genvar  s = 0; s < SIMD;   s++)  assign  tree[SIMD-1+s] = p3[s][OFFSETS[i]+:LO_WIDTH];
					for(genvar  n = 0; n < SIMD-1; n++) begin
						// Sum truncated to actual maximum bit width at this node
						localparam int unsigned  NODE_WIDTH = sum_width(LEAF_LOAD[n], LO_WIDTH);
						uwire [NODE_WIDTH-1:0]  s = tree[2*n+1] + tree[2*n+2];
						if(n <= HI_NODE_REGISTERED) begin
							logic [NODE_WIDTH-1:0]  S = 'x;
							always_ff @(posedge clk) begin
								if(rst)      S <= 'x;
								else if(en)  S <= s;
							end
							assign	tree[n] = S;
						end
						else  assign  tree[n] = s;
					end
				end : genTree

				assign  lo4[i] = tree[0];
			end : genLo

		end : genLanes

		// Stage #5: Resolve lane totals
		logic signed [3:0][ACCU_WIDTH-1:0]  Res5 = '{ default: 'x };
		always_ff @(posedge clk) begin
			if(rst)  Res5 <= '{ default: 'x };
			else if(en) begin
				Res5[3] <= $signed({ hi4[3], {(lo_width(3)){1'b0}} }) + $signed({ 1'b0, lo4[3] }) - hi4[2];
				Res5[2] <= $signed({ hi4[2], {(lo_width(2)){1'b0}} }) + $signed({ 1'b0, lo4[2] }) - hi4[1];
				Res5[1] <= $signed({ hi4[1], {(lo_width(1)){1'b0}} }) + $signed({ 1'b0, lo4[1] }) - hi4[0];
				Res5[0] <= $signed({ hi4[0], {(lo_width(0)){1'b0}} }) + $signed({ 1'b0, lo4[0] });
			end
		end

		// Output
		for(genvar  pe = PE_BEG; pe < PE_END; pe++) begin
			assign	p[pe] = Res5[pe - PE_BEG + PE_REM];
		end

	end : genPipes

endmodule : mvu_4sx4u<|MERGE_RESOLUTION|>--- conflicted
+++ resolved
@@ -82,10 +82,6 @@
 		always_ff @(posedge clk) begin
 			assert(!Dirty || rst || !en || zero) else begin
 				$warning("%m: Feeding input during DSP startup recovery. Expect functional errors.");
-<<<<<<< HEAD
-				//$stop;
-=======
->>>>>>> bb37f57c
 			end
 		end
 	end : blkRecoveryWatch
@@ -254,10 +250,6 @@
 						foreach(ww[pe]) begin
 							assert(zero || (ww[pe] !== -2**(WEIGHT_WIDTH-1))) else begin
 								$warning("%m: Weight of %0x violates NARROW_WEIGHTS commitment.", ww[pe]);
-<<<<<<< HEAD
-								//$stop;
-=======
->>>>>>> bb37f57c
 							end
 						end
 					end
