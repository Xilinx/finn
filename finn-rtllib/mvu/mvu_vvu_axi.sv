/******************************************************************************
 * Copyright (C) 2024, Advanced Micro Devices, Inc.
 * All rights reserved.
 *
 * Redistribution and use in source and binary forms, with or without
 * modification, are permitted provided that the following conditions are met:
 *
 *  1. Redistributions of source code must retain the above copyright notice,
 *     this list of conditions and the following disclaimer.
 *
 *  2. Redistributions in binary form must reproduce the above copyright
 *     notice, this list of conditions and the following disclaimer in the
 *     documentation and/or other materials provided with the distribution.
 *
 *  3. Neither the name of the copyright holder nor the names of its
 *     contributors may be used to endorse or promote products derived from
 *     this software without specific prior written permission.
 *
 * THIS SOFTWARE IS PROVIDED BY THE COPYRIGHT HOLDERS AND CONTRIBUTORS "AS IS"
 * AND ANY EXPRESS OR IMPLIED WARRANTIES, INCLUDING, BUT NOT LIMITED TO,
 * THE IMPLIED WARRANTIES OF MERCHANTABILITY AND FITNESS FOR A PARTICULAR
 * PURPOSE ARE DISCLAIMED. IN NO EVENT SHALL THE COPYRIGHT HOLDER OR
 * CONTRIBUTORS BE LIABLE FOR ANY DIRECT, INDIRECT, INCIDENTAL, SPECIAL,
 * EXEMPLARY, OR CONSEQUENTIAL DAMAGES (INCLUDING, BUT NOT LIMITED TO,
 * PROCUREMENT OF SUBSTITUTE GOODS OR SERVICES; LOSS OF USE, DATA, OR PROFITS;
 * OR BUSINESS INTERRUPTION). HOWEVER CAUSED AND ON ANY THEORY OF LIABILITY,
 * WHETHER IN CONTRACT, STRICT LIABILITY, OR TORT (INCLUDING NEGLIGENCE OR
 * OTHERWISE) ARISING IN ANY WAY OUT OF THE USE OF THIS SOFTWARE, EVEN IF
 * ADVISED OF THE POSSIBILITY OF SUCH DAMAGE.
 *
 * @brief	Matrix Vector Unit (MVU) & Vector Vector Unit (VVU) AXI-lite interface wrapper.
 * @details
 *	 The following compute cores are supported:
 *   - 4-bit MVU on DSP48 achieving 4 MACs/DSP,
 *   - (4,8]-bit MVU on DSP48 achieving 2 MACs/DSP,
 *   - [4,9]-bit MVU and VVU on DSP58 achieving 3 MACs/DSP,
 *  Folding hints:
 *	 - PE scaling should divide MH.
 *   - SIMD scaling should divide MW.
 *	 - Otherwise, keep SIMD and PE somewhat balanced. SIMD scaling tends to
 *	   impact critical paths more than PE scaling. PE scaling implies a
 *	   bigger fanout on the input activations.
 *	 - Full unfolding along MH (PE=MH) results in no replay buffer instantiated
 *****************************************************************************/

module mvu_vvu_axi #(
	bit IS_MVU,
	parameter COMPUTE_CORE,
	int unsigned MW,
	int unsigned MH,
	int unsigned PE,
	int unsigned SIMD,
	int unsigned SEGMENTLEN = 0,

	int unsigned ACTIVATION_WIDTH,
	int unsigned WEIGHT_WIDTH,
	int unsigned ACCU_WIDTH,
	bit NARROW_WEIGHTS     = 0,
	bit SIGNED_ACTIVATIONS = 0,

<<<<<<< HEAD
	bit PUMPED_COMPUTE = 0, // requires an even SIMD % 2 == 0
=======
	bit PUMPED_COMPUTE = 0, // Not meaningful for SIMD < 2, which will error out.
	                        // Best utilization for even values.
>>>>>>> fee99490
	bit FORCE_BEHAVIORAL = 0,
	bit M_REG_LUT = 1,

	// Safely deducible parameters
	localparam int unsigned  WEIGHT_STREAM_WIDTH    = PE * SIMD * WEIGHT_WIDTH,
	localparam int unsigned  WEIGHT_STREAM_WIDTH_BA = (WEIGHT_STREAM_WIDTH + 7)/8 * 8,
	localparam int unsigned  INPUT_STREAM_WIDTH     = (IS_MVU ? 1 : PE) * SIMD * ACTIVATION_WIDTH,
	localparam int unsigned  INPUT_STREAM_WIDTH_BA  = (INPUT_STREAM_WIDTH  + 7)/8 * 8,
	localparam int unsigned  OUTPUT_STREAM_WIDTH    = PE*ACCU_WIDTH,
	localparam int unsigned  OUTPUT_STREAM_WIDTH_BA = (OUTPUT_STREAM_WIDTH + 7)/8 * 8,
	localparam bit  		 SIMD_UNEVEN = SIMD % 2
)(
	// Global Control
	input	logic  ap_clk,
	input	logic  ap_clk2x,	// synchronous, double-speed clock; only used for PUMPED_COMPUTE
	input	logic  ap_rst_n,

	// Weight Stream
	input	logic [WEIGHT_STREAM_WIDTH_BA-1:0]  s_axis_weights_tdata,
	input	logic  s_axis_weights_tvalid,
	output	logic  s_axis_weights_tready,

	// Input Stream
	input	logic [INPUT_STREAM_WIDTH_BA-1:0]  s_axis_input_tdata,
	input	logic  s_axis_input_tvalid,
	output	logic  s_axis_input_tready,

	// Output Stream
	output	logic [OUTPUT_STREAM_WIDTH_BA-1:0]  m_axis_output_tdata,
	output	logic  m_axis_output_tvalid,
	input	logic  m_axis_output_tready
);

//-------------------- Parameter sanity checks --------------------\\
	initial begin
		if (MW % SIMD != 0) begin
			$error("Matrix width (%0d) is not a multiple of SIMD (%0d).", MW, SIMD);
			$finish;
		end
		if (MH % PE != 0) begin
			$error("Matrix height (%0d) is not a multiple of PE (%0d).", MH, PE);
			$finish;
		end
		if (PUMPED_COMPUTE && (SIMD == 1)) begin
			$error("Clock pumping an input of SIMD=1 is not meaningful.");
			$finish;
		end
		if (WEIGHT_WIDTH > 8) begin
			$error("Weight width of %0d-bits exceeds maximum of 8-bits", WEIGHT_WIDTH);
			$finish;
		end
		if (ACTIVATION_WIDTH > 8) begin
			if (!(SIGNED_ACTIVATIONS == 1 && ACTIVATION_WIDTH == 9 && COMPUTE_CORE == "mvu_vvu_8sx9_dsp58")) begin
				$error("Activation width of %0d-bits exceeds maximum of 9-bits for signed numbers on DSP48", ACTIVATION_WIDTH);
				$finish;
			end
		end
		if (COMPUTE_CORE == "mvu_vvu_8sx9_dsp58") begin
			if (SEGMENTLEN == 0) begin
				$warning("Segment length of %0d defaults to chain length of %0d", SEGMENTLEN, (SIMD+2)/3);
			end
			if (SEGMENTLEN > (SIMD+2)/3) begin
				$error("Segment length of %0d exceeds chain length of %0d", SEGMENTLEN, (SIMD+2)/3);
				$finish;
			end
		end
		if (!IS_MVU) begin
			if (COMPUTE_CORE != "mvu_vvu_8sx9_dsp58" && COMPUTE_CORE != "mvu_vvu_lut") begin
				$error("VVU only supported on DSP58 or LUT-based implementation");
				$finish;
			end
		end
	end

	uwire  rst = !ap_rst_n;

	//- Replay to Accommodate Neuron Fold -----------------------------------
	typedef logic [(IS_MVU? 1:PE)*SIMD-1:0][ACTIVATION_WIDTH-1:0]  mvu_flatin_t;
	uwire mvu_flatin_t amvau;
	uwire alast;
	uwire afin;
	uwire avld;
	uwire ardy;

	localparam int unsigned  SF = MW/SIMD;
	localparam int unsigned  NF = MH/PE;
	replay_buffer #(.LEN(SF), .REP(IS_MVU ? NF : 1), .W($bits(mvu_flatin_t))) activation_replay (
		.clk(ap_clk), .rst,
		.ivld(s_axis_input_tvalid), .irdy(s_axis_input_tready), .idat(mvu_flatin_t'(s_axis_input_tdata)),
		.ovld(avld), .ordy(ardy), .odat(amvau), .olast(alast), .ofin(afin)
	);

	//- Unflatten inputs into structured matrices ---------------------------
	localparam int unsigned  ACT_PE = IS_MVU? 1 : PE;
	typedef logic [PE    -1:0][SIMD-1:0][WEIGHT_WIDTH    -1:0]  mvu_w_t;
	typedef logic [ACT_PE-1:0][SIMD-1:0][ACTIVATION_WIDTH-1:0]  mvu_a_t;

	uwire  mvu_w_t  mvu_w = s_axis_weights_tdata;

	//- Conditional Activations Layout Adjustment for VVU
	uwire mvu_a_t  amvau_i;
	if (IS_MVU || (PE == 1)) begin : genMVUInput
		assign  amvau_i = amvau;
	end : genMVUInput
	else begin : genVVUInput
		// The input stream will have the channels interleaved for VVU when PE>1
		// Hence, we need to 'untangle' the input stream, i.e. [..][SIMD*PE][..] --> [..][PE][SIMD][..]
		// Note that for each 'SIMD' (S) and 'PE' (P) element, we have something like:
		// (S_0, P_0), ..., (S_0, P_i), (S_1, P_0), ..., (S_1, P_i), ..., (S_i, P_i) which we need to 'untangle' to
		// (S_0, P_0), ..., (S_i, P_0), (S_0, P_1), ..., (S_i, P_1), ..., (S_i, P_i)
		for(genvar  pe = 0; pe < ACT_PE; pe++) begin
			for(genvar  simd = 0; simd < SIMD; simd++) begin
				assign	amvau_i[pe][simd] = amvau[simd*ACT_PE+pe];
			end
		end
	end : genVVUInput

	//- Flow Control Bracket around Compute Core ----------------------------
	uwire  idle;
	assign	ardy = !idle && s_axis_weights_tvalid;
	assign	s_axis_weights_tready = !idle && avld;

	//- Conditionally Pumped DSP Compute ------------------------------------
	typedef logic [PE-1:0][ACCU_WIDTH-1:0]  dsp_p_t;
	uwire  ovld;
	uwire dsp_p_t  odat;
	if(1) begin : blkDsp
		localparam int unsigned  EFFECTIVE_SIMD = SIMD_UNEVEN && PUMPED_COMPUTE ? SIMD+1 : SIMD;
		localparam int unsigned  DSP_SIMD = EFFECTIVE_SIMD/(PUMPED_COMPUTE+1);
		typedef logic [PE    -1:0][DSP_SIMD-1:0][WEIGHT_WIDTH    -1:0]  dsp_w_t;
		typedef logic [ACT_PE-1:0][DSP_SIMD-1:0][ACTIVATION_WIDTH-1:0]  dsp_a_t;

		uwire  dsp_last;
		uwire  dsp_zero;
		uwire dsp_w_t  dsp_w;
		uwire dsp_a_t  dsp_a;

		uwire  dsp_vld;
		uwire dsp_p_t  dsp_p;

		if(!PUMPED_COMPUTE) begin : genUnpumpedCompute
			assign	dsp_zero = idle || !s_axis_weights_tvalid || !avld;
			assign	dsp_last = alast && !dsp_zero;
			assign	dsp_w = mvu_w;
			assign	dsp_a = amvau_i;

			assign	ovld = dsp_vld;
			assign	odat = dsp_p;
		end : genUnpumpedCompute
		else begin : genPumpedCompute

			// The input for a slow cycle is split across two fast cycles along the SIMD dimension.
			//	- Both fast cycles are controlled by the same enable state.
			//	- A zero cycle is duplicated across both fast cycles.
			//	- The last flag must be restricted to the second fast cycle.
			//                ┌─────┐     ┌─────┐     ┌─────┐     ┌─────┐     ┌─────┐
			//  clk         ──┘     └─────┘     └─────┘     └─────┘     └─────┘     └
			//              ──┐
			//  rst           └──────────────────────────────────────────────────────
			//                ┌──┐  ┌──┐  ┌──┐  ┌──┐  ┌──┐  ┌──┐  ┌──┐  ┌──┐  ┌──┐  ┌
			//  clk2x       ──┘  └──┘  └──┘  └──┘  └──┘  └──┘  └──┘  └──┘  └──┘  └──┘
			//                      ┌─────┐     ┌─────┐     ┌─────┐     ┌─────┐     ┌
			//  Active      ────────┘     └─────┘     └─────┘     └─────┘     └─────┘
			//
			//              ─────────────\ /─────────\ /─────────\ /─────────\ /─────
			//  Data (slow)    XXX        X {Hi0,Lo0} X {Hi1,Lo1} X {Hi2,Lo2} X {Hi3,
			//              ─────────────/ \─────────/ \─────────/ \─────────/ \─────
			//                                        ┌───────────┐
			//  Last (slow) ──────────────────────────┘           └──────────────────
			//              ───────────────────\ /───\ /───\ /───\ /───\ /───\ /───\
			//  Data (fast)    XXX              X Lo0 X Hi0 X Lo1 X Hi1 X Lo2 X Hi2 X
			//              ───────────────────/ \───/ \───/ \───/ \───/ \───/ \───/
			//                                                    ┌─────┐
			//  Last (fast) ──────────────────────────────────────┘     └────────────

			// Identify second fast cycle just before active slow clock edge
			logic  Active = 0;
			always_ff @(posedge ap_clk2x) begin
				if(rst)  Active <= 0;
				else     Active <= !Active;
			end

			dsp_w_t  W = 'x;
			for(genvar  pe = 0; pe < PE; pe++) begin : genPERegW

				uwire [2*DSP_SIMD-1:0][WEIGHT_WIDTH-1:0]  w;
				for(genvar  i =    0; i <       SIMD; i++)  assign  w[i] = mvu_w[pe][i];
				for(genvar  i = SIMD; i < 2*DSP_SIMD; i++)  assign  w[i] = 0;

				always_ff @(posedge ap_clk2x) begin
					if(rst)  W[pe] <= 'x;
					else     W[pe] <= w[(Active? DSP_SIMD : 0) +: DSP_SIMD];
				end

			end : genPERegW

			dsp_a_t  A = 'x;
			for(genvar  pe = 0; pe < ACT_PE; pe++) begin : genPERegA

				uwire [2*DSP_SIMD-1:0][ACTIVATION_WIDTH-1:0]  a;
				for(genvar  i =    0; i <       SIMD; i++)  assign  a[i] = amvau_i[pe][i];
				for(genvar  i = SIMD; i < 2*DSP_SIMD; i++)  assign  a[i] = 0;

				always_ff @(posedge ap_clk2x) begin
					if(rst)  A[pe] <= 'x;
					else     A[pe] <= a[(Active? DSP_SIMD : 0) +: DSP_SIMD];
				end

			end : genPERegA

			logic  Zero = 1;
			logic  Last = 0;
			always_ff @(posedge ap_clk2x) begin
				if(rst) begin
					Zero <= 1;
					Last <= 0;
				end
				else begin
					automatic logic  zero = idle || !s_axis_weights_tvalid || !avld;
					Zero <= zero;
					Last <= alast && !zero && Active;
				end
			end

			assign	dsp_last = Last;
			assign	dsp_zero = Zero;
			assign	dsp_w = W;
			assign	dsp_a = A;

			// Since no two consecutive last cycles will ever be asserted on the input,
			// valid outputs will also always be spaced by, at least, one other cycle.
			// We can always hold a captured output for two cycles to allow the slow
			// clock to pick it up.
			logic    Vld = 0;
			dsp_p_t  P = 'x;
			always_ff @(posedge ap_clk2x) begin
				if(rst) begin
					Vld <= 0;
					P   <= 'x;
				end
				else begin
					if(dsp_vld)  P <= dsp_p;
					Vld <= dsp_vld || (Vld && !Active);
				end
			end
			assign	ovld = Vld;
			assign	odat = P;

		end : genPumpedCompute

		case(COMPUTE_CORE)
		"mvu_vvu_8sx9_dsp58": begin : core
			mvu_vvu_8sx9_dsp58 #(
				.IS_MVU(IS_MVU),
				.PE(PE), .SIMD(DSP_SIMD),
				.WEIGHT_WIDTH(WEIGHT_WIDTH), .ACTIVATION_WIDTH(ACTIVATION_WIDTH), .ACCU_WIDTH(ACCU_WIDTH),
				.SIGNED_ACTIVATIONS(SIGNED_ACTIVATIONS), .SEGMENTLEN(SEGMENTLEN),
				.FORCE_BEHAVIORAL(FORCE_BEHAVIORAL)
			) core (
				.clk(PUMPED_COMPUTE? ap_clk2x : ap_clk), .rst, .en('1),
				.last(dsp_last), .zero(dsp_zero), .w(dsp_w), .a(dsp_a),
				.vld(dsp_vld), .p(dsp_p)
			);
		end
		"mvu_4sx4u_dsp48e1": begin : core
			mvu_4sx4u #(
				.PE(PE), .SIMD(DSP_SIMD),
				.WEIGHT_WIDTH(WEIGHT_WIDTH), .ACTIVATION_WIDTH(ACTIVATION_WIDTH), .ACCU_WIDTH(ACCU_WIDTH),
				.SIGNED_ACTIVATIONS(SIGNED_ACTIVATIONS), .NARROW_WEIGHTS(NARROW_WEIGHTS),
				.VERSION(1), .FORCE_BEHAVIORAL(FORCE_BEHAVIORAL)
			) core (
				.clk(PUMPED_COMPUTE? ap_clk2x : ap_clk), .rst, .en('1),
				.last(dsp_last), .zero(dsp_zero), .w(dsp_w), .a(dsp_a),
				.vld(dsp_vld), .p(dsp_p)
			);
		end
		"mvu_4sx4u_dsp48e2": begin : core
			mvu_4sx4u #(
				.PE(PE), .SIMD(DSP_SIMD),
				.WEIGHT_WIDTH(WEIGHT_WIDTH), .ACTIVATION_WIDTH(ACTIVATION_WIDTH), .ACCU_WIDTH(ACCU_WIDTH),
				.SIGNED_ACTIVATIONS(SIGNED_ACTIVATIONS), .NARROW_WEIGHTS(NARROW_WEIGHTS),
				.VERSION(2), .FORCE_BEHAVIORAL(FORCE_BEHAVIORAL)
			) core (
				.clk(PUMPED_COMPUTE? ap_clk2x : ap_clk), .rst, .en('1),
				.last(dsp_last), .zero(dsp_zero), .w(dsp_w), .a(dsp_a),
				.vld(dsp_vld), .p(dsp_p)
			);
		end
		"mvu_8sx8u_dsp48": begin : core
			mvu_8sx8u_dsp48 #(
				.PE(PE), .SIMD(DSP_SIMD),
				.WEIGHT_WIDTH(WEIGHT_WIDTH), .ACTIVATION_WIDTH(ACTIVATION_WIDTH), .ACCU_WIDTH(ACCU_WIDTH),
				.SIGNED_ACTIVATIONS(SIGNED_ACTIVATIONS), .FORCE_BEHAVIORAL(FORCE_BEHAVIORAL)
			) core (
				.clk(PUMPED_COMPUTE? ap_clk2x : ap_clk), .rst, .en('1),
				.last(dsp_last), .zero(dsp_zero), .w(dsp_w), .a(dsp_a),
				.vld(dsp_vld), .p(dsp_p)
			);
		end
		default: initial begin
			$error("Unrecognized COMPUTE_CORE '%s'", COMPUTE_CORE);
			$finish;
		end
		endcase

	end : blkDsp

	if(1) begin : blkOutput
		localparam int unsigned  CORE_PIPELINE_DEPTH =
			COMPUTE_CORE == "dotp_8sx9_dsp58"? 3 + (SEGMENTLEN == 0? 0 : ((SIMD+2)/3 -1)/SEGMENTLEN) :
			/* else */                         3 + $clog2(SIMD+1) + (SIMD == 1);

		// This is conservative and could be divided by a guaranteed minimum output interval, e.g. MW/SIMD.
		localparam int unsigned  MAX_IN_FLIGHT = CORE_PIPELINE_DEPTH;
		typedef logic [PE-1:0][ACCU_WIDTH-1:0]  output_t;

		logic signed [$clog2(MAX_IN_FLIGHT+1):0]  OPtr = '1;	// -1 | 0, 1, ..., MAX_IN_FLIGHT
		(* SHREG_EXTRACT = "YES" *)
		output_t  OBuf[0:MAX_IN_FLIGHT];
		logic     OVld  =  0;
		output_t  OReg  = 'x;
		logic     OLock =  0;	// Lock upon backpressure (second entry into queue)

		// Catch every output into (SRL) Output Queue
		always_ff @(posedge ap_clk) begin
			if(ovld)  OBuf <= { odat, OBuf[0:MAX_IN_FLIGHT-1] };
		end

		always_ff @(posedge ap_clk) begin
			if(rst) begin
				OPtr  <= '1;
				OVld  <=  0;
				OReg  <= 'x;
				OLock <=  0;
			end
			else begin
				automatic logic  push = ovld;
				automatic logic  pop  = (m_axis_output_tready || !OVld) && !OPtr[$left(OPtr)];
				assert(pop || !push || (OPtr < $signed(MAX_IN_FLIGHT))) else begin
					$error("%m: Overflowing output queue.");
				end
				OPtr <= OPtr + $signed(push == pop? 0 : push? 1 : -1);

				if(OPtr[$left(OPtr)])                   OLock <= 0;
				else if(OVld && !m_axis_output_tready)  OLock <= 1;

				if(m_axis_output_tready || !OVld) begin
					OVld <= !OPtr[$left(OPtr)];
					OReg <= OBuf[OPtr[$left(OPtr)-1:0]];
				end
			end
		end
		assign	idle = OLock;

		assign	m_axis_output_tvalid = OVld;
		// Why would we need a sign extension here potentially creating a higher signal load into the next FIFO?
		// These extra bits should never be used. Why not 'x them out?
		assign	m_axis_output_tdata = { {(OUTPUT_STREAM_WIDTH_BA-OUTPUT_STREAM_WIDTH){OReg[PE-1][ACCU_WIDTH-1]}}, OReg };

	end : blkOutput

endmodule : mvu_vvu_axi<|MERGE_RESOLUTION|>--- conflicted
+++ resolved
@@ -58,12 +58,8 @@
 	bit NARROW_WEIGHTS     = 0,
 	bit SIGNED_ACTIVATIONS = 0,
 
-<<<<<<< HEAD
-	bit PUMPED_COMPUTE = 0, // requires an even SIMD % 2 == 0
-=======
 	bit PUMPED_COMPUTE = 0, // Not meaningful for SIMD < 2, which will error out.
 	                        // Best utilization for even values.
->>>>>>> fee99490
 	bit FORCE_BEHAVIORAL = 0,
 	bit M_REG_LUT = 1,
 
