--- conflicted
+++ resolved
@@ -196,13 +196,8 @@
 		uwire dsp_p_t  dsp_p;
 
 		if(!PUMPED_COMPUTE) begin : genUnpumpedCompute
-<<<<<<< HEAD
-			assign	dsp_last = alast && avld && !idle;
-			assign	dsp_zero = idle || !s_axis_weights_tvalid || !avld;
-=======
 			assign	dsp_zero = idle || !s_axis_weights_tvalid || !avld;
 			assign	dsp_last = alast && !dsp_zero;
->>>>>>> bb37f57c
 			assign	dsp_w = mvu_w;
 			assign	dsp_a = amvau_i;
 
@@ -210,18 +205,6 @@
 			assign	odat = dsp_p;
 		end : genUnpumpedCompute
 		else begin : genPumpedCompute
-<<<<<<< HEAD
-
-			// Identify second fast cycle just before active slow clock edge
-			logic  Active = 0;
-			if(1) begin : blkActive
-				uwire  clk_lut[2];	// Put some LUT delay on the input from the fast clock net
-				(* DONT_TOUCH = "TRUE", HLUTNM = "CLK_LUT" *) LUT1 #(.INIT(2'b10)) lut0(.O(clk_lut[0]), .I0(ap_clk));
-				(* DONT_TOUCH = "TRUE", HLUTNM = "CLK_LUT" *) LUT1 #(.INIT(2'b10)) lut1(.O(clk_lut[1]), .I0(clk_lut[0]));
-				always_ff @(posedge ap_clk2x)  Active <= clk_lut[1];
-			end : blkActive
-=======
->>>>>>> bb37f57c
 
 			// The input for a slow cycle is split across two fast cycles along the SIMD dimension.
 			//	- Both fast cycles are controlled by the same enable state.
@@ -290,14 +273,9 @@
 					Last <= 0;
 				end
 				else begin
-<<<<<<< HEAD
-					Zero <= idle || !s_axis_weights_tvalid || !avld;
-					Last <= alast && avld && !idle && Active;
-=======
 					automatic logic  zero = idle || !s_axis_weights_tvalid || !avld;
 					Zero <= zero;
 					Last <= alast && !zero && Active;
->>>>>>> bb37f57c
 				end
 			end
 
@@ -417,10 +395,6 @@
 				automatic logic  pop  = (m_axis_output_tready || !OVld) && !OPtr[$left(OPtr)];
 				assert(pop || !push || (OPtr < $signed(MAX_IN_FLIGHT))) else begin
 					$error("%m: Overflowing output queue.");
-<<<<<<< HEAD
-					//$stop;
-=======
->>>>>>> bb37f57c
 				end
 				OPtr <= OPtr + $signed(push == pop? 0 : push? 1 : -1);
 
