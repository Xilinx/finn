--- conflicted
+++ resolved
@@ -72,15 +72,8 @@
     model = oprs.parse_model(input)
     model = ModelWrapper(model)
     model = model.transform(InferShapes())
-<<<<<<< HEAD
-    model.save("dbg.onnx")
     new_model = model.transform(AbsorbConsecutiveTransposes())
     new_model = new_model.transform(InferShapes())
-    new_model.save("newdbg.onnx")
-=======
-    new_model = model.transform(AbsorbConsecutiveTransposes())
-    new_model = new_model.transform(InferShapes())
->>>>>>> 9661356d
     inp_dict = {"top_in": np.random.rand(*shp).astype(np.float32)}
     assert ox.compare_execution(model, model, inp_dict)
     assert len(new_model.graph.node) == 6
