# Copyright (c) 2020-2022, Xilinx, Inc.
# Copyright (C) 2022-2024, Advanced Micro Devices, Inc.
# All rights reserved.
#
# Redistribution and use in source and binary forms, with or without
# modification, are permitted provided that the following conditions are met:
#
# * Redistributions of source code must retain the above copyright notice, this
#   list of conditions and the following disclaimer.
#
# * Redistributions in binary form must reproduce the above copyright notice,
#   this list of conditions and the following disclaimer in the documentation
#   and/or other materials provided with the distribution.
#
# * Neither the name of FINN nor the names of its
#   contributors may be used to endorse or promote products derived from
#   this software without specific prior written permission.
#
# THIS SOFTWARE IS PROVIDED BY THE COPYRIGHT HOLDERS AND CONTRIBUTORS "AS IS"
# AND ANY EXPRESS OR IMPLIED WARRANTIES, INCLUDING, BUT NOT LIMITED TO, THE
# IMPLIED WARRANTIES OF MERCHANTABILITY AND FITNESS FOR A PARTICULAR PURPOSE ARE
# DISCLAIMED. IN NO EVENT SHALL THE COPYRIGHT HOLDER OR CONTRIBUTORS BE LIABLE
# FOR ANY DIRECT, INDIRECT, INCIDENTAL, SPECIAL, EXEMPLARY, OR CONSEQUENTIAL
# DAMAGES (INCLUDING, BUT NOT LIMITED TO, PROCUREMENT OF SUBSTITUTE GOODS OR
# SERVICES; LOSS OF USE, DATA, OR PROFITS; OR BUSINESS INTERRUPTION) HOWEVER
# CAUSED AND ON ANY THEORY OF LIABILITY, WHETHER IN CONTRACT, STRICT LIABILITY,
# OR TORT (INCLUDING NEGLIGENCE OR OTHERWISE) ARISING IN ANY WAY OUT OF THE USE
# OF THIS SOFTWARE, EVEN IF ADVISED OF THE POSSIBILITY OF SUCH DAMAGE.

# fmt: off
# Disable formatter. This is deliberately formatted to stay within 80 characters
# per line. Black, however, formats some lines going beyond this.

# Testing framework
import pytest

# Use numpy for python execution / computing the ground truth expected values
import numpy as np

# Utility types and function for creating onnx nodes and graphs
from onnx import TensorProto, helper

# QONNX data types like INT25
from qonnx.core.datatype import DataType

# QONNX wrapper of ONNX model graphs
from qonnx.core.modelwrapper import ModelWrapper
<<<<<<< HEAD
from qonnx.util.basic import gen_finn_dt_tensor
=======
>>>>>>> dd680787

# Generate random tensors of QONNX/FINN data types for testing
from qonnx.util.basic import gen_finn_dt_tensor

# Execution of onnx graphs within FINN
import finn.core.onnx_exec as oxe

# The transformation to be tested
from finn.transformation.streamline import RoundAndClipThresholds


# Tests the RoundAndClipThresholds transformation under various input, output
# data type combinations with purely integer inputs. Without proper rounding,
# this tests only the clipping, range and type-casting behavior of the
# transformation.
<<<<<<< HEAD
@pytest.mark.parametrize(
    "i_dtype",
    [
        # Explanation for selecting these test configurations:
        # 1. Below 24-bit thresholds we will not observe any interesting rounding
        #    behavior, as all integers < 2^24 can be exactly represented in 32-bit
        #    floating-point. Thus, we test thresholds at 25-bit signed integers and
        #    generate test inputs slightly above and below this.
        # 2. We want to test out-of-range clipping of thresholds, in particular
        #    clipping of the negative portion of signed thresholds. Thus, we only
        #    generate signed thresholds, but test with signed and unsigned
        #    inputs of smaller, larger and equal range.
        # 3. Testing proper floating-point thresholds requires a separate test-case
        "INT23",
        "UINT23",
        "INT24",
        "UINT24",
        "INT25",
        "UINT25",
        "INT26",
        "UINT26",
    ],
)
@pytest.mark.parametrize(
    "o_dtype",
    [
        # Explanation for selecting these test configurations:
        # 1. Outputs of MultiThreshold are typically much smaller bit-width than the
        #    inputs and thresholds.
        # 2. However, with randomly samples thresholds from a rather large range due
        #    to the selected input bit-widths (see above), we risk not adequately
        #    covering the input range if we sample too few thresholds. The number of
        #    thresholds sampled depends on the bit-width of the output, thus we use
        #    rather high bit-width for testing.
        # 3. For a "real" model, the quantization procedure *should* take care of
        #    adequately covering the true input range.
        "INT8",
        "UINT8",
    ],
)
@pytest.mark.parametrize(
    "n_elems",
    [
        # Explanation for selecting these test configurations:
        # 1. Small edge cases and quickly running through tests: 1, 2, 3, 4
        # 2. Large test case 256, hopefully amplifying any rarely occurring errors
        1,
        2,
        3,
        4,
        256,
    ],
)
@pytest.mark.streamline
def test_round_and_clip_thresholds_ints(i_dtype, o_dtype, n_elems):
    i_dtype = DataType[i_dtype]
    t_dtype = DataType["INT25"]  # Note: Matches configuration above
    o_dtype = DataType[o_dtype]  # noqa: Duplicate model setup code
    node = helper.make_node(
        "MultiThreshold",
        domain="qonnx.custom_op.general",
        inputs=["inp", "thresholds"],
        outputs=["out"],
        out_dtype=str(o_dtype),
        out_bias=float(o_dtype.min()),
    )
    n_thresholds = o_dtype.get_num_possible_values() - 1
    inp = helper.make_tensor_value_info("inp", TensorProto.FLOAT, [1, n_elems])
    out = helper.make_tensor_value_info("out", TensorProto.FLOAT, [1, n_elems])
    thresholds = helper.make_tensor_value_info(
        "thresholds", TensorProto.FLOAT, [n_elems, n_thresholds]
    )
    graph = helper.make_graph([node], "thresholds", [inp, thresholds], [out])
    model = ModelWrapper(helper.make_model(graph))

    inp = gen_finn_dt_tensor(i_dtype, [1, n_elems])
    inp[0][0] = i_dtype.max()
    thresholds = np.sort(gen_finn_dt_tensor(t_dtype, [n_elems, n_thresholds]))
    model.set_tensor_datatype("inp", i_dtype)  # noqa: Duplicate model execution
    model.set_tensor_datatype("thresholds", t_dtype)
    model.set_tensor_datatype("out", o_dtype)
    model.set_initializer("thresholds", thresholds)

    # Execute the model before running the RoundAndClipThresholds transformation
    out_expected = oxe.execute_onnx(model, {"inp": inp})["out"]
    assert model.get_tensor_datatype("thresholds") == t_dtype

    model = model.transform(RoundAndClipThresholds())

    # After this transformation, the thresholds and output data type should be
    # inferred correctly
    if not i_dtype.signed():
        new_tdt = DataType.get_smallest_possible(i_dtype.max() + 1)
    else:
        new_tdt = DataType.get_smallest_possible(-(i_dtype.max() + 1) - 1)
    assert model.get_tensor_datatype("thresholds") == new_tdt
    assert model.get_tensor_datatype("out") == o_dtype

    # After this transformation, the container type used to store the thresholds
    # values must be float32. No other type-cast or type promotion may happen.
    assert model.get_initializer("thresholds").dtype == np.float32

    # After rounding, all thresholds must be integers represented as float32
    assert all(x.is_integer() for x in model.get_initializer("thresholds").flatten())

    # Execute the model after running the RoundAndClipThresholds transformation
    out_produced = oxe.execute_onnx(model, {"inp": inp})["out"]

    assert np.all(out_produced == out_expected)


# Tests the RoundAndClipThresholds transformation under various input, output
# data type combinations with purely integer inputs. This test case tests actual
# rounding of floating-point thresholds.
@pytest.mark.parametrize(
    "i_dtype",
    [
        # Explanation for selecting these test configurations:
        # 1. Below 24-bit thresholds we will not observe any interesting rounding
        #    behavior, as all integers < 2^24 can be exactly represented in 32-bit
        #    floating-point. Thus, we test thresholds at 25-bit signed integers and
        #    generate test inputs slightly above and below this.
        # 2. We want to test out-of-range clipping of thresholds, in particular
        #    clipping of the negative portion of signed thresholds. Thus, we only
        #    generate signed thresholds, but test with signed and unsigned
        #    inputs of smaller, larger and equal range.
        # 3. Testing proper floating-point thresholds requires a separate test-case
        "INT23",
        "UINT23",
        "INT24",
        "UINT24",
        "INT25",
        "UINT25",
        "INT26",
        "UINT26",
    ],
)
@pytest.mark.parametrize(
    "o_dtype",
    [
        # Explanation for selecting these test configurations:
        # 1. Outputs of MultiThreshold are typically much smaller bit-width than the
        #    inputs and thresholds.
        # 2. However, with randomly samples thresholds from a rather large range due
        #    to the selected input bit-widths (see above), we risk not adequately
        #    covering the input range if we sample too few thresholds. The number of
        #    thresholds sampled depends on the bit-width of the output, thus we use
        #    rather high bit-width for testing.
        # 3. For a "real" model, the quantization procedure *should* take care of
        #    adequately covering the true input range.
        "INT8",
        "UINT8",
    ],
)
@pytest.mark.parametrize(
    "n_elems",
    [
        # Explanation for selecting these test configurations:
        # 1. Small edge cases and quickly running through tests: 1, 2, 3, 4
        # 2. Large test case 256, hopefully amplifying any rarely occurring errors
        1,
        2,
        3,
        4,
        256,
    ],
)
@pytest.mark.streamline
def test_round_and_clip_thresholds_floats(i_dtype, o_dtype, n_elems):
    i_dtype = DataType[i_dtype]
    t_dtype = DataType["FLOAT32"]
    o_dtype = DataType[o_dtype]  # noqa: Duplicate model setup code
    node = helper.make_node(
        "MultiThreshold",
        domain="qonnx.custom_op.general",
        inputs=["inp", "thresholds"],
        outputs=["out"],
        out_dtype=str(o_dtype),
    )
    n_thresholds = o_dtype.get_num_possible_values() - 1
    inp = helper.make_tensor_value_info("inp", TensorProto.FLOAT, [1, n_elems])
    out = helper.make_tensor_value_info("out", TensorProto.FLOAT, [1, n_elems])
    thresholds = helper.make_tensor_value_info(
        "thresholds", TensorProto.FLOAT, [n_elems, n_thresholds]
    )
    graph = helper.make_graph([node], "thresholds", [inp, thresholds], [out])
    model = ModelWrapper(helper.make_model(graph))

    inp = gen_finn_dt_tensor(i_dtype, [1, n_elems])
    # Draw uniformly random prototype thresholds in [0,+1] range
    thresholds = np.random.rand(n_elems, n_thresholds)
    # Type alias to 25-bit signed integer type used to set the range of the
    # thresholds
    INT25 = DataType["INT25"]  # noqa: Variable name not lowercase
    # Map the prototype thresholds into the test integer range and sort
    thresholds = np.sort((INT25.max() - INT25.min()) * thresholds + INT25.min())
    # Set data type annotations for the input and thresholds tensor
    model.set_tensor_datatype("inp", i_dtype)  # noqa: Duplicate model execution
    model.set_tensor_datatype("thresholds", t_dtype)
    model.set_tensor_datatype("out", o_dtype)
    model.set_initializer("thresholds", thresholds)

    # Execute the model before running the RoundAndClipThresholds transformation
    out_expected = oxe.execute_onnx(model, {"inp": inp})["out"]
    # Before rounding the threshold data type must be as annotated
    assert model.get_tensor_datatype("thresholds") == t_dtype

    model = model.transform(RoundAndClipThresholds())

    if not i_dtype.signed():
        new_tdt = DataType.get_smallest_possible(i_dtype.max() + 1)
    else:
        new_tdt = DataType.get_smallest_possible(-(i_dtype.max() + 1) - 1)
    assert model.get_tensor_datatype("thresholds") == new_tdt
    assert model.get_tensor_datatype("out") == o_dtype

    # After this transformation, the container type used to store the thresholds
    # values must be float32. No other type-cast or type promotion may happen.
    assert model.get_initializer("thresholds").dtype == np.float32
    # After rounding, all thresholds must be integers represented as float32
    assert all(x.is_integer() for x in model.get_initializer("thresholds").flatten())

    out_produced = oxe.execute_onnx(model, {"inp": inp})["out"]

=======
@pytest.mark.parametrize("i_dtype", [
    # Explanation for selecting these test configurations:
    # 1. Below 24-bit thresholds we will not observe any interesting rounding
    #    behavior, as all integers < 2^24 can be exactly represented in 32-bit
    #    floating-point. Thus, we test thresholds at 25-bit signed integers and
    #    generate test inputs slightly above and below this.
    # 2. We want to test out-of-range clipping of thresholds, in particular
    #    clipping of the negative portion of signed thresholds. Thus, we only
    #    generate signed thresholds, but test with signed and unsigned
    #    inputs of smaller, larger and equal range.
    # 3. Testing proper floating-point thresholds requires a separate test-case
    "INT23", "UINT23", "INT24", "UINT24", "INT25", "UINT25", "INT26", "UINT26"
])
@pytest.mark.parametrize("o_dtype", [
    # Explanation for selecting these test configurations:
    # 1. Outputs of MultiThreshold are typically much smaller bit-width than the
    #    inputs and thresholds.
    # 2. However, with randomly samples thresholds from a rather large range due
    #    to the selected input bit-widths (see above), we risk not adequately
    #    covering the input range if we sample too few thresholds. The number of
    #    thresholds sampled depends on the bit-width of the output, thus we use
    #    rather high bit-width for testing.
    # 3. For a "real" model, the quantization procedure *should* take care of
    #    adequately covering the true input range.
    "INT8", "UINT8"
])
@pytest.mark.parametrize("n_elems", [
    # Explanation for selecting these test configurations:
    # 1. Small edge cases and quickly running through tests: 1, 2, 3, 4
    # 2. Large test case 256, hopefully amplifying any rarely occurring errors
    1, 2, 3, 4, 256
])
def test_round_and_clip_thresholds_ints(i_dtype, o_dtype, n_elems):
    # Convert string representation of data type to onnx DataType
    i_dtype = DataType[i_dtype]
    t_dtype = DataType["INT25"]  # Note: Matches configuration above
    o_dtype = DataType[o_dtype]  # noqa: Duplicate model setup code
    # Create a dummy MultiThreshold operation to be tested
    node = helper.make_node(
        # Op-Type of the node
        "MultiThreshold",
        # MultiThreshold is implemented under the qonnx domain
        domain="qonnx.custom_op.general",
        # List the names of the input tensors
        inputs=["inp", "thresholds"],
        # List the names of the output tensors
        outputs=["out"],
        # The CustomOp needs to know the data type of the output to be produced
        out_dtype=str(o_dtype)
    )
    # Number of threshold values required to produce outputs of type o_dtype
    n_thresholds = o_dtype.get_num_possible_values() - 1
    # Create tensor value infos for all input/output tensors involved
    inp = helper.make_tensor_value_info("inp", TensorProto.FLOAT, [1, n_elems])
    out = helper.make_tensor_value_info("out", TensorProto.FLOAT, [1, n_elems])
    # Create a tensor value info for the thresholds parameter tensor
    #   Note: Number of thresholds is determined by the output data type
    thresholds = helper.make_tensor_value_info(
        "thresholds", TensorProto.FLOAT, [n_elems, n_thresholds]
    )
    # Combine node and tensor value infos into an onnx graph
    graph = helper.make_graph([node], "thresholds", [inp, thresholds], [out])
    # Wrap the model graph in a ModelWrapper container
    model = ModelWrapper(helper.make_model(graph))
    # Sample random tensors of the configured input data type
    inp = gen_finn_dt_tensor(i_dtype, [1, n_elems])
    # Generate sorted thresholds for each of the input channels
    thresholds = np.sort(gen_finn_dt_tensor(t_dtype, [n_elems, n_thresholds]))
    # Set data type annotations for the input and thresholds tensor
    model.set_tensor_datatype("inp", i_dtype)  # noqa: Duplicate model execution
    model.set_tensor_datatype("thresholds", t_dtype)
    model.set_tensor_datatype("out", o_dtype)
    # Set the thresholds as initializer input to the model
    model.set_initializer("thresholds", thresholds)
    # Execute the model before running the RoundAndClipThresholds transformation
    out_expected = oxe.execute_onnx(model, {"inp": inp})["out"]
    # Before rounding the threshold data type must be as annotated
    assert model.get_tensor_datatype("thresholds") == t_dtype
    # Run the transformation to be tested
    model = model.transform(RoundAndClipThresholds())
    # After this transformation, the thresholds and output data type should be
    # inferred correctly
    assert model.get_tensor_datatype("thresholds") == i_dtype
    assert model.get_tensor_datatype("out") == o_dtype
    # After this transformation, the container type used to store the thresholds
    # values must be float32. No other type-cast or type promotion may happen.
    assert model.get_initializer("thresholds").dtype == np.float32
    # After rounding, all thresholds must be integers represented as float32
    assert all(
        x.is_integer() for x in model.get_initializer("thresholds").flatten()
    )
    # Execute the model after running the RoundAndClipThresholds transformation
    out_produced = oxe.execute_onnx(model, {"inp": inp})["out"]
    # Compare the results before and after: This is the pure integer test-case
    # and no actual rounding should happen, thus the rounded operation should
    # produce outputs exactly equal.
    assert np.all(out_produced == out_expected)


# Tests the RoundAndClipThresholds transformation under various input, output
# data type combinations with purely integer inputs. This test case tests actual
# rounding of floating-point thresholds.
@pytest.mark.parametrize("i_dtype", [
    # Explanation for selecting these test configurations:
    # 1. Below 24-bit thresholds we will not observe any interesting rounding
    #    behavior, as all integers < 2^24 can be exactly represented in 32-bit
    #    floating-point. Thus, we test thresholds at 25-bit signed integers and
    #    generate test inputs slightly above and below this.
    # 2. We want to test out-of-range clipping of thresholds, in particular
    #    clipping of the negative portion of signed thresholds. Thus, we only
    #    generate signed thresholds, but test with signed and unsigned
    #    inputs of smaller, larger and equal range.
    # 3. Testing proper floating-point thresholds requires a separate test-case
    "INT23", "UINT23", "INT24", "UINT24", "INT25", "UINT25", "INT26", "UINT26"
])
@pytest.mark.parametrize("o_dtype", [
    # Explanation for selecting these test configurations:
    # 1. Outputs of MultiThreshold are typically much smaller bit-width than the
    #    inputs and thresholds.
    # 2. However, with randomly samples thresholds from a rather large range due
    #    to the selected input bit-widths (see above), we risk not adequately
    #    covering the input range if we sample too few thresholds. The number of
    #    thresholds sampled depends on the bit-width of the output, thus we use
    #    rather high bit-width for testing.
    # 3. For a "real" model, the quantization procedure *should* take care of
    #    adequately covering the true input range.
    "INT8", "UINT8"
])
@pytest.mark.parametrize("n_elems", [
    # Explanation for selecting these test configurations:
    # 1. Small edge cases and quickly running through tests: 1, 2, 3, 4
    # 2. Large test case 256, hopefully amplifying any rarely occurring errors
    1, 2, 3, 4, 256
])
def test_round_and_clip_thresholds_floats(i_dtype, o_dtype, n_elems):
    # Convert string representation of data type to onnx DataType
    i_dtype = DataType[i_dtype]
    t_dtype = DataType["FLOAT32"]
    o_dtype = DataType[o_dtype]  # noqa: Duplicate model setup code
    # Create a dummy MultiThreshold operation to be tested
    node = helper.make_node(
        # Op-Type of the node
        "MultiThreshold",
        # MultiThreshold is implemented under the qonnx domain
        domain="qonnx.custom_op.general",
        # List the names of the input tensors
        inputs=["inp", "thresholds"],
        # List the names of the output tensors
        outputs=["out"],
        # The CustomOp needs to know the data type of the output to be produced
        out_dtype=str(o_dtype)
    )
    # Number of threshold values required to produce outputs of type o_dtype
    n_thresholds = o_dtype.get_num_possible_values() - 1
    # Create tensor value infos for all input/output tensors involved
    inp = helper.make_tensor_value_info("inp", TensorProto.FLOAT, [1, n_elems])
    out = helper.make_tensor_value_info("out", TensorProto.FLOAT, [1, n_elems])
    # Create a tensor value info for the thresholds parameter tensor
    #   Note: Number of thresholds is determined by the output data type
    thresholds = helper.make_tensor_value_info(
        "thresholds", TensorProto.FLOAT, [n_elems, n_thresholds]
    )
    # Combine node and tensor value infos into an onnx graph
    graph = helper.make_graph([node], "thresholds", [inp, thresholds], [out])
    # Wrap the model graph in a ModelWrapper container
    model = ModelWrapper(helper.make_model(graph))
    # Sample random tensors of the configured input data type
    inp = gen_finn_dt_tensor(i_dtype, [1, n_elems])
    # Draw uniformly random prototype thresholds in [0,+1] range
    thresholds = np.random.rand(n_elems, n_thresholds)
    # Type alias to 25-bit signed integer type used to set the range of the
    # thresholds
    INT25 = DataType["INT25"]  # noqa: Variable name not lowercase
    # Map the prototype thresholds into the test integer range and sort
    thresholds = np.sort((INT25.max() - INT25.min()) * thresholds + INT25.min())
    # Set data type annotations for the input and thresholds tensor
    model.set_tensor_datatype("inp", i_dtype)  # noqa: Duplicate model execution
    model.set_tensor_datatype("thresholds", t_dtype)
    model.set_tensor_datatype("out", o_dtype)
    # Set the thresholds as initializer input to the model
    model.set_initializer("thresholds", thresholds)
    # Execute the model before running the RoundAndClipThresholds transformation
    out_expected = oxe.execute_onnx(model, {"inp": inp})["out"]
    # Before rounding the threshold data type must be as annotated
    assert model.get_tensor_datatype("thresholds") == t_dtype
    # Run the transformation to be tested
    model = model.transform(RoundAndClipThresholds())
    # After this transformation, the thresholds and output data type should be
    # inferred correctly
    assert model.get_tensor_datatype("thresholds") == i_dtype
    assert model.get_tensor_datatype("out") == o_dtype
    # After this transformation, the container type used to store the thresholds
    # values must be float32. No other type-cast or type promotion may happen.
    assert model.get_initializer("thresholds").dtype == np.float32
    # After rounding, all thresholds must be integers represented as float32
    assert all(
        x.is_integer() for x in model.get_initializer("thresholds").flatten()
    )
    # Execute the model after running the RoundAndClipThresholds transformation
    out_produced = oxe.execute_onnx(model, {"inp": inp})["out"]
    # Compare the results before and after: This is the floating-point test with
    # actual rounding, this the transformed result may only be equal within some
    # tolerance.
    # Hm, never observed this to be relevant. For all test configurations, exact
    # equality seems to hold, probably due to only integer inputs being tested.
>>>>>>> dd680787
    assert np.allclose(out_produced, out_expected, atol=1.0e-3)<|MERGE_RESOLUTION|>--- conflicted
+++ resolved
@@ -45,10 +45,6 @@
 
 # QONNX wrapper of ONNX model graphs
 from qonnx.core.modelwrapper import ModelWrapper
-<<<<<<< HEAD
-from qonnx.util.basic import gen_finn_dt_tensor
-=======
->>>>>>> dd680787
 
 # Generate random tensors of QONNX/FINN data types for testing
 from qonnx.util.basic import gen_finn_dt_tensor
@@ -64,7 +60,6 @@
 # data type combinations with purely integer inputs. Without proper rounding,
 # this tests only the clipping, range and type-casting behavior of the
 # transformation.
-<<<<<<< HEAD
 @pytest.mark.parametrize(
     "i_dtype",
     [
@@ -253,210 +248,6 @@
     graph = helper.make_graph([node], "thresholds", [inp, thresholds], [out])
     model = ModelWrapper(helper.make_model(graph))
 
-    inp = gen_finn_dt_tensor(i_dtype, [1, n_elems])
-    # Draw uniformly random prototype thresholds in [0,+1] range
-    thresholds = np.random.rand(n_elems, n_thresholds)
-    # Type alias to 25-bit signed integer type used to set the range of the
-    # thresholds
-    INT25 = DataType["INT25"]  # noqa: Variable name not lowercase
-    # Map the prototype thresholds into the test integer range and sort
-    thresholds = np.sort((INT25.max() - INT25.min()) * thresholds + INT25.min())
-    # Set data type annotations for the input and thresholds tensor
-    model.set_tensor_datatype("inp", i_dtype)  # noqa: Duplicate model execution
-    model.set_tensor_datatype("thresholds", t_dtype)
-    model.set_tensor_datatype("out", o_dtype)
-    model.set_initializer("thresholds", thresholds)
-
-    # Execute the model before running the RoundAndClipThresholds transformation
-    out_expected = oxe.execute_onnx(model, {"inp": inp})["out"]
-    # Before rounding the threshold data type must be as annotated
-    assert model.get_tensor_datatype("thresholds") == t_dtype
-
-    model = model.transform(RoundAndClipThresholds())
-
-    if not i_dtype.signed():
-        new_tdt = DataType.get_smallest_possible(i_dtype.max() + 1)
-    else:
-        new_tdt = DataType.get_smallest_possible(-(i_dtype.max() + 1) - 1)
-    assert model.get_tensor_datatype("thresholds") == new_tdt
-    assert model.get_tensor_datatype("out") == o_dtype
-
-    # After this transformation, the container type used to store the thresholds
-    # values must be float32. No other type-cast or type promotion may happen.
-    assert model.get_initializer("thresholds").dtype == np.float32
-    # After rounding, all thresholds must be integers represented as float32
-    assert all(x.is_integer() for x in model.get_initializer("thresholds").flatten())
-
-    out_produced = oxe.execute_onnx(model, {"inp": inp})["out"]
-
-=======
-@pytest.mark.parametrize("i_dtype", [
-    # Explanation for selecting these test configurations:
-    # 1. Below 24-bit thresholds we will not observe any interesting rounding
-    #    behavior, as all integers < 2^24 can be exactly represented in 32-bit
-    #    floating-point. Thus, we test thresholds at 25-bit signed integers and
-    #    generate test inputs slightly above and below this.
-    # 2. We want to test out-of-range clipping of thresholds, in particular
-    #    clipping of the negative portion of signed thresholds. Thus, we only
-    #    generate signed thresholds, but test with signed and unsigned
-    #    inputs of smaller, larger and equal range.
-    # 3. Testing proper floating-point thresholds requires a separate test-case
-    "INT23", "UINT23", "INT24", "UINT24", "INT25", "UINT25", "INT26", "UINT26"
-])
-@pytest.mark.parametrize("o_dtype", [
-    # Explanation for selecting these test configurations:
-    # 1. Outputs of MultiThreshold are typically much smaller bit-width than the
-    #    inputs and thresholds.
-    # 2. However, with randomly samples thresholds from a rather large range due
-    #    to the selected input bit-widths (see above), we risk not adequately
-    #    covering the input range if we sample too few thresholds. The number of
-    #    thresholds sampled depends on the bit-width of the output, thus we use
-    #    rather high bit-width for testing.
-    # 3. For a "real" model, the quantization procedure *should* take care of
-    #    adequately covering the true input range.
-    "INT8", "UINT8"
-])
-@pytest.mark.parametrize("n_elems", [
-    # Explanation for selecting these test configurations:
-    # 1. Small edge cases and quickly running through tests: 1, 2, 3, 4
-    # 2. Large test case 256, hopefully amplifying any rarely occurring errors
-    1, 2, 3, 4, 256
-])
-def test_round_and_clip_thresholds_ints(i_dtype, o_dtype, n_elems):
-    # Convert string representation of data type to onnx DataType
-    i_dtype = DataType[i_dtype]
-    t_dtype = DataType["INT25"]  # Note: Matches configuration above
-    o_dtype = DataType[o_dtype]  # noqa: Duplicate model setup code
-    # Create a dummy MultiThreshold operation to be tested
-    node = helper.make_node(
-        # Op-Type of the node
-        "MultiThreshold",
-        # MultiThreshold is implemented under the qonnx domain
-        domain="qonnx.custom_op.general",
-        # List the names of the input tensors
-        inputs=["inp", "thresholds"],
-        # List the names of the output tensors
-        outputs=["out"],
-        # The CustomOp needs to know the data type of the output to be produced
-        out_dtype=str(o_dtype)
-    )
-    # Number of threshold values required to produce outputs of type o_dtype
-    n_thresholds = o_dtype.get_num_possible_values() - 1
-    # Create tensor value infos for all input/output tensors involved
-    inp = helper.make_tensor_value_info("inp", TensorProto.FLOAT, [1, n_elems])
-    out = helper.make_tensor_value_info("out", TensorProto.FLOAT, [1, n_elems])
-    # Create a tensor value info for the thresholds parameter tensor
-    #   Note: Number of thresholds is determined by the output data type
-    thresholds = helper.make_tensor_value_info(
-        "thresholds", TensorProto.FLOAT, [n_elems, n_thresholds]
-    )
-    # Combine node and tensor value infos into an onnx graph
-    graph = helper.make_graph([node], "thresholds", [inp, thresholds], [out])
-    # Wrap the model graph in a ModelWrapper container
-    model = ModelWrapper(helper.make_model(graph))
-    # Sample random tensors of the configured input data type
-    inp = gen_finn_dt_tensor(i_dtype, [1, n_elems])
-    # Generate sorted thresholds for each of the input channels
-    thresholds = np.sort(gen_finn_dt_tensor(t_dtype, [n_elems, n_thresholds]))
-    # Set data type annotations for the input and thresholds tensor
-    model.set_tensor_datatype("inp", i_dtype)  # noqa: Duplicate model execution
-    model.set_tensor_datatype("thresholds", t_dtype)
-    model.set_tensor_datatype("out", o_dtype)
-    # Set the thresholds as initializer input to the model
-    model.set_initializer("thresholds", thresholds)
-    # Execute the model before running the RoundAndClipThresholds transformation
-    out_expected = oxe.execute_onnx(model, {"inp": inp})["out"]
-    # Before rounding the threshold data type must be as annotated
-    assert model.get_tensor_datatype("thresholds") == t_dtype
-    # Run the transformation to be tested
-    model = model.transform(RoundAndClipThresholds())
-    # After this transformation, the thresholds and output data type should be
-    # inferred correctly
-    assert model.get_tensor_datatype("thresholds") == i_dtype
-    assert model.get_tensor_datatype("out") == o_dtype
-    # After this transformation, the container type used to store the thresholds
-    # values must be float32. No other type-cast or type promotion may happen.
-    assert model.get_initializer("thresholds").dtype == np.float32
-    # After rounding, all thresholds must be integers represented as float32
-    assert all(
-        x.is_integer() for x in model.get_initializer("thresholds").flatten()
-    )
-    # Execute the model after running the RoundAndClipThresholds transformation
-    out_produced = oxe.execute_onnx(model, {"inp": inp})["out"]
-    # Compare the results before and after: This is the pure integer test-case
-    # and no actual rounding should happen, thus the rounded operation should
-    # produce outputs exactly equal.
-    assert np.all(out_produced == out_expected)
-
-
-# Tests the RoundAndClipThresholds transformation under various input, output
-# data type combinations with purely integer inputs. This test case tests actual
-# rounding of floating-point thresholds.
-@pytest.mark.parametrize("i_dtype", [
-    # Explanation for selecting these test configurations:
-    # 1. Below 24-bit thresholds we will not observe any interesting rounding
-    #    behavior, as all integers < 2^24 can be exactly represented in 32-bit
-    #    floating-point. Thus, we test thresholds at 25-bit signed integers and
-    #    generate test inputs slightly above and below this.
-    # 2. We want to test out-of-range clipping of thresholds, in particular
-    #    clipping of the negative portion of signed thresholds. Thus, we only
-    #    generate signed thresholds, but test with signed and unsigned
-    #    inputs of smaller, larger and equal range.
-    # 3. Testing proper floating-point thresholds requires a separate test-case
-    "INT23", "UINT23", "INT24", "UINT24", "INT25", "UINT25", "INT26", "UINT26"
-])
-@pytest.mark.parametrize("o_dtype", [
-    # Explanation for selecting these test configurations:
-    # 1. Outputs of MultiThreshold are typically much smaller bit-width than the
-    #    inputs and thresholds.
-    # 2. However, with randomly samples thresholds from a rather large range due
-    #    to the selected input bit-widths (see above), we risk not adequately
-    #    covering the input range if we sample too few thresholds. The number of
-    #    thresholds sampled depends on the bit-width of the output, thus we use
-    #    rather high bit-width for testing.
-    # 3. For a "real" model, the quantization procedure *should* take care of
-    #    adequately covering the true input range.
-    "INT8", "UINT8"
-])
-@pytest.mark.parametrize("n_elems", [
-    # Explanation for selecting these test configurations:
-    # 1. Small edge cases and quickly running through tests: 1, 2, 3, 4
-    # 2. Large test case 256, hopefully amplifying any rarely occurring errors
-    1, 2, 3, 4, 256
-])
-def test_round_and_clip_thresholds_floats(i_dtype, o_dtype, n_elems):
-    # Convert string representation of data type to onnx DataType
-    i_dtype = DataType[i_dtype]
-    t_dtype = DataType["FLOAT32"]
-    o_dtype = DataType[o_dtype]  # noqa: Duplicate model setup code
-    # Create a dummy MultiThreshold operation to be tested
-    node = helper.make_node(
-        # Op-Type of the node
-        "MultiThreshold",
-        # MultiThreshold is implemented under the qonnx domain
-        domain="qonnx.custom_op.general",
-        # List the names of the input tensors
-        inputs=["inp", "thresholds"],
-        # List the names of the output tensors
-        outputs=["out"],
-        # The CustomOp needs to know the data type of the output to be produced
-        out_dtype=str(o_dtype)
-    )
-    # Number of threshold values required to produce outputs of type o_dtype
-    n_thresholds = o_dtype.get_num_possible_values() - 1
-    # Create tensor value infos for all input/output tensors involved
-    inp = helper.make_tensor_value_info("inp", TensorProto.FLOAT, [1, n_elems])
-    out = helper.make_tensor_value_info("out", TensorProto.FLOAT, [1, n_elems])
-    # Create a tensor value info for the thresholds parameter tensor
-    #   Note: Number of thresholds is determined by the output data type
-    thresholds = helper.make_tensor_value_info(
-        "thresholds", TensorProto.FLOAT, [n_elems, n_thresholds]
-    )
-    # Combine node and tensor value infos into an onnx graph
-    graph = helper.make_graph([node], "thresholds", [inp, thresholds], [out])
-    # Wrap the model graph in a ModelWrapper container
-    model = ModelWrapper(helper.make_model(graph))
-    # Sample random tensors of the configured input data type
     inp = gen_finn_dt_tensor(i_dtype, [1, n_elems])
     # Draw uniformly random prototype thresholds in [0,+1] range
     thresholds = np.random.rand(n_elems, n_thresholds)
@@ -475,12 +266,16 @@
     out_expected = oxe.execute_onnx(model, {"inp": inp})["out"]
     # Before rounding the threshold data type must be as annotated
     assert model.get_tensor_datatype("thresholds") == t_dtype
-    # Run the transformation to be tested
+
     model = model.transform(RoundAndClipThresholds())
-    # After this transformation, the thresholds and output data type should be
-    # inferred correctly
-    assert model.get_tensor_datatype("thresholds") == i_dtype
+
+    if not i_dtype.signed():
+        new_tdt = DataType.get_smallest_possible(i_dtype.max() + 1)
+    else:
+        new_tdt = DataType.get_smallest_possible(-(i_dtype.max() + 1) - 1)
+    assert model.get_tensor_datatype("thresholds") == new_tdt
     assert model.get_tensor_datatype("out") == o_dtype
+
     # After this transformation, the container type used to store the thresholds
     # values must be float32. No other type-cast or type promotion may happen.
     assert model.get_initializer("thresholds").dtype == np.float32
@@ -495,5 +290,4 @@
     # tolerance.
     # Hm, never observed this to be relevant. For all test configurations, exact
     # equality seems to hold, probably due to only integer inputs being tested.
->>>>>>> dd680787
     assert np.allclose(out_produced, out_expected, atol=1.0e-3)