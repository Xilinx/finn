--- conflicted
+++ resolved
@@ -82,10 +82,6 @@
     model.set_tensor_datatype("w0", wdt)
 
     # generate weights
-<<<<<<< HEAD
-    # w0 = gen_finn_dt_tensor(wdt, (m, m))
-=======
->>>>>>> b7c598f8
     w0 = np.eye(m, dtype=np.float32)
     model.set_initializer("w0", w0)
 
