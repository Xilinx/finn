--- conflicted
+++ resolved
@@ -50,16 +50,13 @@
 from finn.transformation.fpgadataflow.prepare_rtlsim import PrepareRTLSim
 from finn.transformation.fpgadataflow.set_exec_mode import SetExecMode
 from finn.transformation.fpgadataflow.specialize_layers import SpecializeLayers
-<<<<<<< HEAD
+from finn.transformation.streamline.round_thresholds import RoundAndClipThresholds
 from finn.util.basic import decompress_string_to_numpy
 from finn.util.test import (
     compare_two_chr_funcs,
     debug_chr_funcs,
     get_characteristic_fnc,
 )
-=======
-from finn.transformation.streamline.round_thresholds import RoundAndClipThresholds
->>>>>>> 10bf54b7
 
 test_fpga_part = "xczu3eg-sbva484-1-e"
 target_clk_ns = 5
@@ -144,15 +141,8 @@
 @pytest.mark.parametrize(
     "idt_tdt_cfg",
     [
-<<<<<<< HEAD
-        (DataType["INT8"], DataType["INT8"]),
-        (DataType["INT8"], DataType["INT9"]),
-        (DataType["UINT8"], DataType["UINT8"]),
-        (DataType["UINT8"], DataType["UINT9"]),
-=======
         (DataType["INT8"], DataType["INT25"]),
         (DataType["UINT5"], DataType["UINT8"]),
->>>>>>> 10bf54b7
     ],
 )
 @pytest.mark.parametrize("fold", [-1, 1, 2])
