--- conflicted
+++ resolved
@@ -215,14 +215,7 @@
     if exec_mode == "rtlsim":
         node = new_model.get_nodes_by_op_type("Pool_Batch")[0]
         inst = getCustomOp(node)
-<<<<<<< HEAD
-        sim_cycles = inst.get_nodeattr("sim_cycles")
-        exp_cycles_dict = new_model.analysis(exp_cycles_per_layer)
-        exp_cycles = exp_cycles_dict[str(node)]
-        assert np.isclose(exp_cycles, sim_cycles, atol=10)
-=======
         cycles_rtlsim = inst.get_nodeattr("cycles_rtlsim")
         exp_cycles_dict = new_model.analysis(exp_cycles_per_layer)
         exp_cycles = exp_cycles_dict[node.name]
-        assert np.isclose(exp_cycles, cycles_rtlsim, atol=10)
->>>>>>> 2ba2011e
+        assert np.isclose(exp_cycles, cycles_rtlsim, atol=10)