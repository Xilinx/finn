import numpy as np
from onnx import TensorProto, helper
from qonnx.core.datatype import DataType
from qonnx.core.modelwrapper import ModelWrapper
from qonnx.custom_op.registry import getCustomOp
from qonnx.transformation.infer_datatypes import InferDataTypes
from qonnx.transformation.infer_shapes import InferShapes
from qonnx.util.basic import gen_finn_dt_tensor, qonnx_make_model

import finn.core.onnx_exec as oxe
from finn.transformation.fpgadataflow.set_exec_mode import SetExecMode


def generate_random_threshold_values(data_type, num_input_channels, num_steps):
    return np.random.randint(
        data_type.min(),
        data_type.max() + 1,
        (num_input_channels, num_steps),
    ).astype(np.float32)


def make_loop_modelwrapper(mw, mh, iter_count):
    ifm = helper.make_tensor_value_info("ifm", TensorProto.FLOAT, [1, 3, 3, mw])
    mm0_out = helper.make_tensor_value_info("mm0_out", TensorProto.FLOAT, [1, 3, 3, mh])
    mt0_out = helper.make_tensor_value_info("mt0_out", TensorProto.FLOAT, [1, 3, 3, mh])
    mm1_out = helper.make_tensor_value_info("mm1_out", TensorProto.FLOAT, [1, 3, 3, mh])
    ofm = helper.make_tensor_value_info("ofm", TensorProto.FLOAT, (1, 3, 3, mh))
    dtype = DataType["INT8"]
    W0 = gen_finn_dt_tensor(dtype, (mw, mh))
    W1 = gen_finn_dt_tensor(dtype, (mw, mh))
    T0 = generate_random_threshold_values(dtype, 1, dtype.get_num_possible_values() - 1)
    T0 = np.sort(T0, axis=1)
    T1 = generate_random_threshold_values(dtype, 1, dtype.get_num_possible_values() - 1)
    T1 = np.sort(T1, axis=1)
    weights0 = helper.make_tensor_value_info("weights0", TensorProto.FLOAT, [mw, mh])
    weights1 = helper.make_tensor_value_info("weights1", TensorProto.FLOAT, [mw, mh])
    thresh0 = helper.make_tensor_value_info("thresh0", TensorProto.FLOAT, T0.shape)
    thresh1 = helper.make_tensor_value_info("thresh1", TensorProto.FLOAT, T1.shape)
    matmul_node0 = helper.make_node(
        "MVAU_rtl",
        ["ifm", "weights0"],
        ["mm0_out"],
        domain="finn.custom_op.fpgadataflow.rtl",
        backend="fpgadataflow",
        MW=mw,
        MH=mh,
        SIMD=1,
        PE=1,
        inputDataType="INT8",
        weightDataType="INT8",
        outputDataType="INT32",
        ActVal=0,
        binaryXnorMode=0,
        noActivation=1,
        numInputVectors=list((1, 3, 3)),
        mem_mode="external",
        name="MVAU_rtl0",
    )
    mt_node0 = helper.make_node(
        "Thresholding_rtl",
        ["mm0_out", "thresh0"],
        ["mt0_out"],
        domain="finn.custom_op.fpgadataflow.rtl",
        backend="fpgadataflow",
        NumChannels=mh,
        PE=1,
        numSteps=T0.shape[1],
        inputDataType="INT32",
        weightDataType="INT33",
        outputDataType="INT8",
        numInputVectors=list((1, 3, 3)),
        ActVal=int(dtype.min()),
        name="Thresholding_rtl0",
    )
    matmul_node1 = helper.make_node(
        "MVAU_rtl",
        ["mt0_out", "weights1"],
        ["mm1_out"],
        domain="finn.custom_op.fpgadataflow.rtl",
        backend="fpgadataflow",
        MW=mw,
        MH=mh,
        SIMD=1,
        PE=1,
        inputDataType="INT8",
        weightDataType="INT8",
        outputDataType="INT32",
        ActVal=0,
        binaryXnorMode=0,
        noActivation=1,
        numInputVectors=list([1, 3, 3]),
        mem_mode="external",
        name="MVAU_rtl1",
    )
    mt_node1 = helper.make_node(
        "Thresholding_rtl",
        ["mm1_out", "thresh1"],
        ["ofm"],
        domain="finn.custom_op.fpgadataflow.rtl",
        backend="fpgadataflow",
        NumChannels=mh,
        PE=1,
        numSteps=T1.shape[1],
        inputDataType="INT32",
        weightDataType="INT33",
        outputDataType="INT8",
        numInputVectors=list((1, 3, 3)),
        ActVal=int(dtype.min()),
        name="Thresholding_rtl1",
    )
    nodes = [matmul_node0, mt_node0, matmul_node1, mt_node1]
    loop_body = helper.make_graph(
        nodes=nodes,
        name="matmul_graph",
        inputs=[ifm, weights0, thresh0, weights1, thresh1],
        outputs=[ofm],
        value_info=[mm0_out, mt0_out, mm1_out],
    )
    loop_body_model = qonnx_make_model(loop_body, producer_name="loop-body-model")
    loop_body_model = ModelWrapper(loop_body_model)

    loop_body_model.set_tensor_datatype("weights0", dtype)
    loop_body_model.set_tensor_datatype("weights1", dtype)
    loop_body_model.set_tensor_datatype("thresh0", dtype)
    loop_body_model.set_tensor_datatype("thresh1", dtype)
    loop_body_model.set_tensor_datatype("ifm", dtype)
    loop_body_model.set_tensor_datatype("ofm", dtype)
    loop_body_model = loop_body_model.transform(InferShapes())
    loop_body_model = loop_body_model.transform(InferDataTypes())

    iteration = 3
    # stack according to iteration count
    W0 = np.stack([W0] * iter_count)
    W1 = np.stack([W1] * iter_count)
    T0 = np.stack([T0] * iter_count)
    T1 = np.stack([T1] * iter_count)
    loop_node = helper.make_node(
        "FINNLoop",
        domain="finn.custom_op.fpgadataflow",
        inputs=["ifm", "weights0", "thresh0", "weights1", "thresh1"],
        outputs=["ofm"],
        body=loop_body_model.graph,
        iteration=iteration,
        inputDataType="INT8",
        outputDataType="INT8",
    )
    graph = helper.make_graph(nodes=[loop_node], name="loop_graph", inputs=[ifm], outputs=[ofm])
    model = qonnx_make_model(graph, producer_name="fclayer-model")
    model = ModelWrapper(model)

    model.set_initializer("weights0", W0)
    model.set_tensor_datatype("weights0", dtype)
    model.set_initializer("weights1", W1)
    model.set_tensor_datatype("weights1", dtype)
    model.set_initializer("thresh0", T0)
    model.set_initializer("thresh1", T1)
    model.set_tensor_datatype("ifm", dtype)
    model.set_tensor_datatype("ofm", dtype)

    return model


def test_fpgadataflow_loop():
<<<<<<< HEAD
    # model = ModelWrapper("finn_loop.onnx")
    # inst = getCustomOp(model.graph.node[6])
    model, refio = make_loop_modelwrapper(16, 16, 3)
=======
    model = make_loop_modelwrapper(16, 16, 3)
>>>>>>> eb9bdc8c
    model = model.transform(InferShapes())
    inst = getCustomOp(model.graph.node[0])
    for i in range(len(model.graph.node[0].input)):
        idt = inst.get_input_datatype(i)
        ishape = inst.get_normal_input_shape(i)
        ifshape = inst.get_folded_input_shape(i)
        iwidth = inst.get_instream_width(i)
        print(idt, ishape, ifshape, iwidth)
    for o in range(len(model.graph.node[0].output)):
        odt = inst.get_output_datatype(o)
        oshape = inst.get_normal_output_shape(o)
        ofshape = inst.get_folded_output_shape(o)
        owidth = inst.get_outstream_width(o)
        print(odt, oshape, ofshape, owidth)
    body = inst.get_nodeattr("body")
    body = body.transform(SetExecMode("cppsim"))
    inst.set_nodeattr("body", body.graph)
    x = gen_finn_dt_tensor(DataType["INT8"], [1, 3, 3, 16])
    input_dict = {model.graph.input[0].name: x}
    y_dict = oxe.execute_onnx(model, input_dict)
    y = y_dict[model.graph.output[0].name]
    print(y)<|MERGE_RESOLUTION|>--- conflicted
+++ resolved
@@ -161,13 +161,7 @@
 
 
 def test_fpgadataflow_loop():
-<<<<<<< HEAD
-    # model = ModelWrapper("finn_loop.onnx")
-    # inst = getCustomOp(model.graph.node[6])
-    model, refio = make_loop_modelwrapper(16, 16, 3)
-=======
     model = make_loop_modelwrapper(16, 16, 3)
->>>>>>> eb9bdc8c
     model = model.transform(InferShapes())
     inst = getCustomOp(model.graph.node[0])
     for i in range(len(model.graph.node[0].input)):
