--- conflicted
+++ resolved
@@ -459,14 +459,6 @@
     idt = model.get_tensor_datatype(iname)
     ishape = model.get_tensor_shape(iname)
     x = gen_finn_dt_tensor(idt, ishape)
-<<<<<<< HEAD
-    # driver
-    model = model.transform(MakePYNQDriver())
-    driver_dir = model.get_metadata_prop("pynq_driver_dir")
-    assert driver_dir is not None
-    assert os.path.isdir(driver_dir)
-=======
->>>>>>> 57154c19
     # bitfile using ZynqBuild
     model = model.transform(ZynqBuild(board, 10))
     model.save(ip_stitch_model_dir + "/test_fpgadataflow_ipstitch_customzynq.onnx")
