--- conflicted
+++ resolved
@@ -95,17 +95,11 @@
     prod_resource_estimation = model.analysis(res_estimation)
     expect_resource_estimation = {
         "StreamingFCLayer_Batch_0": {
-<<<<<<< HEAD
-            "BRAM_18K": 0,
-            "BRAM_efficiency": 1,
-            "LUT": 357,
-            "DSP": 0,
-            "URAM": 0,
-=======
             "BRAM_18K": 1,
             "BRAM_efficiency": 0.001736111111111111,
             "LUT": 304.4,
->>>>>>> 4225faac
+            "DSP": 0,
+            "URAM": 0,
         }
     }
 
