# Copyright (c) 2020, Xilinx
# All rights reserved.
#
# Redistribution and use in source and binary forms, with or without
# modification, are permitted provided that the following conditions are met:
#
# * Redistributions of source code must retain the above copyright notice, this
#   list of conditions and the following disclaimer.
#
# * Redistributions in binary form must reproduce the above copyright notice,
#   this list of conditions and the following disclaimer in the documentation
#   and/or other materials provided with the distribution.
#
# * Neither the name of FINN nor the names of its
#   contributors may be used to endorse or promote products derived from
#   this software without specific prior written permission.
#
# THIS SOFTWARE IS PROVIDED BY THE COPYRIGHT HOLDERS AND CONTRIBUTORS "AS IS"
# AND ANY EXPRESS OR IMPLIED WARRANTIES, INCLUDING, BUT NOT LIMITED TO, THE
# IMPLIED WARRANTIES OF MERCHANTABILITY AND FITNESS FOR A PARTICULAR PURPOSE ARE
# DISCLAIMED. IN NO EVENT SHALL THE COPYRIGHT HOLDER OR CONTRIBUTORS BE LIABLE
# FOR ANY DIRECT, INDIRECT, INCIDENTAL, SPECIAL, EXEMPLARY, OR CONSEQUENTIAL
# DAMAGES (INCLUDING, BUT NOT LIMITED TO, PROCUREMENT OF SUBSTITUTE GOODS OR
# SERVICES; LOSS OF USE, DATA, OR PROFITS; OR BUSINESS INTERRUPTION) HOWEVER
# CAUSED AND ON ANY THEORY OF LIABILITY, WHETHER IN CONTRACT, STRICT LIABILITY,
# OR TORT (INCLUDING NEGLIGENCE OR OTHERWISE) ARISING IN ANY WAY OUT OF THE USE
# OF THIS SOFTWARE, EVEN IF ADVISED OF THE POSSIBILITY OF SUCH DAMAGE.

import pytest

import numpy as np
import os
from onnx import TensorProto, helper
from qonnx.core.datatype import DataType
from qonnx.core.modelwrapper import ModelWrapper
from qonnx.custom_op.registry import getCustomOp
from qonnx.transformation.general import GiveUniqueNodeNames
from qonnx.transformation.infer_shapes import InferShapes
from qonnx.util.basic import gen_finn_dt_tensor

import finn.core.onnx_exec as oxe
from finn.analysis.fpgadataflow.exp_cycles_per_layer import exp_cycles_per_layer
from finn.transformation.fpgadataflow.compile_cppsim import CompileCppSim
from finn.transformation.fpgadataflow.hlssynth_ip import HLSSynthIP
from finn.transformation.fpgadataflow.prepare_cppsim import PrepareCppSim
from finn.transformation.fpgadataflow.prepare_ip import PrepareIP
from finn.transformation.fpgadataflow.prepare_rtlsim import PrepareRTLSim
from finn.transformation.fpgadataflow.set_exec_mode import SetExecMode
from finn.util.basic import pynq_part_map

test_pynq_board = os.getenv("PYNQ_BOARD", default="Pynq-Z1")
test_fpga_part = pynq_part_map[test_pynq_board]
target_clk_ns = 10


<<<<<<< HEAD
def make_single_fmpadding_modelwrapper(optype, idim, padding, num_ch, simd, idt):
=======
def make_single_fmpadding_modelwrapper(idim, padding, num_ch, simd, idt):
>>>>>>> 1c7d81f3
    pad_h = padding[0] + padding[2]
    pad_w = padding[1] + padding[3]
    idim_h, idim_w = idim

    assert pad_h > 0 or pad_w > 0, "Output dim should be greater than input dim"
    odim_h = idim_h + pad_h
    odim_w = idim_w + pad_w

    inp = helper.make_tensor_value_info(
        "inp", TensorProto.FLOAT, [1, idim_h, idim_w, num_ch]
    )
    outp = helper.make_tensor_value_info(
        "outp", TensorProto.FLOAT, [1, odim_h, odim_w, num_ch]
    )

    FMPadding = helper.make_node(
        optype,
        ["inp"],
        ["outp"],
        domain="finn.custom_op.fpgadataflow",
        backend="fpgadataflow",
        ImgDim=idim,
        Padding=padding,
        NumChannels=num_ch,
        inputDataType=str(idt.name),
        numInputVectors=1,
        SIMD=simd,
    )

    graph = helper.make_graph(
        nodes=[FMPadding], name="fmpadding_graph", inputs=[inp], outputs=[outp]
    )

    model = helper.make_model(graph, producer_name="fmpadding-model")
    model = ModelWrapper(model)

    model.set_tensor_datatype("inp", idt)
    model.set_tensor_datatype("outp", idt)

    return model


# input image dimension
@pytest.mark.parametrize("idim", [[2, 2], [8, 8], [10, 8]])
# number of rows and number of cols to add
@pytest.mark.parametrize(
    "pad", [[1, 1, 1, 1], [1, 1, 2, 2], [1, 3, 2, 3], [7, 0, 8, 0]]
)
# number of channels
@pytest.mark.parametrize("num_ch", [1, 2, 4])
# Input parallelism
@pytest.mark.parametrize("simd", [1, 2])
# FINN input datatype
@pytest.mark.parametrize("idt", [DataType["INT2"], DataType["INT4"]])
# execution mode
@pytest.mark.parametrize("mode", ["cppsim", "rtlsim"])
# implementation style
@pytest.mark.parametrize("impl_style", ["rtl", "hls"])
@pytest.mark.fpgadataflow
@pytest.mark.slow
@pytest.mark.vivado
<<<<<<< HEAD
def test_fpgadataflow_fmpadding(idim, pad, num_ch, simd, idt, mode, impl_style):
    if impl_style == "rtl" and mode == "cppsim":
        pytest.skip("rtl implstyle has no cppsim, skipping")
=======
def test_fpgadataflow_fmpadding(idim, pad, num_ch, simd, idt, mode):
>>>>>>> 1c7d81f3
    if num_ch % simd != 0:
        pytest.skip(" num_ch % simd != 0, skipping")

    idim_h, idim_w = idim
    pad_h = pad[0] + pad[2]
    pad_w = pad[1] + pad[3]

<<<<<<< HEAD
    if idim_h == idim_w and pad_h != pad_w and impl_style != "rtl":
        pytest.skip(
            """Only equal padding along the dimensions for square images
            is supported for HLS, skipping"""
        )

=======
>>>>>>> 1c7d81f3
    # generate input data
    x = gen_finn_dt_tensor(idt, [1, idim_h, idim_w, num_ch])
    input_dict = {"inp": x}
    odim_h = idim_h + pad_h
    odim_w = idim_w + pad_w

<<<<<<< HEAD
    optype = {"hls": "FMPadding_Batch", "rtl": "FMPadding_rtl"}[impl_style]

    model = make_single_fmpadding_modelwrapper(optype, idim, pad, num_ch, simd, idt)
=======
    model = make_single_fmpadding_modelwrapper(idim, pad, num_ch, simd, idt)
>>>>>>> 1c7d81f3
    model = model.transform(InferShapes())
    model = model.transform(SetExecMode(mode))
    model = model.transform(GiveUniqueNodeNames())
    if mode == "cppsim":
        model = model.transform(PrepareCppSim())
        model = model.transform(CompileCppSim())
    elif mode == "rtlsim":
        model = model.transform(PrepareIP(test_fpga_part, target_clk_ns))
        model = model.transform(HLSSynthIP())
        model = model.transform(PrepareRTLSim())
        node = model.get_nodes_by_op_type(optype)[0]
        inst = getCustomOp(node)

    y_produced = oxe.execute_onnx(model, input_dict)["outp"]
    expected_oshape = (1, odim_h, odim_w, num_ch)
    assert y_produced.shape == expected_oshape

<<<<<<< HEAD
    # calculate reference
    pad_up = pad[0]
    pad_left = pad[1]
    pad_down = pad[2]
    pad_right = pad[3]

=======
>>>>>>> 1c7d81f3
    y_expected = np.pad(
        x, ((0, 0), (pad[0], pad[2]), (pad[1], pad[3]), (0, 0)), "constant"
    )

    assert (y_produced == y_expected).all()

    if mode == "rtlsim":
        node = model.get_nodes_by_op_type(optype)[0]
        inst = getCustomOp(node)
        cycles_rtlsim = inst.get_nodeattr("cycles_rtlsim")
        exp_cycles_dict = model.analysis(exp_cycles_per_layer)
        exp_cycles = exp_cycles_dict[node.name]
        assert np.isclose(exp_cycles, cycles_rtlsim, atol=10)
        assert exp_cycles != 0<|MERGE_RESOLUTION|>--- conflicted
+++ resolved
@@ -53,11 +53,7 @@
 target_clk_ns = 10
 
 
-<<<<<<< HEAD
 def make_single_fmpadding_modelwrapper(optype, idim, padding, num_ch, simd, idt):
-=======
-def make_single_fmpadding_modelwrapper(idim, padding, num_ch, simd, idt):
->>>>>>> 1c7d81f3
     pad_h = padding[0] + padding[2]
     pad_w = padding[1] + padding[3]
     idim_h, idim_w = idim
@@ -101,13 +97,13 @@
 
 
 # input image dimension
-@pytest.mark.parametrize("idim", [[2, 2], [8, 8], [10, 8]])
+@pytest.mark.parametrize("idim", [[8, 8], [10, 8]])
 # number of rows and number of cols to add
 @pytest.mark.parametrize(
     "pad", [[1, 1, 1, 1], [1, 1, 2, 2], [1, 3, 2, 3], [7, 0, 8, 0]]
 )
 # number of channels
-@pytest.mark.parametrize("num_ch", [1, 2, 4])
+@pytest.mark.parametrize("num_ch", [2, 4])
 # Input parallelism
 @pytest.mark.parametrize("simd", [1, 2])
 # FINN input datatype
@@ -119,13 +115,9 @@
 @pytest.mark.fpgadataflow
 @pytest.mark.slow
 @pytest.mark.vivado
-<<<<<<< HEAD
 def test_fpgadataflow_fmpadding(idim, pad, num_ch, simd, idt, mode, impl_style):
     if impl_style == "rtl" and mode == "cppsim":
         pytest.skip("rtl implstyle has no cppsim, skipping")
-=======
-def test_fpgadataflow_fmpadding(idim, pad, num_ch, simd, idt, mode):
->>>>>>> 1c7d81f3
     if num_ch % simd != 0:
         pytest.skip(" num_ch % simd != 0, skipping")
 
@@ -133,28 +125,21 @@
     pad_h = pad[0] + pad[2]
     pad_w = pad[1] + pad[3]
 
-<<<<<<< HEAD
     if idim_h == idim_w and pad_h != pad_w and impl_style != "rtl":
         pytest.skip(
             """Only equal padding along the dimensions for square images
             is supported for HLS, skipping"""
         )
 
-=======
->>>>>>> 1c7d81f3
     # generate input data
     x = gen_finn_dt_tensor(idt, [1, idim_h, idim_w, num_ch])
     input_dict = {"inp": x}
     odim_h = idim_h + pad_h
     odim_w = idim_w + pad_w
 
-<<<<<<< HEAD
     optype = {"hls": "FMPadding_Batch", "rtl": "FMPadding_rtl"}[impl_style]
 
     model = make_single_fmpadding_modelwrapper(optype, idim, pad, num_ch, simd, idt)
-=======
-    model = make_single_fmpadding_modelwrapper(idim, pad, num_ch, simd, idt)
->>>>>>> 1c7d81f3
     model = model.transform(InferShapes())
     model = model.transform(SetExecMode(mode))
     model = model.transform(GiveUniqueNodeNames())
@@ -172,17 +157,14 @@
     expected_oshape = (1, odim_h, odim_w, num_ch)
     assert y_produced.shape == expected_oshape
 
-<<<<<<< HEAD
     # calculate reference
     pad_up = pad[0]
     pad_left = pad[1]
     pad_down = pad[2]
     pad_right = pad[3]
 
-=======
->>>>>>> 1c7d81f3
     y_expected = np.pad(
-        x, ((0, 0), (pad[0], pad[2]), (pad[1], pad[3]), (0, 0)), "constant"
+        x, ((0, 0), (pad_up, pad_down), (pad_left, pad_right), (0, 0)), "constant"
     )
 
     assert (y_produced == y_expected).all()
