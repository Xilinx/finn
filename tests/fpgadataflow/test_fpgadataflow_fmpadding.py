# Copyright (c) 2020, Xilinx
# All rights reserved.
#
# Redistribution and use in source and binary forms, with or without
# modification, are permitted provided that the following conditions are met:
#
# * Redistributions of source code must retain the above copyright notice, this
#   list of conditions and the following disclaimer.
#
# * Redistributions in binary form must reproduce the above copyright notice,
#   this list of conditions and the following disclaimer in the documentation
#   and/or other materials provided with the distribution.
#
# * Neither the name of FINN nor the names of its
#   contributors may be used to endorse or promote products derived from
#   this software without specific prior written permission.
#
# THIS SOFTWARE IS PROVIDED BY THE COPYRIGHT HOLDERS AND CONTRIBUTORS "AS IS"
# AND ANY EXPRESS OR IMPLIED WARRANTIES, INCLUDING, BUT NOT LIMITED TO, THE
# IMPLIED WARRANTIES OF MERCHANTABILITY AND FITNESS FOR A PARTICULAR PURPOSE ARE
# DISCLAIMED. IN NO EVENT SHALL THE COPYRIGHT HOLDER OR CONTRIBUTORS BE LIABLE
# FOR ANY DIRECT, INDIRECT, INCIDENTAL, SPECIAL, EXEMPLARY, OR CONSEQUENTIAL
# DAMAGES (INCLUDING, BUT NOT LIMITED TO, PROCUREMENT OF SUBSTITUTE GOODS OR
# SERVICES; LOSS OF USE, DATA, OR PROFITS; OR BUSINESS INTERRUPTION) HOWEVER
# CAUSED AND ON ANY THEORY OF LIABILITY, WHETHER IN CONTRACT, STRICT LIABILITY,
# OR TORT (INCLUDING NEGLIGENCE OR OTHERWISE) ARISING IN ANY WAY OUT OF THE USE
# OF THIS SOFTWARE, EVEN IF ADVISED OF THE POSSIBILITY OF SUCH DAMAGE.

import pytest

import numpy as np
import os
from onnx import TensorProto, helper
from qonnx.core.datatype import DataType
from qonnx.core.modelwrapper import ModelWrapper
from qonnx.custom_op.registry import getCustomOp
from qonnx.transformation.general import GiveUniqueNodeNames
from qonnx.transformation.infer_shapes import InferShapes
from qonnx.util.basic import gen_finn_dt_tensor

import finn.core.onnx_exec as oxe
from finn.analysis.fpgadataflow.exp_cycles_per_layer import exp_cycles_per_layer
from finn.transformation.fpgadataflow.compile_cppsim import CompileCppSim
from finn.transformation.fpgadataflow.hlssynth_ip import HLSSynthIP
from finn.transformation.fpgadataflow.prepare_cppsim import PrepareCppSim
from finn.transformation.fpgadataflow.prepare_ip import PrepareIP
from finn.transformation.fpgadataflow.prepare_rtlsim import PrepareRTLSim
from finn.transformation.fpgadataflow.set_exec_mode import SetExecMode
from finn.util.basic import pynq_part_map

test_pynq_board = os.getenv("PYNQ_BOARD", default="Pynq-Z1")
test_fpga_part = pynq_part_map[test_pynq_board]
target_clk_ns = 10


<<<<<<< HEAD
def make_single_fmpadding_modelwrapper(idim, padding, num_ch, simd, idt):
=======
def make_single_fmpadding_modelwrapper(
    optype, idim, padding, num_ch, simd, idt, pad_style
):
>>>>>>> bf864de6
    pad_h = padding[0] + padding[2]
    pad_w = padding[1] + padding[3]
    idim_h, idim_w = idim

    assert pad_h > 0 or pad_w > 0, "Output dim should be greater than input dim"
    odim_h = idim_h + pad_h
    odim_w = idim_w + pad_w

    inp = helper.make_tensor_value_info(
        "inp", TensorProto.FLOAT, [1, idim_h, idim_w, num_ch]
    )
    outp = helper.make_tensor_value_info(
        "outp", TensorProto.FLOAT, [1, odim_h, odim_w, num_ch]
    )

    FMPadding = helper.make_node(
        optype,
        ["inp"],
        ["outp"],
        domain="finn.custom_op.fpgadataflow",
        backend="fpgadataflow",
        ImgDim=idim,
        Padding=padding,
        NumChannels=num_ch,
        inputDataType=str(idt.name),
        numInputVectors=1,
        SIMD=simd,
    )

    graph = helper.make_graph(
        nodes=[FMPadding], name="fmpadding_graph", inputs=[inp], outputs=[outp]
    )

    model = helper.make_model(graph, producer_name="fmpadding-model")
    model = ModelWrapper(model)

    model.set_tensor_datatype("inp", idt)
    model.set_tensor_datatype("outp", idt)

    return model


# input image dimension
@pytest.mark.parametrize("idim", [[2, 2], [8, 8], [10, 8]])
# number of rows and number of cols to add
@pytest.mark.parametrize(
    "pad", [[1, 1, 1, 1], [1, 1, 2, 2], [1, 3, 2, 3], [7, 0, 8, 0]]
)
# number of channels
@pytest.mark.parametrize("num_ch", [1, 2, 4])
# Input parallelism
@pytest.mark.parametrize("simd", [1, 2])
# FINN input datatype
@pytest.mark.parametrize("idt", [DataType["INT2"], DataType["INT4"]])
# execution mode
@pytest.mark.parametrize("mode", ["cppsim", "rtlsim"])
# implementation style
@pytest.mark.parametrize("impl_style", ["rtl", "hls"])
@pytest.mark.fpgadataflow
@pytest.mark.slow
@pytest.mark.vivado
<<<<<<< HEAD
def test_fpgadataflow_fmpadding(idim, pad, num_ch, simd, idt, mode):
=======
def test_fpgadataflow_fmpadding(
    idim, pad, num_ch, simd, pad_style, idt, mode, impl_style
):
    if impl_style == "rtl" and mode == "cppsim":
        pytest.skip("rtl implstyle has no cppsim, skipping")
>>>>>>> bf864de6
    if num_ch % simd != 0:
        pytest.skip(" num_ch % simd != 0, skipping")

    idim_h, idim_w = idim
    pad_h = pad[0] + pad[2]
    pad_w = pad[1] + pad[3]

<<<<<<< HEAD
=======
    if idim_h == idim_w and pad_h != pad_w and impl_style != "rtl":
        pytest.skip(
            """Only equal padding along the dimensions for square images
            is supported for HLS, skipping"""
        )

>>>>>>> bf864de6
    # generate input data
    x = gen_finn_dt_tensor(idt, [1, idim_h, idim_w, num_ch])
    input_dict = {"inp": x}
    odim_h = idim_h + pad_h
    odim_w = idim_w + pad_w

<<<<<<< HEAD
    model = make_single_fmpadding_modelwrapper(idim, pad, num_ch, simd, idt)
=======
    optype = {"hls": "FMPadding_Batch", "rtl": "FMPadding_rtl"}[impl_style]

    model = make_single_fmpadding_modelwrapper(
        optype, idim, pad, num_ch, simd, idt, pad_style
    )
>>>>>>> bf864de6
    model = model.transform(InferShapes())
    model = model.transform(SetExecMode(mode))
    model = model.transform(GiveUniqueNodeNames())
    if mode == "cppsim":
        model = model.transform(PrepareCppSim())
        model = model.transform(CompileCppSim())
    elif mode == "rtlsim":
        model = model.transform(PrepareIP(test_fpga_part, target_clk_ns))
        model = model.transform(HLSSynthIP())
        model = model.transform(PrepareRTLSim())
        node = model.get_nodes_by_op_type(optype)[0]
        inst = getCustomOp(node)

    y_produced = oxe.execute_onnx(model, input_dict)["outp"]
    expected_oshape = (1, odim_h, odim_w, num_ch)
    assert y_produced.shape == expected_oshape

<<<<<<< HEAD
=======
    # calculate reference
    # calculate correct pad according to parameters
    if impl_style == "hls":
        if pad_style == 2:
            if pad_h % 2 == 0:
                pad_up = pad_h // 2
            else:
                pad_up = pad_h // 2 + 1
            if pad_w % 2 == 0:
                pad_left = pad_w // 2
            else:
                pad_left = pad_w // 2 + 1
        else:
            pad_up = pad_h // 2
            pad_left = pad_w // 2

        pad_down = pad_h - pad_up
        pad_right = pad_w - pad_left
    else:
        pad_up = pad[0]
        pad_left = pad[1]
        pad_down = pad[2]
        pad_right = pad[3]

>>>>>>> bf864de6
    y_expected = np.pad(
        x, ((0, 0), (pad[0], pad[2]), (pad[1], pad[3]), (0, 0)), "constant"
    )

    assert (y_produced == y_expected).all()

    if mode == "rtlsim":
        node = model.get_nodes_by_op_type(optype)[0]
        inst = getCustomOp(node)
        cycles_rtlsim = inst.get_nodeattr("cycles_rtlsim")
        exp_cycles_dict = model.analysis(exp_cycles_per_layer)
        exp_cycles = exp_cycles_dict[node.name]
        assert np.isclose(exp_cycles, cycles_rtlsim, atol=10)
        assert exp_cycles != 0<|MERGE_RESOLUTION|>--- conflicted
+++ resolved
@@ -53,13 +53,7 @@
 target_clk_ns = 10
 
 
-<<<<<<< HEAD
-def make_single_fmpadding_modelwrapper(idim, padding, num_ch, simd, idt):
-=======
-def make_single_fmpadding_modelwrapper(
-    optype, idim, padding, num_ch, simd, idt, pad_style
-):
->>>>>>> bf864de6
+def make_single_fmpadding_modelwrapper(optype, idim, padding, num_ch, simd, idt):
     pad_h = padding[0] + padding[2]
     pad_w = padding[1] + padding[3]
     idim_h, idim_w = idim
@@ -121,15 +115,9 @@
 @pytest.mark.fpgadataflow
 @pytest.mark.slow
 @pytest.mark.vivado
-<<<<<<< HEAD
-def test_fpgadataflow_fmpadding(idim, pad, num_ch, simd, idt, mode):
-=======
-def test_fpgadataflow_fmpadding(
-    idim, pad, num_ch, simd, pad_style, idt, mode, impl_style
-):
+def test_fpgadataflow_fmpadding(idim, pad, num_ch, simd, idt, mode, impl_style):
     if impl_style == "rtl" and mode == "cppsim":
         pytest.skip("rtl implstyle has no cppsim, skipping")
->>>>>>> bf864de6
     if num_ch % simd != 0:
         pytest.skip(" num_ch % simd != 0, skipping")
 
@@ -137,30 +125,21 @@
     pad_h = pad[0] + pad[2]
     pad_w = pad[1] + pad[3]
 
-<<<<<<< HEAD
-=======
     if idim_h == idim_w and pad_h != pad_w and impl_style != "rtl":
         pytest.skip(
             """Only equal padding along the dimensions for square images
             is supported for HLS, skipping"""
         )
 
->>>>>>> bf864de6
     # generate input data
     x = gen_finn_dt_tensor(idt, [1, idim_h, idim_w, num_ch])
     input_dict = {"inp": x}
     odim_h = idim_h + pad_h
     odim_w = idim_w + pad_w
 
-<<<<<<< HEAD
-    model = make_single_fmpadding_modelwrapper(idim, pad, num_ch, simd, idt)
-=======
     optype = {"hls": "FMPadding_Batch", "rtl": "FMPadding_rtl"}[impl_style]
 
-    model = make_single_fmpadding_modelwrapper(
-        optype, idim, pad, num_ch, simd, idt, pad_style
-    )
->>>>>>> bf864de6
+    model = make_single_fmpadding_modelwrapper(optype, idim, pad, num_ch, simd, idt)
     model = model.transform(InferShapes())
     model = model.transform(SetExecMode(mode))
     model = model.transform(GiveUniqueNodeNames())
@@ -178,35 +157,14 @@
     expected_oshape = (1, odim_h, odim_w, num_ch)
     assert y_produced.shape == expected_oshape
 
-<<<<<<< HEAD
-=======
     # calculate reference
-    # calculate correct pad according to parameters
-    if impl_style == "hls":
-        if pad_style == 2:
-            if pad_h % 2 == 0:
-                pad_up = pad_h // 2
-            else:
-                pad_up = pad_h // 2 + 1
-            if pad_w % 2 == 0:
-                pad_left = pad_w // 2
-            else:
-                pad_left = pad_w // 2 + 1
-        else:
-            pad_up = pad_h // 2
-            pad_left = pad_w // 2
+    pad_up = pad[0]
+    pad_left = pad[1]
+    pad_down = pad[2]
+    pad_right = pad[3]
 
-        pad_down = pad_h - pad_up
-        pad_right = pad_w - pad_left
-    else:
-        pad_up = pad[0]
-        pad_left = pad[1]
-        pad_down = pad[2]
-        pad_right = pad[3]
-
->>>>>>> bf864de6
     y_expected = np.pad(
-        x, ((0, 0), (pad[0], pad[2]), (pad[1], pad[3]), (0, 0)), "constant"
+        x, ((0, 0), (pad_up, pad_down), (pad_left, pad_right), (0, 0)), "constant"
     )
 
     assert (y_produced == y_expected).all()
