import numpy as np
from onnx import TensorProto, helper

import finn.core.onnx_exec as oxe
import finn.custom_op.xnorpopcount as xp
from finn.core.datatype import DataType
from finn.core.modelwrapper import ModelWrapper
from finn.core.utils import (
    gen_finn_dt_tensor,
    interleave_matrix_outer_dim_from_partitions
)
from finn.custom_op.multithreshold import multithreshold


def make_single_fclayer_modelwrapper(W, pe, simd, wdt, idt, odt, T=None, tdt=None):
    mh = W.shape[0]
    mw = W.shape[1]
    assert mh % pe == 0
    assert mw % simd == 0
    wmem = mw * mh // (pe * simd)
    assert mw * mh == wmem * pe * simd
    nf = mh // pe
    sf = mw // simd
    # distribute rows between PEs
    W_reshaped = interleave_matrix_outer_dim_from_partitions(W, pe)
    # create SIMD as innermost dimension
    W_reshaped = W_reshaped.reshape(pe, wmem, simd)
    if T is not None:
        tmem = nf
        assert T.shape[0] == 1 or T.shape[0] == mh
        n_thres_steps = T.shape[1]
        # if single global threshold specified, repeat along channels
        if T.shape[0] == 1:
            T = np.tile(T, (mh, 1))
        # distribute T rows between PEs
        T_reshaped = interleave_matrix_outer_dim_from_partitions(T, pe)
        assert T_reshaped.shape[0] == pe
        assert T_reshaped.shape[1] == tmem
        assert T_reshaped.shape[2] == n_thres_steps
    else:
        tmem = 0
        n_thres_steps = 0

    inp = helper.make_tensor_value_info("inp", TensorProto.FLOAT, [1, sf, simd])
    outp = helper.make_tensor_value_info("outp", TensorProto.FLOAT, [1, nf, pe])
    if T is not None:
        node_inp_list = ["inp", "weights", "thresh"]
    else:
        # no thresholds
        node_inp_list = ["inp", "weights"]
    FCLayer_node = helper.make_node(
        "StreamingFCLayer_Batch",
        node_inp_list,
        ["outp"],
        domain="finn",
        backend="fpgadataflow",
        resType="ap_resource_lut()",
        MW=mw,
        MH=mh,
        SIMD=simd,
        PE=pe,
        WMEM=wmem,
        TMEM=tmem,
        inputDataType=idt.name,
        weightDataType=wdt.name,
        outputDataType=odt.name,
    )
    graph = helper.make_graph(
        nodes=[FCLayer_node], name="fclayer_graph", inputs=[inp], outputs=[outp],
    )

    model = helper.make_model(graph, producer_name="fclayer-model")
    model = ModelWrapper(model)

    model.set_tensor_datatype("inp", idt)
    model.set_tensor_datatype("outp", odt)
    model.set_tensor_datatype("weights", wdt)
    model.set_initializer("weights", W_reshaped)
    if T is not None:
        model.set_tensor_datatype("thresh", tdt)
        model.set_initializer("thresh", T_reshaped)
    return model


def prepare_inputs(model, input_tensor, idt):
    ishape = model.get_tensor_shape("inp")
    input_tensor = (np.asarray(input_tensor, dtype=np.float32)).reshape(*ishape)
    return {"inp": input_tensor}


def create_noativation_testcases(idt, wdt, odt):
    mh = 8
    mw = 8
    # generate weights
    W = gen_finn_dt_tensor(wdt, [mh, mw])
    # generate input data
    x = gen_finn_dt_tensor(idt, mw)

    # set up layers with different pe and simd
    pe_values = [1, int(mh / 2), mh]
    simd_values = [1, int(mw / 2), mw]
    for pe in pe_values:
        for simd in simd_values:
            model = make_single_fclayer_modelwrapper(W, pe, simd, wdt, idt, odt)
            # prepare input data
            input_dict = prepare_inputs(model, x, idt)

            #    # execute model
            #  produced = oxe.execute_onnx(model, input_dict)["outp"]

            # expected output
            if wdt == DataType.BIPOLAR:
                W_expected = 2 * W - 1
            else:
                W_expected = W

            if idt == DataType.BIPOLAR:
                x_expected = 2 * x - 1
            else:
                x_expected = x
            oshape = model.get_tensor_shape("outp")
            y = np.dot(W, x).reshape(oshape)
            # XnorMul produces positive outputs only, adjust expectation accordingly
            expected = 2 * y - mw

            # execute model
            produced = oxe.execute_onnx(model, input_dict)["outp"]

            assert (produced.reshape(expected.shape) == expected).all()


# no activation cases

# no act -all bipolar
def test_fpgadataflow_fclayer_ibp_wbp_noact():
    wdt = idt = DataType.BIPOLAR
    odt = DataType.UINT32

    create_noativation_testcases(idt, wdt, odt)


# no act - all signed
def test_fpgadataflow_fclayer_iint2_wint2_noact():
    wdt = idt = DataType.INT2
    odt = DataType.INT32
    create_noativation_testcases(idt, wdt, odt)


# no act - all ternary

<<<<<<< HEAD
def test_fpgadataflow_fclayer_it_wt_noact():
=======

def test_fpgadataflow_fclayer_ibt_wbt_noact():
>>>>>>> c8d9a0fc
    wdt = idt = DataType.TERNARY
    odt = DataType.INT32
    create_noativation_testcases(idt, wdt, odt)

# no act - idt: bipolar wdt: signed

def test_fpgadataflow_fclayer_ibp_wint2_noact():
    wdt = DataType.INT2
    idt = DataType.BIPOLAR
    odt = DataType.INT32
    create_noativation_testcases(idt, wdt, odt)

# no act - idt: bipolar wdt: ternary

def test_fpgadataflow_fclayer_ibp_wt_noact():
    wdt = DataType.INT2
    idt = DataType.TERNARY
    odt = DataType.INT32
    create_noativation_testcases(idt, wdt, odt)

# no act - idt: signed wdt: bipolar

def test_fpgadataflow_fclayer_it_wbp_noact():
    wdt = DataType.BIPOLAR
    idt = DataType.INT2
    odt = DataType.INT32
    create_noativation_testcases(idt, wdt, odt)

# no act - idt: signed wdt: ternary

def test_fpgadataflow_fclayer_it_wbp_noact():
    wdt = DataType.TERNARY
    idt = DataType.INT2
    odt = DataType.INT32
    create_noativation_testcases(idt, wdt, odt)

# no act - idt: ternary wdt: bipolar

def test_fpgadataflow_fclayer_it_wbp_noact():
    wdt = DataType.BIPOLAR
    idt = DataType.TERNARY
    odt = DataType.INT32
    create_noativation_testcases(idt, wdt, odt)
    
# no act - idt: ternary wdt: signed

def test_fpgadataflow_fclayer_it_wbp_noact():
    wdt = DataType.INT2
    idt = DataType.TERNARY
    odt = DataType.INT32
    create_noativation_testcases(idt, wdt, odt)




def test_fpgadataflow_fclayer_all_bipolar():
    mh = 8
    mw = 8
    wdt = idt = odt = DataType.BIPOLAR
    tdt = DataType.UINT32
    # generate weights
    W = gen_finn_dt_tensor(wdt, [mh, mw])
    # single global threshold at zero
    T = np.zeros((1, 1))

    # generate input data
    x = gen_finn_dt_tensor(idt, mw)

    # set up layers with different pe and simd
    pe_values = [1, int(mh / 2), mh]
    simd_values = [1, int(mw / 2), mw]
    for pe in pe_values:
        for simd in simd_values:
            model = make_single_fclayer_modelwrapper(W, pe, simd, wdt, idt, odt, T, tdt)

            # prepare input data
            input_dict = prepare_inputs(model, x, idt)

            # execute model
            produced = oxe.execute_onnx(model, input_dict)["outp"]

            # expected output
            # correction of bipolar values to enable xnorpopcountmutmal
            Wb = (W + 1) * 0.5
            xb = (x + 1) * 0.5
            y = xp.xnorpopcountmatmul(Wb, xb.reshape(-1, 1))
            expected = multithreshold(y.reshape(1, mh), T)

            assert (produced.reshape(expected.shape) == expected).all()


def test_fpgadataflow_fclayer_all_signed():
    mh = 8
    mw = 8
    wdt = idt = odt = DataType.INT2
    tdt = DataType.INT32
    # generate weights
    W = gen_finn_dt_tensor(wdt, [mh, mw])
    # single global threshold at zero
    T = np.zeros((1, 1))

    # generate input data
    x = gen_finn_dt_tensor(idt, mw)

    # set up layers with different pe and simd
    pe_values = [1, int(mh / 2), mh]
    simd_values = [1, int(mw / 2), mw]
    for pe in pe_values:
        for simd in simd_values:
            model = make_single_fclayer_modelwrapper(W, pe, simd, wdt, idt, odt, T, tdt)
            # prepare input data
            input_dict = prepare_inputs(model, x, idt)

            # execute model
            produced = oxe.execute_onnx(model, input_dict)["outp"]

            # expected output
            oshape = model.get_tensor_shape("outp")
            y = np.dot(W, x).reshape(oshape.shape)
            expected = multithreshold(y.reshape(1, mh), T)

            assert (produced.reshape(expected.shape) == expected).all()


def test_fpgadataflow_fclayer_all_ternary():
    mh = 8
    mw = 8
    wdt = idt = odt = DataType.TERNARY
    tdt = DataType.INT32
    # generate weights
    W = gen_finn_dt_tensor(wdt, [mh, mw])
    # single global threshold at zero
    T = np.zeros((1, 1))

    # generate input data
    x = gen_finn_dt_tensor(idt, mw)

    # set up layers with different pe and simd
    pe_values = [1, int(mh / 2), mh]
    simd_values = [1, int(mw / 2), mw]
    for pe in pe_values:
        for simd in simd_values:
            model = make_single_fclayer_modelwrapper(W, pe, simd, wdt, idt, odt, T, tdt)
            # prepare input data
            input_dict = prepare_inputs(model, x, idt)

            # execute model
            produced = oxe.execute_onnx(model, input_dict)["outp"]

            # expected output
            oshape = model.get_tensor_shape("outp")
            y = np.dot(W, x).reshape(oshape.shape)
            expected = multithreshold(y.reshape(1, mh), T)

            assert (produced.reshape(expected.shape) == expected).all()<|MERGE_RESOLUTION|>--- conflicted
+++ resolved
@@ -148,12 +148,8 @@
 
 # no act - all ternary
 
-<<<<<<< HEAD
+
 def test_fpgadataflow_fclayer_it_wt_noact():
-=======
-
-def test_fpgadataflow_fclayer_ibt_wbt_noact():
->>>>>>> c8d9a0fc
     wdt = idt = DataType.TERNARY
     odt = DataType.INT32
     create_noativation_testcases(idt, wdt, odt)
