--- conflicted
+++ resolved
@@ -734,19 +734,13 @@
 @pytest.mark.slow
 @pytest.mark.vivado
 def test_fpgadataflow_rtl_mvau(
-<<<<<<< HEAD
-    mh, mw, pe, simd, idt, wdt, part, clk_ns, pumpedMemory, pumpedCompute
-=======
     mh, mw, pe, simd, idt_wdt, part, clk_ns, pumpedMemory, pumpedCompute
->>>>>>> fee99490
 ):
     if part != "xcvc1902-vsva2197-2MP-e-S" and clk_ns != 1.66:
         pytest.skip(
             """Skip test for varying clk for devices other than Versal,
             since this variable only affects DSP58s"""
         )
-    if pe == 1 and simd == 1 and pumpedMemory:
-        pytest.skip("Skip PE=SIMD=1 with pumpedMemory=True, known weight generation bug")
 
     if pe == 1 and simd == 1 and pumpedMemory:
         pytest.skip("Skip PE=SIMD=1 with pumpedMemory=True, known weight generation bug")
