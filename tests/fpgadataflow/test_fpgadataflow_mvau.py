--- conflicted
+++ resolved
@@ -52,8 +52,7 @@
 from finn.analysis.fpgadataflow.exp_cycles_per_layer import exp_cycles_per_layer
 from finn.analysis.fpgadataflow.hls_synth_res_estimation import hls_synth_res_estimation
 from finn.transformation.fpgadataflow.compile_cppsim import CompileCppSim
-
-# from finn.transformation.fpgadataflow.create_stitched_ip import CreateStitchedIP
+from finn.transformation.fpgadataflow.create_stitched_ip import CreateStitchedIP
 from finn.transformation.fpgadataflow.derive_characteristic import DeriveCharacteristic
 from finn.transformation.fpgadataflow.hlssynth_ip import HLSSynthIP
 from finn.transformation.fpgadataflow.minimize_accumulator_width import (
@@ -66,8 +65,7 @@
 from finn.transformation.fpgadataflow.prepare_ip import PrepareIP
 from finn.transformation.fpgadataflow.prepare_rtlsim import PrepareRTLSim
 from finn.transformation.fpgadataflow.set_exec_mode import SetExecMode
-
-# from finn.transformation.fpgadataflow.set_fifo_depths import InsertAndSetFIFODepths
+from finn.transformation.fpgadataflow.set_fifo_depths import InsertAndSetFIFODepths
 from finn.transformation.fpgadataflow.specialize_layers import SpecializeLayers
 
 
@@ -728,9 +726,6 @@
         output_matmul == output_mvau_rtl
     ).all(), "Output of ONNX model not matching output of node-by-node RTLsim!"
 
-<<<<<<< HEAD
-    # Temporarily set to xfail because of behavioral mismatch
-=======
     # Run stitched-ip RTLsim
     model = model.transform(InsertAndSetFIFODepths(part, clk_ns))
     model = model.transform(PrepareIP(part, clk_ns))
@@ -740,18 +735,7 @@
     model.set_metadata_prop("exec_mode", "rtlsim")
     model.set_metadata_prop("rtlsim_backend", "pyxsi")
     output_mvau_rtl_stitch = oxe.execute_onnx(model, input_dict)["global_out"]
->>>>>>> b5f35e89
-
-    # Run stitched-ip RTLsim
-    # model = model.transform(InsertAndSetFIFODepths(part, clk_ns))
-    # model = model.transform(PrepareIP(part, clk_ns))
-    # model = model.transform(HLSSynthIP())
-    # model = model.transform(CreateStitchedIP(part, clk_ns))
-
-    # model.set_metadata_prop("exec_mode", "rtlsim")
-    # model.set_metadata_prop("rtlsim_backend", "pyxsi")
-    # output_mvau_rtl_stitch = oxe.execute_onnx(model, input_dict)["global_out"]
-
-    # assert (
-    #    output_matmul == output_mvau_rtl_stitch
-    # ).all(), "Output of ONNX model not matching output of stitched-IP RTL model!"+
+    assert (
+        output_matmul == output_mvau_rtl_stitch
+    ).all(), "Output of ONNX model not matching output of stitched-IP RTL model!"