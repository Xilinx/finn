# Copyright (c) 2020, Xilinx
# All rights reserved.
#
# Redistribution and use in source and binary forms, with or without
# modification, are permitted provided that the following conditions are met:
#
# * Redistributions of source code must retain the above copyright notice, this
#   list of conditions and the following disclaimer.
#
# * Redistributions in binary form must reproduce the above copyright notice,
#   this list of conditions and the following disclaimer in the documentation
#   and/or other materials provided with the distribution.
#
# * Neither the name of FINN nor the names of its
#   contributors may be used to endorse or promote products derived from
#   this software without specific prior written permission.
#
# THIS SOFTWARE IS PROVIDED BY THE COPYRIGHT HOLDERS AND CONTRIBUTORS "AS IS"
# AND ANY EXPRESS OR IMPLIED WARRANTIES, INCLUDING, BUT NOT LIMITED TO, THE
# IMPLIED WARRANTIES OF MERCHANTABILITY AND FITNESS FOR A PARTICULAR PURPOSE ARE
# DISCLAIMED. IN NO EVENT SHALL THE COPYRIGHT HOLDER OR CONTRIBUTORS BE LIABLE
# FOR ANY DIRECT, INDIRECT, INCIDENTAL, SPECIAL, EXEMPLARY, OR CONSEQUENTIAL
# DAMAGES (INCLUDING, BUT NOT LIMITED TO, PROCUREMENT OF SUBSTITUTE GOODS OR
# SERVICES; LOSS OF USE, DATA, OR PROFITS; OR BUSINESS INTERRUPTION) HOWEVER
# CAUSED AND ON ANY THEORY OF LIABILITY, WHETHER IN CONTRACT, STRICT LIABILITY,
# OR TORT (INCLUDING NEGLIGENCE OR OTHERWISE) ARISING IN ANY WAY OUT OF THE USE
# OF THIS SOFTWARE, EVEN IF ADVISED OF THE POSSIBILITY OF SUCH DAMAGE.

import os
from pkgutil import get_data

import brevitas.onnx as bo
import numpy as np
import onnx
import onnx.numpy_helper as nph
import torch

import finn.core.onnx_exec as oxe
import finn.transformation.fpgadataflow.convert_to_hls_layers as to_hls
import finn.transformation.streamline.absorb as absorb
from finn.core.modelwrapper import ModelWrapper
from finn.custom_op.registry import getCustomOp
from finn.transformation.bipolar_to_xnor import ConvertBipolarMatMulToXnorPopcount
from finn.transformation.fold_constants import FoldConstants
from finn.transformation.fpgadataflow.prepare_cppsim import PrepareCppSim
from finn.transformation.fpgadataflow.compile_cppsim import CompileCppSim
from finn.transformation.fpgadataflow.set_exec_mode import SetExecMode
from finn.transformation.general import GiveReadableTensorNames, GiveUniqueNodeNames
from finn.transformation.infer_shapes import InferShapes
from finn.transformation.streamline import Streamline
from finn.transformation.streamline.round_thresholds import RoundAndClipThresholds
from finn.util.test import get_test_model_trained

import pytest

export_onnx_path = "test_output_tfc.onnx"
export_onnx_path_cnv = "test_output_cnv.onnx"

# Standalone or fused thresholding-based activation
@pytest.mark.parametrize("fused_activation", [True, False])
def test_convert_to_hls_layers_tfc_w1a1(fused_activation):
    tfc = get_test_model_trained("TFC", 1, 1)
    bo.export_finn_onnx(tfc, (1, 1, 28, 28), export_onnx_path)
    model = ModelWrapper(export_onnx_path)
    model = model.transform(InferShapes())
    model = model.transform(FoldConstants())
    model = model.transform(GiveUniqueNodeNames())
    model = model.transform(GiveReadableTensorNames())
    model = model.transform(Streamline())
    model = model.transform(ConvertBipolarMatMulToXnorPopcount())
    model = model.transform(absorb.AbsorbAddIntoMultiThreshold())
    model = model.transform(absorb.AbsorbMulIntoMultiThreshold())
    model = model.transform(RoundAndClipThresholds())

    # if we infer thresholding first, all MultiThresholds get converted to HLS
    # subsequently, the FC inference will generate passthrough MVAUs
    if not fused_activation:
        model = model.transform(to_hls.InferThresholdingLayer())
    model = model.transform(to_hls.InferBinaryStreamingFCLayer())

    layer_idx = 2
    fc0 = model.graph.node[layer_idx]
    assert fc0.op_type == "StreamingFCLayer_Batch"
    assert model.get_tensor_shape(fc0.input[0]) == [1, 784]
    assert model.get_tensor_shape(fc0.input[1]) == [784, 64]
    if fused_activation:
        assert model.get_tensor_shape(fc0.input[2]) == [64, 1]
    else:
        layer_idx += 1
        thr0 = model.graph.node[layer_idx]
        assert thr0.op_type == "Thresholding_Batch"
        assert model.get_tensor_shape(thr0.input[0]) == [1, 64]
        assert model.get_tensor_shape(thr0.input[1]) == [64, 1]
    layer_idx += 1
    fc1 = model.graph.node[layer_idx]
    assert fc1.op_type == "StreamingFCLayer_Batch"
    assert model.get_tensor_shape(fc1.input[0]) == [1, 64]
    assert model.get_tensor_shape(fc1.input[1]) == [64, 64]
    if fused_activation:
        assert model.get_tensor_shape(fc1.input[2]) == [64, 1]
    else:
        layer_idx += 1
        thr1 = model.graph.node[layer_idx]
        assert thr1.op_type == "Thresholding_Batch"
        assert model.get_tensor_shape(thr1.input[0]) == [1, 64]
        assert model.get_tensor_shape(thr1.input[1]) == [64, 1]
    layer_idx += 1
    fc2 = model.graph.node[layer_idx]
    assert fc2.op_type == "StreamingFCLayer_Batch"
    assert model.get_tensor_shape(fc2.input[0]) == [1, 64]
    assert model.get_tensor_shape(fc2.input[1]) == [64, 64]
    if fused_activation:
        assert model.get_tensor_shape(fc2.input[2]) == [64, 1]
    else:
        layer_idx += 1
        thr2 = model.graph.node[layer_idx]
        assert thr2.op_type == "Thresholding_Batch"
        assert model.get_tensor_shape(thr2.input[0]) == [1, 64]
        assert model.get_tensor_shape(thr2.input[1]) == [64, 1]
    layer_idx += 1
    fc3 = model.graph.node[layer_idx]
    assert fc3.op_type == "StreamingFCLayer_Batch"
    assert model.get_tensor_shape(fc3.input[0]) == [1, 64]
    assert model.get_tensor_shape(fc3.input[1]) == [64, 10]
    os.remove(export_onnx_path)

    fc0w = getCustomOp(fc0)
    fc0w.set_nodeattr("SIMD", 784)
    fc0w.set_nodeattr("PE", 16)

    fc1w = getCustomOp(fc1)
    fc1w.set_nodeattr("SIMD", 16)
    fc1w.set_nodeattr("PE", 16)

    fc2w = getCustomOp(fc2)
    fc2w.set_nodeattr("SIMD", 16)
    fc2w.set_nodeattr("PE", 16)

    fc3w = getCustomOp(fc3)
    fc3w.set_nodeattr("SIMD", 16)
    fc3w.set_nodeattr("PE", 10)

<<<<<<< HEAD
    if not fused_activation:
        thr0w = getCustomOp(thr0)
        thr0w.set_nodeattr("PE", 16)
        thr1w = getCustomOp(thr1)
        thr1w.set_nodeattr("PE", 16)
        thr2w = getCustomOp(thr2)
        thr2w.set_nodeattr("PE", 16)

    model = model.transform(CodeGen_npysim())
    model = model.transform(Compile())
    model = model.transform(SetExecMode("npysim"))
=======
    model = model.transform(PrepareCppSim())
    model = model.transform(CompileCppSim())
    model = model.transform(SetExecMode("cppsim"))
>>>>>>> 63fca83d

    raw_i = get_data("finn", "data/onnx/mnist-conv/test_data_set_0/input_0.pb")
    input_tensor = onnx.load_tensor_from_string(raw_i)
    # run using FINN-based execution
    input_dict = {"global_in": nph.to_array(input_tensor)}
    output_dict = oxe.execute_onnx(model, input_dict)
    produced = output_dict[list(output_dict.keys())[0]]
    # run using PyTorch/Brevitas
    input_tensor = torch.from_numpy(nph.to_array(input_tensor)).float()
    assert input_tensor.shape == (1, 1, 28, 28)
    # do forward pass in PyTorch/Brevitas
    expected = tfc.forward(input_tensor).detach().numpy()
    assert np.isclose(produced, expected, atol=1e-3).all()


# Standalone or fused thresholding-based activation
@pytest.mark.parametrize("fused_activation", [True, False])
def test_convert_to_hls_layers_tfc_w1a2(fused_activation):
    tfc = get_test_model_trained("TFC", 1, 2)
    bo.export_finn_onnx(tfc, (1, 1, 28, 28), export_onnx_path)
    model = ModelWrapper(export_onnx_path)
    model = model.transform(InferShapes())
    model = model.transform(FoldConstants())
    model = model.transform(GiveUniqueNodeNames())
    model = model.transform(GiveReadableTensorNames())
    model = model.transform(Streamline())

    # if we infer thresholding first, all MultiThresholds get converted to HLS
    # subsequently, the FC inference will generate passthrough MVAUs
    if not fused_activation:
        model = model.transform(to_hls.InferThresholdingLayer())
    model = model.transform(to_hls.InferQuantizedStreamingFCLayer())

    layer_idx = 2
    fc0 = model.graph.node[layer_idx]
    assert fc0.op_type == "StreamingFCLayer_Batch"
    assert model.get_tensor_shape(fc0.input[0]) == [1, 784]
    assert model.get_tensor_shape(fc0.input[1]) == [784, 64]
    if fused_activation:
        assert model.get_tensor_shape(fc0.input[2]) == [64, 2]
    else:
        layer_idx += 1
        thr0 = model.graph.node[layer_idx]
        assert thr0.op_type == "Thresholding_Batch"
        assert model.get_tensor_shape(thr0.input[0]) == [1, 64]
        assert model.get_tensor_shape(thr0.input[1]) == [64, 2]
    layer_idx += 1
    fc1 = model.graph.node[layer_idx]
    assert fc1.op_type == "StreamingFCLayer_Batch"
    assert model.get_tensor_shape(fc1.input[0]) == [1, 64]
    assert model.get_tensor_shape(fc1.input[1]) == [64, 64]
    if fused_activation:
        assert model.get_tensor_shape(fc1.input[2]) == [64, 2]
    else:
        layer_idx += 1
        thr1 = model.graph.node[layer_idx]
        assert thr1.op_type == "Thresholding_Batch"
        assert model.get_tensor_shape(thr1.input[0]) == [1, 64]
        assert model.get_tensor_shape(thr1.input[1]) == [64, 2]
    layer_idx += 1
    fc2 = model.graph.node[layer_idx]
    assert fc2.op_type == "StreamingFCLayer_Batch"
    assert model.get_tensor_shape(fc2.input[0]) == [1, 64]
    assert model.get_tensor_shape(fc2.input[1]) == [64, 64]
    if fused_activation:
        assert model.get_tensor_shape(fc2.input[2]) == [64, 2]
    else:
        layer_idx += 1
        thr2 = model.graph.node[layer_idx]
        assert thr2.op_type == "Thresholding_Batch"
        assert model.get_tensor_shape(thr2.input[0]) == [1, 64]
        assert model.get_tensor_shape(thr2.input[1]) == [64, 2]
    layer_idx += 1
    fc3 = model.graph.node[layer_idx]
    assert fc3.op_type == "StreamingFCLayer_Batch"
    assert model.get_tensor_shape(fc3.input[0]) == [1, 64]
    assert model.get_tensor_shape(fc3.input[1]) == [64, 10]

    fc0w = getCustomOp(fc0)
    fc0w.set_nodeattr("SIMD", 784)
    fc0w.set_nodeattr("PE", 16)
    fc1w = getCustomOp(fc1)
    fc1w.set_nodeattr("SIMD", 16)
    fc1w.set_nodeattr("PE", 16)
    fc2w = getCustomOp(fc2)
    fc2w.set_nodeattr("SIMD", 16)
    fc2w.set_nodeattr("PE", 16)
    fc3w = getCustomOp(fc3)
    fc3w.set_nodeattr("SIMD", 16)
    fc3w.set_nodeattr("PE", 10)
<<<<<<< HEAD

    if not fused_activation:
        thr0w = getCustomOp(thr0)
        thr0w.set_nodeattr("PE", 16)
        thr1w = getCustomOp(thr1)
        thr1w.set_nodeattr("PE", 16)
        thr2w = getCustomOp(thr2)
        thr2w.set_nodeattr("PE", 16)

    model = model.transform(CodeGen_npysim())
    model = model.transform(Compile())
    model = model.transform(SetExecMode("npysim"))
=======
    model = model.transform(PrepareCppSim())
    model = model.transform(CompileCppSim())
    model = model.transform(SetExecMode("cppsim"))
>>>>>>> 63fca83d
    raw_i = get_data("finn", "data/onnx/mnist-conv/test_data_set_0/input_0.pb")
    input_tensor = onnx.load_tensor_from_string(raw_i)
    # run using FINN-based execution
    input_dict = {"global_in": nph.to_array(input_tensor)}
    output_dict = oxe.execute_onnx(model, input_dict, True)
    produced = output_dict[model.graph.output[0].name]
    model = ModelWrapper(export_onnx_path)
    model = model.transform(InferShapes())
    model = model.transform(FoldConstants())
    model = model.transform(GiveUniqueNodeNames())
    model = model.transform(GiveReadableTensorNames())
    model = model.transform(Streamline())
    golden_output_dict = oxe.execute_onnx(model, input_dict, True)
    expected = golden_output_dict[model.graph.output[0].name]
    assert np.isclose(produced, expected, atol=1e-3).all()
    os.remove(export_onnx_path)<|MERGE_RESOLUTION|>--- conflicted
+++ resolved
@@ -140,7 +140,6 @@
     fc3w.set_nodeattr("SIMD", 16)
     fc3w.set_nodeattr("PE", 10)
 
-<<<<<<< HEAD
     if not fused_activation:
         thr0w = getCustomOp(thr0)
         thr0w.set_nodeattr("PE", 16)
@@ -149,14 +148,9 @@
         thr2w = getCustomOp(thr2)
         thr2w.set_nodeattr("PE", 16)
 
-    model = model.transform(CodeGen_npysim())
-    model = model.transform(Compile())
-    model = model.transform(SetExecMode("npysim"))
-=======
     model = model.transform(PrepareCppSim())
     model = model.transform(CompileCppSim())
     model = model.transform(SetExecMode("cppsim"))
->>>>>>> 63fca83d
 
     raw_i = get_data("finn", "data/onnx/mnist-conv/test_data_set_0/input_0.pb")
     input_tensor = onnx.load_tensor_from_string(raw_i)
@@ -247,7 +241,6 @@
     fc3w = getCustomOp(fc3)
     fc3w.set_nodeattr("SIMD", 16)
     fc3w.set_nodeattr("PE", 10)
-<<<<<<< HEAD
 
     if not fused_activation:
         thr0w = getCustomOp(thr0)
@@ -257,14 +250,10 @@
         thr2w = getCustomOp(thr2)
         thr2w.set_nodeattr("PE", 16)
 
-    model = model.transform(CodeGen_npysim())
-    model = model.transform(Compile())
-    model = model.transform(SetExecMode("npysim"))
-=======
     model = model.transform(PrepareCppSim())
     model = model.transform(CompileCppSim())
     model = model.transform(SetExecMode("cppsim"))
->>>>>>> 63fca83d
+
     raw_i = get_data("finn", "data/onnx/mnist-conv/test_data_set_0/input_0.pb")
     input_tensor = onnx.load_tensor_from_string(raw_i)
     # run using FINN-based execution
