--- conflicted
+++ resolved
@@ -45,11 +45,7 @@
     LowerConvsToMatMul,
     _auto_pad_to_explicit_padding,
 )
-<<<<<<< HEAD
-from qonnx.util.basic import gen_finn_dt_tensor, get_by_name
-=======
 from qonnx.util.basic import gen_finn_dt_tensor, get_by_name, qonnx_make_model
->>>>>>> cfd04c75
 
 import finn.core.onnx_exec as oxe
 import finn.transformation.fpgadataflow.convert_to_hls_layers as to_hls
@@ -217,10 +213,7 @@
 @pytest.mark.parametrize("cfg", [cfg0, cfg1, cfg2])
 @pytest.mark.slow
 @pytest.mark.vivado
-<<<<<<< HEAD
-=======
 @pytest.mark.fpgadataflow
->>>>>>> cfd04c75
 def test_fpgadataflow_conv_dynamic(cfg):
     pad_mode = cfg["pad_mode"]
     depthwise = cfg["depthwise"]
@@ -294,11 +287,7 @@
             getCustomOp(comp_node).set_nodeattr("SIMD", 4)
             getCustomOp(comp_node).set_nodeattr("PE", 4)
     model = model.transform(InsertDWC())
-<<<<<<< HEAD
-    model = model.transform(InsertFIFO())
-=======
     model = model.transform(InsertFIFO(create_shallow_fifos=True))
->>>>>>> cfd04c75
     model = model.transform(GiveUniqueNodeNames())
     model = model.transform(GiveReadableTensorNames())
     model = model.transform(PrepareIP("xc7z020clg400-1", 5))
