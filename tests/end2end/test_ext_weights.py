# Copyright (c) 2021, Xilinx
# All rights reserved.
#
# Redistribution and use in source and binary forms, with or without
# modification, are permitted provided that the following conditions are met:
#
# * Redistributions of source code must retain the above copyright notice, this
#   list of conditions and the following disclaimer.
#
# * Redistributions in binary form must reproduce the above copyright notice,
#   this list of conditions and the following disclaimer in the documentation
#   and/or other materials provided with the distribution.
#
# * Neither the name of FINN nor the names of its
#   contributors may be used to endorse or promote products derived from
#   this software without specific prior written permission.
#
# THIS SOFTWARE IS PROVIDED BY THE COPYRIGHT HOLDERS AND CONTRIBUTORS "AS IS"
# AND ANY EXPRESS OR IMPLIED WARRANTIES, INCLUDING, BUT NOT LIMITED TO, THE
# IMPLIED WARRANTIES OF MERCHANTABILITY AND FITNESS FOR A PARTICULAR PURPOSE ARE
# DISCLAIMED. IN NO EVENT SHALL THE COPYRIGHT HOLDER OR CONTRIBUTORS BE LIABLE
# FOR ANY DIRECT, INDIRECT, INCIDENTAL, SPECIAL, EXEMPLARY, OR CONSEQUENTIAL
# DAMAGES (INCLUDING, BUT NOT LIMITED TO, PROCUREMENT OF SUBSTITUTE GOODS OR
# SERVICES; LOSS OF USE, DATA, OR PROFITS; OR BUSINESS INTERRUPTION) HOWEVER
# CAUSED AND ON ANY THEORY OF LIABILITY, WHETHER IN CONTRACT, STRICT LIABILITY,
# OR TORT (INCLUDING NEGLIGENCE OR OTHERWISE) ARISING IN ANY WAY OUT OF THE USE
# OF THIS SOFTWARE, EVEN IF ADVISED OF THE POSSIBILITY OF SUCH DAMAGE.

import pytest

import os
import shutil
import subprocess
import wget

import finn.builder.build_dataflow as build
import finn.builder.build_dataflow_config as build_cfg
from finn.util.basic import make_build_dir
from finn.util.test import load_test_checkpoint_or_skip

target_clk_ns = 10
build_dir = os.environ["FINN_BUILD_DIR"]
onnx_zip_url = "https://github.com/Xilinx/finn-examples"
onnx_zip_url += "/releases/download/v0.0.1a/onnx-models-bnn-pynq.zip"
onnx_zip_local = build_dir + "/onnx-models-bnn-pynq.zip"
onnx_dir_local = build_dir + "/onnx-models-bnn-pynq"
mnist_url = "https://raw.githubusercontent.com/fgnt/mnist/master"
mnist_local = build_dir + "/mnist"
mnist_files = [
    "train-images-idx3-ubyte.gz",
    "train-labels-idx1-ubyte.gz",
    "t10k-images-idx3-ubyte.gz",
    "t10k-labels-idx1-ubyte.gz",
]


def get_checkpoint_name(step):
    if step == "build":
        # checkpoint for build step is an entire dir
        return build_dir + "/end2end_ext_weights_build"
    elif step == "download":
        return onnx_dir_local + "/tfc-w1a1.onnx"
    else:
        # other checkpoints are onnx files
        return build_dir + "/end2end_ext_weights_%s.onnx" % (step)


@pytest.mark.end2end
def test_end2end_ext_weights_download():
    if not os.path.isfile(onnx_zip_local):
        wget.download(onnx_zip_url, out=onnx_zip_local)
    assert os.path.isfile(onnx_zip_local)
    subprocess.check_output(["unzip", "-o", onnx_zip_local, "-d", onnx_dir_local])
    assert os.path.isfile(get_checkpoint_name("download"))


@pytest.mark.slow
@pytest.mark.vivado
@pytest.mark.end2end
def test_end2end_ext_weights_build():
    model_file = get_checkpoint_name("download")
    load_test_checkpoint_or_skip(model_file)
<<<<<<< HEAD
    build_env = get_build_env(build_kind, target_clk_ns)
=======
>>>>>>> 40d652cc
    test_data = os.environ["FINN_ROOT"] + "/src/finn/qnn-data/test_ext_weights"
    folding_config_file = test_data + "/tfc-w1a1-extw.json"
    output_dir = make_build_dir("test_end2end_ext_weights_build")
    cfg = build.DataflowBuildConfig(
        output_dir=output_dir,
        verbose=True,
        folding_config_file=folding_config_file,
        synth_clk_period_ns=target_clk_ns,
        board="Pynq-Z1",
        shell_flow_type=build_cfg.ShellFlowType.VIVADO_ZYNQ,
        generate_outputs=[
            build_cfg.DataflowOutputType.ESTIMATE_REPORTS,
            build_cfg.DataflowOutputType.BITFILE,
            build_cfg.DataflowOutputType.PYNQ_DRIVER,
            build_cfg.DataflowOutputType.DEPLOYMENT_PACKAGE,
        ],
    )
    build.build_dataflow_cfg(model_file, cfg)
    assert os.path.isfile(output_dir + "/deploy/bitfile/finn-accel.bit")
    assert os.path.isfile(output_dir + "/deploy/bitfile/finn-accel.hwh")
    assert os.path.isfile(output_dir + "/deploy/driver/driver.py")
    assert os.path.isfile(output_dir + "/deploy/driver/runtime_weights/idma0.npy")
    if os.path.isdir(get_checkpoint_name("build")):
        shutil.rmtree(get_checkpoint_name("build"))
    shutil.copytree(output_dir + "/deploy", get_checkpoint_name("build"))<|MERGE_RESOLUTION|>--- conflicted
+++ resolved
@@ -80,10 +80,6 @@
 def test_end2end_ext_weights_build():
     model_file = get_checkpoint_name("download")
     load_test_checkpoint_or_skip(model_file)
-<<<<<<< HEAD
-    build_env = get_build_env(build_kind, target_clk_ns)
-=======
->>>>>>> 40d652cc
     test_data = os.environ["FINN_ROOT"] + "/src/finn/qnn-data/test_ext_weights"
     folding_config_file = test_data + "/tfc-w1a1-extw.json"
     output_dir = make_build_dir("test_end2end_ext_weights_build")
