# Copyright (c) 2020, Xilinx, Inc.
# Copyright (C) 2024, Advanced Micro Devices, Inc.
# All rights reserved.
#
# Redistribution and use in source and binary forms, with or without
# modification, are permitted provided that the following conditions are met:
#
# * Redistributions of source code must retain the above copyright notice, this
#   list of conditions and the following disclaimer.
#
# * Redistributions in binary form must reproduce the above copyright notice,
#   this list of conditions and the following disclaimer in the documentation
#   and/or other materials provided with the distribution.
#
# * Neither the name of FINN nor the names of its
#   contributors may be used to endorse or promote products derived from
#   this software without specific prior written permission.
#
# THIS SOFTWARE IS PROVIDED BY THE COPYRIGHT HOLDERS AND CONTRIBUTORS "AS IS"
# AND ANY EXPRESS OR IMPLIED WARRANTIES, INCLUDING, BUT NOT LIMITED TO, THE
# IMPLIED WARRANTIES OF MERCHANTABILITY AND FITNESS FOR A PARTICULAR PURPOSE ARE
# DISCLAIMED. IN NO EVENT SHALL THE COPYRIGHT HOLDER OR CONTRIBUTORS BE LIABLE
# FOR ANY DIRECT, INDIRECT, INCIDENTAL, SPECIAL, EXEMPLARY, OR CONSEQUENTIAL
# DAMAGES (INCLUDING, BUT NOT LIMITED TO, PROCUREMENT OF SUBSTITUTE GOODS OR
# SERVICES; LOSS OF USE, DATA, OR PROFITS; OR BUSINESS INTERRUPTION) HOWEVER
# CAUSED AND ON ANY THEORY OF LIABILITY, WHETHER IN CONTRACT, STRICT LIABILITY,
# OR TORT (INCLUDING NEGLIGENCE OR OTHERWISE) ARISING IN ANY WAY OUT OF THE USE
# OF THIS SOFTWARE, EVEN IF ADVISED OF THE POSSIBILITY OF SUCH DAMAGE.

import pytest

import itertools
import numpy as np

# as of Feb'20 there is a bug that segfaults ONNX shape inference if we
# import pytorch before onnx, so we make sure to import onnx first
import onnx  # NOQA
import os
import torch
import warnings
from brevitas.export import export_qonnx
from dataset_loading import cifar, mnist
from distutils.dir_util import copy_tree
from qonnx.core.datatype import DataType
from qonnx.core.modelwrapper import ModelWrapper
from qonnx.custom_op.registry import getCustomOp
from qonnx.transformation.bipolar_to_xnor import ConvertBipolarMatMulToXnorPopcount
from qonnx.transformation.fold_constants import FoldConstants
from qonnx.transformation.general import (
    GiveReadableTensorNames,
    GiveUniqueNodeNames,
    RemoveStaticGraphInputs,
    RemoveUnusedTensors,
)
from qonnx.transformation.infer_data_layouts import InferDataLayouts
from qonnx.transformation.infer_datatypes import InferDataTypes
from qonnx.transformation.infer_shapes import InferShapes
from qonnx.transformation.insert_topk import InsertTopK
from qonnx.transformation.lower_convs_to_matmul import LowerConvsToMatMul
from qonnx.transformation.merge_onnx_models import MergeONNXModels
from qonnx.util.cleanup import cleanup as qonnx_cleanup
from shutil import copy

import finn.transformation.fpgadataflow.convert_to_hw_layers as to_hw
import finn.transformation.streamline.absorb as absorb
from finn.analysis.fpgadataflow.dataflow_performance import dataflow_performance
from finn.core.onnx_exec import execute_onnx
from finn.core.throughput_test import throughput_test_rtlsim
from finn.transformation.fpgadataflow.annotate_cycles import AnnotateCycles
from finn.transformation.fpgadataflow.annotate_resources import AnnotateResources
from finn.transformation.fpgadataflow.compile_cppsim import CompileCppSim
from finn.transformation.fpgadataflow.create_dataflow_partition import (
    CreateDataflowPartition,
)
from finn.transformation.fpgadataflow.create_stitched_ip import CreateStitchedIP
from finn.transformation.fpgadataflow.hlssynth_ip import HLSSynthIP
from finn.transformation.fpgadataflow.insert_dwc import InsertDWC
from finn.transformation.fpgadataflow.make_pynq_driver import MakePYNQDriver
from finn.transformation.fpgadataflow.minimize_accumulator_width import (
    MinimizeAccumulatorWidth,
)
from finn.transformation.fpgadataflow.minimize_weight_bit_width import (
    MinimizeWeightBitWidth,
)
from finn.transformation.fpgadataflow.prepare_cppsim import PrepareCppSim
from finn.transformation.fpgadataflow.prepare_ip import PrepareIP
from finn.transformation.fpgadataflow.set_exec_mode import SetExecMode
from finn.transformation.fpgadataflow.set_fifo_depths import InsertAndSetFIFODepths
from finn.transformation.fpgadataflow.specialize_layers import SpecializeLayers
from finn.transformation.move_reshape import RemoveCNVtoFCFlatten
from finn.transformation.qonnx.convert_qonnx_to_finn import ConvertQONNXtoFINN
from finn.transformation.streamline import Streamline
from finn.transformation.streamline.reorder import (
    MakeMaxPoolNHWC,
    MoveScalarLinearPastInvariants,
)
from finn.util.basic import get_finn_root, make_build_dir, test_board_map
from finn.util.fpgadataflow import is_fpgadataflow_node
from finn.util.pytorch import ToTensor
from finn.util.test import (
    execute_parent,
    get_build_env,
    get_example_input,
    get_topk,
    get_trained_network_and_ishape,
    load_test_checkpoint_or_skip,
)

build_dir = os.environ["FINN_BUILD_DIR"]
target_clk_ns = 20
mem_mode = "decoupled"
rtlsim_trace = False


def get_checkpoint_name(topology, wbits, abits, step):
    return build_dir + "/end2end_%s_w%da%d_%s.onnx" % (
        topology,
        wbits,
        abits,
        step,
    )


def fold_tfc(model):
    fc_layers = model.get_nodes_by_op_type("MatrixVectorActivation_hls")
    # (PE, SIMD, ramstyle) for each layer
    config = [(16, 49, "block"), (8, 8, "auto"), (8, 8, "auto"), (10, 8, "distributed")]
    for fcl, (pe, simd, ramstyle) in zip(fc_layers, config):
        fcl_inst = getCustomOp(fcl)
        fcl_inst.set_nodeattr("PE", pe)
        fcl_inst.set_nodeattr("SIMD", simd)
        fcl_inst.set_nodeattr("ram_style", ramstyle)
    # set parallelism for input quantizer to be same as first layer's SIMD
    inp_qnt_node = model.get_nodes_by_op_type("Thresholding_hls")[0]
    inp_qnt = getCustomOp(inp_qnt_node)
    inp_qnt.set_nodeattr("PE", 49)
    inp_qnt.set_nodeattr("mem_mode", "decoupled")
    inp_qnt.set_nodeattr("runtime_writeable_weights", 1)
    return model


def fold_lfc(model):
    fc_layers = model.get_nodes_by_op_type("MatrixVectorActivation_hls")
    # (PE, SIMD, ramstyle) for each layer
    config = [
        (32, 49, "block"),
        (64, 32, "auto"),
        (32, 64, "auto"),
        (10, 8, "distributed"),
    ]
    for fcl, (pe, simd, ramstyle) in zip(fc_layers, config):
        fcl_inst = getCustomOp(fcl)
        fcl_inst.set_nodeattr("PE", pe)
        fcl_inst.set_nodeattr("SIMD", simd)
        fcl_inst.set_nodeattr("ram_style", ramstyle)
        fcl_inst.set_nodeattr("runtime_writeable_weights", 1)
    # set parallelism for input quantizer to be same as first layer's SIMD
    inp_qnt_node = model.get_nodes_by_op_type("Thresholding_hls")[0]
    inp_qnt = getCustomOp(inp_qnt_node)
    inp_qnt.set_nodeattr("PE", 49)
    return model


def fold_cnv_large(model):
    fc_layers = model.get_nodes_by_op_type("MatrixVectorActivation_hls")
    # each tuple is (PE, SIMD) for a layer
    folding = [
        (16, 3),
        (32, 32),
        (16, 32),
        (16, 32),
        (4, 32),
        (1, 32),
        (1, 4),
        (1, 8),
        (5, 1),
    ]
    for fcl, (pe, simd) in zip(fc_layers, folding):
        fcl_inst = getCustomOp(fcl)
        fcl_inst.set_nodeattr("PE", pe)
        fcl_inst.set_nodeattr("SIMD", simd)

    swg_layers = model.get_nodes_by_op_type("ConvolutionInputGenerator_hls")
    for i in range(len(swg_layers)):
        swg_inst = getCustomOp(swg_layers[i])
        simd = folding[i][1]
        swg_inst.set_nodeattr("SIMD", simd)
    return model


def fold_cnv_small(model):
    fc_layers = model.get_nodes_by_op_type("MatrixVectorActivation_hls")
    # each tuple is (PE, SIMD) for a layer
    folding = [
        (8, 3, "distributed"),
        (16, 16, "distributed"),
        (8, 16, "auto"),
        (8, 16, "block"),
        (4, 8, "auto"),
        (1, 8, "auto"),
        (1, 2, "distributed"),
        (2, 2, "block"),
        (5, 1, "distributed"),
    ]
    for fcl, (pe, simd, ramstyle) in zip(fc_layers, folding):
        fcl_inst = getCustomOp(fcl)
        fcl_inst.set_nodeattr("PE", pe)
        fcl_inst.set_nodeattr("SIMD", simd)
        fcl_inst.set_nodeattr("ram_style", ramstyle)

    swg_layers = model.get_nodes_by_op_type("ConvolutionInputGenerator_hls")
    for i in range(len(swg_layers)):
        swg_inst = getCustomOp(swg_layers[i])
        simd = folding[i][1]
        swg_inst.set_nodeattr("SIMD", simd)
    return model


def get_folding_function(topology, wbits, abits):
    if "tfc" in topology:
        return fold_tfc
    elif "lfc" in topology:
        return fold_lfc
    elif "cnv" in topology:
        if wbits == 1 and abits == 1:
            return fold_cnv_large
        else:
            return fold_cnv_small
    else:
        raise Exception("Unknown topology/quantization combo for predefined folding")


def get_golden_io_pair(topology, wbits, abits, preproc=ToTensor(), return_topk=None):
    (model, ishape) = get_trained_network_and_ishape(topology, wbits, abits)
    input_tensor_npy = get_example_input(topology)
    input_tensor_torch = torch.from_numpy(input_tensor_npy).float()
    if preproc is not None:
        input_tensor_torch = preproc.forward(input_tensor_torch).detach()
    output_tensor_npy = model.forward(input_tensor_torch).detach().numpy()
    if return_topk is not None:
        output_tensor_npy = get_topk(output_tensor_npy, k=return_topk)
    return (input_tensor_npy, output_tensor_npy)


def measure_top1_accuracy(model_chkpt, dataset, parent_chkpt=None):
    if dataset == "cifar10":
        trainx, trainy, testx, testy, valx, valy = cifar.load_cifar_data(
            get_finn_root() + "/dataset", download=True, one_hot=False
        )
    elif dataset == "mnist":
        trainx, trainy, testx, testy, valx, valy = mnist.load_mnist_data(
            get_finn_root() + "/dataset", download=True, one_hot=False
        )
    else:
        raise Exception("Unrecognized dataset")
    # move from dataset_loader layout to ONNX layout: NHWC -> NCHW
    testx = testx.transpose(0, 3, 1, 2)
    model = load_test_checkpoint_or_skip(model_chkpt)
    iname = model.graph.input[0].name
    oname = model.graph.output[0].name
    if parent_chkpt is None:
        ishape = model.get_tensor_shape(iname)
    else:
        parent_model = ModelWrapper(parent_chkpt)
        parent_iname = parent_model.graph.input[0].name
        ishape = parent_model.get_tensor_shape(parent_iname)
    ok = 0
    nok = 0
    n_batches = testx.shape[0]
    for i in range(n_batches):
        tdata = testx[i].reshape(ishape).astype(np.float32)
        exp = testy[i].item()
        if parent_chkpt is not None:
            y = execute_parent(parent_chkpt, model_chkpt, tdata)
        else:
            y = execute_onnx(model, {iname: tdata}, False)[oname]
        ret = y.item()
        if ret == exp:
            ok += 1
        else:
            nok += 1
        if i % 10 == 0:
            print("%d : OK %d NOK %d " % (i, ok, nok))
    acc_top1 = ok * 100.0 / (ok + nok)
    warnings.warn("Final OK %d NOK %d top-1 %f" % (ok, nok, acc_top1))
    return acc_top1


def topology2dataset(topology):
    if "fc" in topology:
        return "mnist"
    elif "cnv" in topology:
        return "cifar10"
    else:
        raise Exception("Unrecognized topology")


def deploy_based_on_board(model, model_title, topology, wbits, abits, board):
    # Check if a deployment directory for this board type already exists
    if ("FINN_DEPLOY_DIR" in os.environ) and (board in os.environ["FINN_DEPLOY_DIR"]):
        deploy_dir_root = os.environ["FINN_DEPLOY_DIR"]
    else:
        deploy_dir_root = make_build_dir(prefix="hw_deployment_" + board + "_")
        # Set it for the next round if multiple bitstreams are selected for generation
        os.environ["FINN_DEPLOY_DIR"] = deploy_dir_root

    # create directory for deployment files
    deployment_dir = deploy_dir_root + "/" + board + "/" + model_title
    os.makedirs(deployment_dir)
    model.set_metadata_prop("pynq_deployment_dir", deployment_dir)

    # get and copy necessary files
    # .bit and .hwh file
    bitfile = model.get_metadata_prop("bitfile")
    hwh_file = model.get_metadata_prop("hw_handoff")
    deploy_files = [bitfile, hwh_file]

    for dfile in deploy_files:
        if dfile is not None:
            copy(dfile, deployment_dir)

    # create input and output test files
    (input_tensor_npy, output_tensor_npy) = get_golden_io_pair(
        topology, wbits, abits, return_topk=1
    )

    # Some changes are required in order to prepare the input tensor data for hardware
    # testing. The ONNX graphs for these models contain nodes that manipulate the input
    # tensor shape which FINN considers when creating the model. The same input tensor
    # shaping needs to be done here on the input data.
    # For the convolutional models, the graph contains the Transpose node. The Brevitas
    # model works in NCHW layout but the FINN kernels are optimized for NHWC.
    # The FC models contain a Reshape node, which FINN uses, so we therefore have to
    # reshape the input tensor data to match the reshaping in the model
    if topology == "cnv":
        input_tensor_npy = input_tensor_npy.transpose(0, 2, 3, 1)
    else:
        input_shape = input_tensor_npy.shape
        new_input_shape = (input_shape[0], np.prod(input_shape[1:]))
        input_tensor_npy = input_tensor_npy.reshape(new_input_shape)

    np.save(os.path.join(deployment_dir, "input.npy"), input_tensor_npy.copy())
    np.save(os.path.join(deployment_dir, "output_reference.npy"), output_tensor_npy)

    # driver.py and python libraries
    pynq_driver_dir = model.get_metadata_prop("pynq_driver_dir")
    copy_tree(pynq_driver_dir, deployment_dir)
    model.set_metadata_prop("pynq_deploy_dir", deployment_dir)


# parameters that make up inputs to test case(s)
def get_full_parameterized_test_list(marker, wbits_list, abits_list, topology_list, board_list):
    test_cases = [
        (
            f"{marker}_w{param1}_a{param2}_{param3}_{param4}",
            {
                "wbits": param1,
                "abits": param2,
                "topology": param3,
                "board": param4,
            },
        )
        for param1, param2, param3, param4 in itertools.product(
            wbits_list,
            abits_list,
            topology_list,
            board_list,
        )
    ]
    return test_cases


def pytest_generate_tests(metafunc):
    idlist = []
    argvalues = []
    scenarios = []

    # Full set of test parameters
    wbits = [1, 2]
    abits = [1, 2]
    topology = ["lfc", "tfc", "cnv"]

    # Separate the full list of markers used on command line.
    # This allows a user to select multiple markers
    all_markers_used = metafunc.config.getoption("-m").split(" ")

    for marker in all_markers_used:
        if "sanity_bnn" in marker:
            # Define a set of sanity tests that target each of
            # the supported boards with fixed parameters
            scenarios.extend(
                get_full_parameterized_test_list(
                    "sanity_bnn",
                    wbits_list=[1],
                    abits_list=[1],
                    topology_list=["lfc"],
                    board_list=[test_board_map[0]],
                )
            )
            scenarios.extend(
                get_full_parameterized_test_list(
                    "sanity_bnn",
                    wbits_list=[1],
                    abits_list=[2],
                    topology_list=["cnv"],
                    board_list=[test_board_map[1]],
                )
            )
            scenarios.extend(
                get_full_parameterized_test_list(
                    "sanity_bnn",
                    wbits_list=[2],
                    abits_list=[2],
                    topology_list=["tfc"],
                    board_list=[test_board_map[2]],
                )
            )
            scenarios.extend(
                get_full_parameterized_test_list(
                    "sanity_bnn",
                    wbits_list=[2],
                    abits_list=[2],
                    topology_list=["cnv"],
                    board_list=[test_board_map[3]],
                )
            )

        if "bnn_" in marker:
            # Target the full set of parameters for a single board
            # Extract the board name from the marker used, as it is in the form of 'bnn_<board>'
            bnn_board = next(
                (element for element in test_board_map if marker.split("_")[1] in element.lower()),
                None,
            )
            test_cases = get_full_parameterized_test_list(
                "bnn", wbits, abits, topology, [bnn_board]
            )
            scenarios.extend(test_cases)

    if len(scenarios) > 0:
        for scenario in scenarios:
            idlist.append(scenario[0])
            items = scenario[1].items()
            argnames = [x[0] for x in items]
            argvalues.append([x[1] for x in items])
        metafunc.parametrize(argnames, argvalues, ids=idlist, scope="class")


@pytest.mark.sanity_bnn
@pytest.mark.bnn_pynq
@pytest.mark.bnn_zcu104
@pytest.mark.bnn_kv260
@pytest.mark.bnn_u250
class TestEnd2End:
    def test_export(self, topology, wbits, abits, board):
        if wbits > abits:
            pytest.skip("No wbits > abits end2end network configs for now")
        if topology == "lfc" and not (wbits == 1 and abits == 1):
            pytest.skip("Skipping certain lfc configs")
        (model, ishape) = get_trained_network_and_ishape(topology, wbits, abits)
        chkpt_name = get_checkpoint_name(topology, wbits, abits, "export")
        export_qonnx(model, torch.randn(ishape), chkpt_name, opset_version=13)
        qonnx_cleanup(chkpt_name, out_file=chkpt_name)
        model = ModelWrapper(chkpt_name)
        model = model.transform(ConvertQONNXtoFINN())
        model.save(chkpt_name)
        assert os.path.isfile(chkpt_name)

    def test_import_and_tidy(self, topology, wbits, abits, board):
        prev_chkpt_name = get_checkpoint_name(topology, wbits, abits, "export")
        model = load_test_checkpoint_or_skip(prev_chkpt_name)
        model = model.transform(InferShapes())
        model = model.transform(FoldConstants())
        model = model.transform(GiveUniqueNodeNames())
        model = model.transform(GiveReadableTensorNames())
        model = model.transform(InferDataTypes())
        model = model.transform(RemoveStaticGraphInputs())
        chkpt = get_checkpoint_name(topology, wbits, abits, "import_and_tidy")
        model.save(chkpt)

    def test_add_pre_and_postproc(self, topology, wbits, abits, board):
        prev_chkpt_name = get_checkpoint_name(topology, wbits, abits, "import_and_tidy")
        model = load_test_checkpoint_or_skip(prev_chkpt_name)
        global_inp_name = model.graph.input[0].name
        ishape = model.get_tensor_shape(global_inp_name)
        # preprocessing: torchvision's ToTensor divides uint8 inputs by 255
        totensor_pyt = ToTensor()
        chkpt_preproc_name = get_checkpoint_name(topology, wbits, abits, "preproc")
        export_qonnx(totensor_pyt, torch.randn(ishape), chkpt_preproc_name, opset_version=13)
        qonnx_cleanup(chkpt_preproc_name, out_file=chkpt_preproc_name)
        pre_model = ModelWrapper(chkpt_preproc_name)
        pre_model = pre_model.transform(ConvertQONNXtoFINN())
        pre_model.save(chkpt_preproc_name)
        assert os.path.isfile(chkpt_preproc_name)
        # join preprocessing and core model
        pre_model = ModelWrapper(chkpt_preproc_name)
        pre_model = pre_model.transform(InferShapes())
        pre_model = pre_model.transform(FoldConstants())
        model = model.transform(MergeONNXModels(pre_model))
        # add input quantization annotation: UINT8 for all BNN-PYNQ models
        global_inp_name = model.graph.input[0].name
        model.set_tensor_datatype(global_inp_name, DataType["UINT8"])
        # postprocessing: insert Top-1 node at the end
        model = model.transform(InsertTopK(k=1))
        chkpt_name = get_checkpoint_name(topology, wbits, abits, "pre_post")
        # tidy-up again
        model = model.transform(InferShapes())
        model = model.transform(FoldConstants())
        model = model.transform(GiveUniqueNodeNames())
        model = model.transform(GiveReadableTensorNames())
        model = model.transform(InferDataTypes())
        model = model.transform(RemoveStaticGraphInputs())
        model.save(chkpt_name)
        assert os.path.isfile(chkpt_name)

    def test_streamline(self, topology, wbits, abits, board):
        prev_chkpt_name = get_checkpoint_name(topology, wbits, abits, "pre_post")
        model = load_test_checkpoint_or_skip(prev_chkpt_name)
        model = model.transform(absorb.AbsorbSignBiasIntoMultiThreshold())
        # move past any reshapes to be able to streamline input scaling
        model = model.transform(MoveScalarLinearPastInvariants())
        model = model.transform(Streamline())
        if "fc" not in topology:
            model = model.transform(LowerConvsToMatMul())
            model = model.transform(MakeMaxPoolNHWC())
            model = model.transform(absorb.AbsorbTransposeIntoMultiThreshold())
        model = model.transform(ConvertBipolarMatMulToXnorPopcount())
        model = model.transform(Streamline())
        # absorb final add-mul nodes into TopK
        model = model.transform(absorb.AbsorbScalarMulAddIntoTopK())
        model = model.transform(InferDataLayouts())
        model = model.transform(RemoveUnusedTensors())
        model.save(get_checkpoint_name(topology, wbits, abits, "streamline"))

    def test_convert_to_hw_layers(self, topology, wbits, abits, board):
        prev_chkpt_name = get_checkpoint_name(topology, wbits, abits, "streamline")
        model = load_test_checkpoint_or_skip(prev_chkpt_name)
        if topology == "tfc" and wbits == 1 and abits == 1:
            # use standalone thresholds for tfc-w1a1 to also exercise that option
            model = model.transform(to_hw.InferThresholdingLayer())
        # needed for bipolar MatMul layers
        model = model.transform(to_hw.InferBinaryMatrixVectorActivation(mem_mode))
        # needed for non-bipolar MatMul layers
        model = model.transform(to_hw.InferQuantizedMatrixVectorActivation(mem_mode))
        # TopK to LabelSelect
        model = model.transform(to_hw.InferLabelSelectLayer())
        # input quantization (if any) to standalone thresholding
        model = model.transform(to_hw.InferThresholdingLayer())
        # needed for convolutions
        if "fc" not in topology:
            model = model.transform(to_hw.InferConvInpGen())
            model = model.transform(to_hw.InferStreamingMaxPool())
            model = model.transform(RemoveCNVtoFCFlatten())
        # get rid of Tranpose -> Tranpose identity seq
        model = model.transform(absorb.AbsorbConsecutiveTransposes())
        model = model.transform(GiveUniqueNodeNames())
        model = model.transform(InferDataLayouts())
        model.save(get_checkpoint_name(topology, wbits, abits, "convert_to_hw_layers"))
        exp_layer_counts = {
            "tfc": [
                ("Reshape", 1),
                ("Thresholding", 1),
                ("MatrixVectorActivation", 4),
                ("LabelSelect", 1),
            ],
            "tfc-1-1": [
                ("Reshape", 1),
                ("Thresholding", 4),
                ("MatrixVectorActivation", 4),
                ("LabelSelect", 1),
            ],
            "lfc": [
                ("Reshape", 1),
                ("Thresholding", 1),
                ("MatrixVectorActivation", 4),
                ("LabelSelect", 1),
            ],
            "cnv": [
                ("Transpose", 1),
                ("Thresholding", 1),
                ("ConvolutionInputGenerator", 6),
                ("MatrixVectorActivation", 9),
                ("StreamingMaxPool", 2),
                ("LabelSelect", 1),
            ],
        }
        if topology == "tfc" and wbits == 1 and abits == 1:
            exp_key = "tfc-1-1"
        else:
            exp_key = topology
        exp_layer_counts = exp_layer_counts[exp_key]
        for op_type, exp_count in exp_layer_counts:
            assert len(model.get_nodes_by_op_type(op_type)) == exp_count

    def test_specialize_layers(self, topology, wbits, abits, board):
        prev_chkpt_name = get_checkpoint_name(topology, wbits, abits, "convert_to_hw_layers")
        model = load_test_checkpoint_or_skip(prev_chkpt_name)
        # set preferred impl style to hls for all layers
        for node in model.graph.node:
            if is_fpgadataflow_node(node):
                inst = getCustomOp(node)
                inst.set_nodeattr("preferred_impl_style", "hls")
        model = model.transform(SpecializeLayers())
        model = model.transform(GiveUniqueNodeNames())
        model.save(get_checkpoint_name(topology, wbits, abits, "specialize_layers"))
        exp_layer_counts = {
            "tfc": [
                ("Reshape", 1),
                ("Thresholding_hls", 1),
                ("MatrixVectorActivation_hls", 4),
                ("LabelSelect_hls", 1),
            ],
            "tfc-1-1": [
                ("Reshape", 1),
                ("Thresholding_hls", 4),
                ("MatrixVectorActivation_hls", 4),
                ("LabelSelect_hls", 1),
            ],
            "lfc": [
                ("Reshape", 1),
                ("Thresholding_hls", 1),
                ("MatrixVectorActivation_hls", 4),
                ("LabelSelect_hls", 1),
            ],
            "cnv": [
                ("Transpose", 1),
                ("Thresholding_hls", 1),
                ("ConvolutionInputGenerator_hls", 6),
                ("MatrixVectorActivation_hls", 9),
                ("StreamingMaxPool_hls", 2),
                ("LabelSelect_hls", 1),
            ],
        }
        if topology == "tfc" and wbits == 1 and abits == 1:
            exp_key = "tfc-1-1"
        else:
            exp_key = topology
        exp_layer_counts = exp_layer_counts[exp_key]
        for op_type, exp_count in exp_layer_counts:
            assert len(model.get_nodes_by_op_type(op_type)) == exp_count

    def test_create_dataflow_partition(self, topology, wbits, abits, board):
        prev_chkpt_name = get_checkpoint_name(topology, wbits, abits, "specialize_layers")
        model = load_test_checkpoint_or_skip(prev_chkpt_name)
        parent_model = model.transform(CreateDataflowPartition())
        parent_model_chkpt = get_checkpoint_name(topology, wbits, abits, "dataflow_parent")
        parent_model.save(parent_model_chkpt)
        sdp_node = parent_model.get_nodes_by_op_type("StreamingDataflowPartition")[0]
        sdp_node = getCustomOp(sdp_node)
        dataflow_model_filename = sdp_node.get_nodeattr("model")
        dataflow_model = load_test_checkpoint_or_skip(dataflow_model_filename)
        dataflow_model_chkpt = get_checkpoint_name(topology, wbits, abits, "dataflow_model")
        dataflow_model.save(dataflow_model_chkpt)

    def test_fold(self, topology, wbits, abits, board):
        prev_chkpt_name = get_checkpoint_name(topology, wbits, abits, "dataflow_model")
        model = load_test_checkpoint_or_skip(prev_chkpt_name)
        folding_fxn = get_folding_function(topology, wbits, abits)
        model = folding_fxn(model)
        model.save(get_checkpoint_name(topology, wbits, abits, "fold"))

    def test_minimize_bit_width(self, topology, wbits, abits, board):
        prev_chkpt_name = get_checkpoint_name(topology, wbits, abits, "fold")
        model = load_test_checkpoint_or_skip(prev_chkpt_name)
        model = model.transform(MinimizeAccumulatorWidth())
        model = model.transform(MinimizeWeightBitWidth())
        curr_chkpt_name = get_checkpoint_name(topology, wbits, abits, "minimize_bit_width")
        model.save(curr_chkpt_name)

    @pytest.mark.slow
    @pytest.mark.vivado
    def test_cppsim(self, topology, wbits, abits, board):
        prev_chkpt_name = get_checkpoint_name(topology, wbits, abits, "minimize_bit_width")
        model = load_test_checkpoint_or_skip(prev_chkpt_name)
        model = model.transform(PrepareCppSim())
        model = model.transform(CompileCppSim())
        model = model.transform(SetExecMode("cppsim"))
        cppsim_chkpt = get_checkpoint_name(topology, wbits, abits, "cppsim")
        model.save(cppsim_chkpt)
        parent_chkpt = get_checkpoint_name(topology, wbits, abits, "dataflow_parent")
        (input_tensor_npy, output_tensor_npy) = get_golden_io_pair(
            topology, wbits, abits, return_topk=1
        )
        y = execute_parent(parent_chkpt, cppsim_chkpt, input_tensor_npy)
        assert np.isclose(y, output_tensor_npy).all()

    @pytest.mark.slow
    @pytest.mark.vivado
    def test_ipgen(self, topology, wbits, abits, board):
        build_data = get_build_env(board, target_clk_ns)
        if build_data["kind"] == "alveo" and ("VITIS_PATH" not in os.environ):
            pytest.skip("VITIS_PATH not set")
        prev_chkpt_name = get_checkpoint_name(topology, wbits, abits, "fold")
        model = load_test_checkpoint_or_skip(prev_chkpt_name)
        model = model.transform(GiveUniqueNodeNames())
        model = model.transform(PrepareIP(build_data["part"], target_clk_ns))
        model = model.transform(HLSSynthIP())
        model.save(get_checkpoint_name(topology, wbits, abits, "ipgen_" + board))

    @pytest.mark.slow
    @pytest.mark.vivado
    def test_set_fifo_depths(self, topology, wbits, abits, board):
        prev_chkpt_name = get_checkpoint_name(topology, wbits, abits, "ipgen_" + board)
        model = load_test_checkpoint_or_skip(prev_chkpt_name)
        test_fpga_part = get_build_env(board, target_clk_ns)["part"]
<<<<<<< HEAD
        model = model.transform(InsertAndSetFIFODepths(test_fpga_part, target_clk_ns))
        fifo_layers = model.get_nodes_by_op_type("StreamingFIFO_rtl")
=======
        if topology == "cnv" and wbits == 2 and abits == 2 and board == "Pynq-Z1":
            # Enabling swg_exception for this single test case. Disabling the exception results in
            # a design that exceeds the resources of the Pynq-Z1 board. In future this should be
            # revisited and handled correctly as the swg_exception is poorly justified.
            model = model.transform(
                InsertAndSetFIFODepths(test_fpga_part, target_clk_ns, swg_exception=True)
            )
        else:
            model = model.transform(InsertAndSetFIFODepths(test_fpga_part, target_clk_ns))
        fifo_layers = model.get_nodes_by_op_type("StreamingFIFO")
>>>>>>> ab1395d1
        assert len(fifo_layers) > 0
        model.save(get_checkpoint_name(topology, wbits, abits, "fifodepth_" + board))

    @pytest.mark.slow
    @pytest.mark.vivado
    def test_ipstitch_rtlsim(self, topology, wbits, abits, board):
        prev_chkpt_name = get_checkpoint_name(topology, wbits, abits, "fifodepth_" + board)
        model = load_test_checkpoint_or_skip(prev_chkpt_name)
        test_fpga_part = get_build_env(board, target_clk_ns)["part"]
        model = model.transform(InsertDWC())
        model = model.transform(SpecializeLayers())
        model = model.transform(GiveUniqueNodeNames())
        model = model.transform(AnnotateCycles())
        perf = model.analysis(dataflow_performance)
        latency = perf["critical_path_cycles"]
        # rtlsim only supports impl_style=rtl for StreamingFIFO, ensure that
        for fifo_layer in model.get_nodes_by_op_type("StreamingFIFO_rtl"):
            getCustomOp(fifo_layer).set_nodeattr("impl_style", "rtl")
        model = model.transform(PrepareIP(test_fpga_part, target_clk_ns))
        model = model.transform(HLSSynthIP())
        model = model.transform(CreateStitchedIP(test_fpga_part, target_clk_ns))
        model.set_metadata_prop("exec_mode", "rtlsim")
        os.environ["LIVENESS_THRESHOLD"] = str(int(latency * 1.1))
        if rtlsim_trace:
            model.set_metadata_prop("rtlsim_trace", "%s_w%da%d.vcd" % (topology, wbits, abits))
            os.environ["RTLSIM_TRACE_DEPTH"] = "3"
        rtlsim_chkpt = get_checkpoint_name(topology, wbits, abits, "ipstitch_rtlsim_" + board)
        model.save(rtlsim_chkpt)
        parent_chkpt = get_checkpoint_name(topology, wbits, abits, "dataflow_parent")
        (input_tensor_npy, output_tensor_npy) = get_golden_io_pair(
            topology, wbits, abits, return_topk=1
        )
        y = execute_parent(parent_chkpt, rtlsim_chkpt, input_tensor_npy)
        assert np.isclose(y, output_tensor_npy).all()

    @pytest.mark.slow
    @pytest.mark.vivado
    def test_throughput_rtlsim(self, topology, wbits, abits, board):
        prev_chkpt_name = get_checkpoint_name(topology, wbits, abits, "ipstitch_rtlsim_" + board)
        model = load_test_checkpoint_or_skip(prev_chkpt_name)
        n_nodes = len(model.graph.node)
        perf_est = model.analysis(dataflow_performance)
        ret_b1 = throughput_test_rtlsim(model, batchsize=1)
        latency = int(ret_b1["cycles"])
        cycles_per_sample_est = perf_est["max_cycles"]
        batchsize = 2 * n_nodes
        ret = throughput_test_rtlsim(model, batchsize=batchsize)
        res_cycles = ret["cycles"]
        est_cycles = latency + cycles_per_sample_est * batchsize
        assert (abs(res_cycles - est_cycles) / res_cycles) < 0.15

    @pytest.mark.slow
    @pytest.mark.vivado
    def test_validate_top1(self, topology, wbits, abits, board):
        if "TEST_END2END_VALIDATE_TOP1" not in os.environ:
            pytest.skip("TEST_END2END_VALIDATE_TOP1 not set")
        prepostproc_chkpt = get_checkpoint_name(topology, wbits, abits, "pre_post")
        streamline_chkpt = get_checkpoint_name(topology, wbits, abits, "streamline")
        parent_chkpt = get_checkpoint_name(topology, wbits, abits, "dataflow_parent")
        cppsim_chkpt = get_checkpoint_name(topology, wbits, abits, "cppsim")
        rtlsim_chkpt = get_checkpoint_name(topology, wbits, abits, "ipstitch_rtlsim_" + board)
        dataset = topology2dataset(topology)
        assert measure_top1_accuracy(prepostproc_chkpt, dataset) > 80
        assert measure_top1_accuracy(streamline_chkpt, dataset) > 80
        assert measure_top1_accuracy(cppsim_chkpt, dataset, parent_chkpt) > 80
        assert measure_top1_accuracy(rtlsim_chkpt, dataset, parent_chkpt) > 80

    @pytest.mark.slow
    @pytest.mark.vivado
    @pytest.mark.vitis
    def test_build(self, topology, wbits, abits, board):
        build_data = get_build_env(board, target_clk_ns)
        if build_data["kind"] == "alveo" and ("VITIS_PATH" not in os.environ):
            pytest.skip("VITIS_PATH not set")
        prev_chkpt_name = get_checkpoint_name(topology, wbits, abits, "fifodepth_" + board)
        model = load_test_checkpoint_or_skip(prev_chkpt_name)
        model = model.transform(build_data["build_fxn"])
        model = model.transform(AnnotateResources("synth"))
        model.save(get_checkpoint_name(topology, wbits, abits, "build_" + board))

    @pytest.mark.slow
    @pytest.mark.vivado
    @pytest.mark.vitis
    def test_make_pynq_driver(self, topology, wbits, abits, board):
        build_data = get_build_env(board, target_clk_ns)
        if build_data["kind"] == "alveo" and ("VITIS_PATH" not in os.environ):
            pytest.skip("VITIS_PATH not set")
        prev_chkpt_name = get_checkpoint_name(topology, wbits, abits, "build_" + board)
        model = load_test_checkpoint_or_skip(prev_chkpt_name)
        board_to_driver_platform = "alveo" if build_data["kind"] == "alveo" else "zynq-iodma"
        model = model.transform(MakePYNQDriver(board_to_driver_platform))
        model.save(get_checkpoint_name(topology, wbits, abits, "driver_" + board))

    def test_deploy(self, topology, wbits, abits, board):
        prev_chkpt_name = get_checkpoint_name(topology, wbits, abits, "driver_" + board)
        model = load_test_checkpoint_or_skip(prev_chkpt_name)
        model_title = "%s_w%d_a%d_%s" % ("bnn", wbits, abits, topology)
        deploy_based_on_board(model, model_title, topology, wbits, abits, board)
        # save the model to be able to link it to the parent
        model.save(get_checkpoint_name(topology, wbits, abits, "deploy_" + board))<|MERGE_RESOLUTION|>--- conflicted
+++ resolved
@@ -703,10 +703,6 @@
         prev_chkpt_name = get_checkpoint_name(topology, wbits, abits, "ipgen_" + board)
         model = load_test_checkpoint_or_skip(prev_chkpt_name)
         test_fpga_part = get_build_env(board, target_clk_ns)["part"]
-<<<<<<< HEAD
-        model = model.transform(InsertAndSetFIFODepths(test_fpga_part, target_clk_ns))
-        fifo_layers = model.get_nodes_by_op_type("StreamingFIFO_rtl")
-=======
         if topology == "cnv" and wbits == 2 and abits == 2 and board == "Pynq-Z1":
             # Enabling swg_exception for this single test case. Disabling the exception results in
             # a design that exceeds the resources of the Pynq-Z1 board. In future this should be
@@ -716,8 +712,8 @@
             )
         else:
             model = model.transform(InsertAndSetFIFODepths(test_fpga_part, target_clk_ns))
-        fifo_layers = model.get_nodes_by_op_type("StreamingFIFO")
->>>>>>> ab1395d1
+
+        fifo_layers = model.get_nodes_by_op_type("StreamingFIFO_rtl")
         assert len(fifo_layers) > 0
         model.save(get_checkpoint_name(topology, wbits, abits, "fifodepth_" + board))
 
