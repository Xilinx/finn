--- conflicted
+++ resolved
@@ -14,11 +14,7 @@
     STREAM<command_word> &cmd_to_cclo,
     STREAM<command_word> &sts_from_cclo,
     STREAM<stream_word> &data_to_cclo,
-<<<<<<< HEAD
-    hls::stream<ap_uint<stream_width>> &in,
-=======
     hls::stream<ap_uint<stream_width>> &in
->>>>>>> f72397b4
 ) {
     STREAM<stream_word> data_from_cclo;
 
