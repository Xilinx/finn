--- conflicted
+++ resolved
@@ -34,11 +34,6 @@
 from onnx import NodeProto  # noqa
 from onnx import helper as oh
 from qonnx.core.datatype import DataType
-<<<<<<< HEAD
-=======
-
-# QONNX wrapper of ONNX model graphs
->>>>>>> a0b90077
 from qonnx.core.modelwrapper import ModelWrapper
 from qonnx.custom_op.registry import getCustomOp
 from qonnx.transformation.base import Transformation
@@ -46,12 +41,7 @@
 from qonnx.transformation.infer_shapes import InferShapes
 from qonnx.util.basic import get_by_name
 
-<<<<<<< HEAD
 from finn.transformation.util import group_inputs_by_category
-=======
-# Protobuf onnx graph node type
-from onnx import NodeProto  # noqa
->>>>>>> a0b90077
 
 
 # Note: Old name kept for compatibility reasons but actually allows to absorb
