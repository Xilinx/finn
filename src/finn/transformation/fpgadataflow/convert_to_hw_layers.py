# Copyright (C) 2023-2024, Advanced Micro Devices, Inc.
# All rights reserved.
#
# Redistribution and use in source and binary forms, with or without
# modification, are permitted provided that the following conditions are met:
#
# * Redistributions of source code must retain the above copyright notice, this
#   list of conditions and the following disclaimer.
#
# * Redistributions in binary form must reproduce the above copyright notice,
#   this list of conditions and the following disclaimer in the documentation
#   and/or other materials provided with the distribution.
#
# * Neither the name of FINN nor the names of its
#   contributors may be used to endorse or promote products derived from
#   this software without specific prior written permission.
#
# THIS SOFTWARE IS PROVIDED BY THE COPYRIGHT HOLDERS AND CONTRIBUTORS "AS IS"
# AND ANY EXPRESS OR IMPLIED WARRANTIES, INCLUDING, BUT NOT LIMITED TO, THE
# IMPLIED WARRANTIES OF MERCHANTABILITY AND FITNESS FOR A PARTICULAR PURPOSE ARE
# DISCLAIMED. IN NO EVENT SHALL THE COPYRIGHT HOLDER OR CONTRIBUTORS BE LIABLE
# FOR ANY DIRECT, INDIRECT, INCIDENTAL, SPECIAL, EXEMPLARY, OR CONSEQUENTIAL
# DAMAGES (INCLUDING, BUT NOT LIMITED TO, PROCUREMENT OF SUBSTITUTE GOODS OR
# SERVICES; LOSS OF USE, DATA, OR PROFITS; OR BUSINESS INTERRUPTION) HOWEVER
# CAUSED AND ON ANY THEORY OF LIABILITY, WHETHER IN CONTRACT, STRICT LIABILITY,
# OR TORT (INCLUDING NEGLIGENCE OR OTHERWISE) ARISING IN ANY WAY OUT OF THE USE
# OF THIS SOFTWARE, EVEN IF ADVISED OF THE POSSIBILITY OF SUCH DAMAGE.


import numpy as np
import qonnx.core.data_layout as DataLayout
import warnings
from onnx import NodeProto, TensorProto, helper
from qonnx.core.datatype import DataType

# QONNX wrapper to ONNX model graphs
from qonnx.core.modelwrapper import ModelWrapper
from qonnx.custom_op.registry import getCustomOp
from qonnx.transformation.base import Transformation
from qonnx.transformation.general import SortGraph
from qonnx.transformation.infer_datatypes import InferDataTypes
from qonnx.transformation.infer_shapes import InferShapes
from qonnx.util.basic import get_by_name
from qonnx.util.onnx import nchw_to_nhwc

# Module containing specializations of elementwise binary operations
import finn.custom_op.fpgadataflow.elementwise_binary as elementwise_binary

# Base class for all FINN custom ops, here just used for type-hinting
from finn.custom_op.fpgadataflow.hwcustomop import HWCustomOp


class InferConvInpGen(Transformation):
    """Convert Im2Col layers to ConvolutionInputGenerator layers."""

    def __init__(self):
        super().__init__()

    def apply(self, model):
        graph = model.graph
        node_ind = 0
        graph_modified = False
        for n in graph.node:
            node_ind += 1
            if n.op_type == "Im2Col":
                i2c_input = n.input[0]
                i2c_output = n.output[0]
                i2c_in_shape = model.get_tensor_shape(i2c_input)
                i2c_out_shape = model.get_tensor_shape(i2c_output)
                dt = model.get_tensor_datatype(i2c_input)
                if not dt.is_integer():
                    warnings.warn("%s : Input is not int. Can't infer ConvInpGen." % n.name)
                    continue
                i2c_inst = getCustomOp(n)
                stride_h, stride_w = i2c_inst.get_nodeattr("stride")
                k_h, k_w = i2c_inst.get_nodeattr("kernel_size")
                pad_attr = i2c_inst.get_nodeattr("pad_amount")
                pad_h = pad_attr[0] + pad_attr[2]
                pad_w = pad_attr[1] + pad_attr[3]
                dilation_h, dilation_w = i2c_inst.get_nodeattr("dilations")
                pad_val = i2c_inst.get_nodeattr("pad_value")
                depthwise = i2c_inst.get_nodeattr("depthwise")
                ifm_ch = i2c_in_shape[-1]
                ifm_dim_h = i2c_in_shape[1]
                ifm_dim_w = i2c_in_shape[2]
                ofm_dim_h = i2c_out_shape[1]
                ofm_dim_w = i2c_out_shape[2]

                # default params for ConvolutionInputGenerator
                ConvInpGen_node_idx = node_ind
                ConvInpGen_input = i2c_input
                ConvInpGen_idim_h = ifm_dim_h
                ConvInpGen_idim_w = ifm_dim_w

                if pad_h > 0 or pad_w > 0:
                    assert pad_val == 0, (
                        "%s : FMPadding_Batch doesn't currently support pad_val!= 0" % n.name
                    )

                    odim_padding_h = ifm_dim_h + pad_h
                    odim_padding_w = ifm_dim_w + pad_w

                    padding_out = helper.make_tensor_value_info(
                        model.make_new_valueinfo_name(),
                        TensorProto.FLOAT,
                        (1, odim_padding_h, odim_padding_w, ifm_ch),
                    )
                    graph.value_info.append(padding_out)
                    padding_out = padding_out.name
                    model.set_tensor_datatype(padding_out, dt)

                    ConvInpGen_node_idx += 1
                    ConvInpGen_input = padding_out
                    ConvInpGen_idim_h = odim_padding_h
                    ConvInpGen_idim_w = odim_padding_w

                    padding_node = helper.make_node(
                        "FMPadding",
                        [i2c_input],
                        [padding_out],
                        domain="finn.custom_op.fpgadataflow",
                        backend="fpgadataflow",
                        ImgDim=[ifm_dim_h, ifm_dim_w],
                        Padding=pad_attr,
                        NumChannels=ifm_ch,
                        inputDataType=dt.name,
                        SIMD=ifm_ch,
                        name="FMPadding_Batch_" + n.name,
                    )
                    graph.node.insert(node_ind, padding_node)

                is_kernel_pointwise = k_h == 1 and k_w == 1
                is_square_image = ConvInpGen_idim_h == ConvInpGen_idim_w
                is_equal_stride = stride_h == stride_w

                is_1D = (ifm_dim_h == 1) or (ifm_dim_w == 1)
                if (stride_h > 1 or stride_w > 1) and is_kernel_pointwise:
                    downsample_1D = is_1D
                    is1D_unitx = ifm_dim_w == 1
                    downsample_2D = (not downsample_1D) and is_square_image and is_equal_stride
                    if not (downsample_1D or downsample_2D):
                        warnings.warn(f"Couldn't infer Downsample from {n.name},check config.")
                        continue
                    ConvInpGen_idim = max(ConvInpGen_idim_h, ConvInpGen_idim_w)
                    stride = max(stride_h, stride_w)
                    # create DownSampler node
                    ConvInpGen_node = helper.make_node(
                        "DownSampler",
                        [ConvInpGen_input],
                        [i2c_output],
                        domain="finn.custom_op.fpgadataflow",
                        backend="fpgadataflow",
                        ImgDim=ConvInpGen_idim,
                        NumChannels=ifm_ch,
                        SIMD=ifm_ch,
                        Stride=stride,
                        inputDataType=dt.name,
                        name="DownSampler_" + n.name,
                        is1D=downsample_1D,
                        is1D_unitx=is1D_unitx,
                    )
                else:
                    ConvInpGen_node = helper.make_node(
                        "ConvolutionInputGenerator",
                        [ConvInpGen_input],
                        [i2c_output],
                        domain="finn.custom_op.fpgadataflow",
                        backend="fpgadataflow",
                        ConvKernelDim=[k_h, k_w],
                        IFMChannels=ifm_ch,
                        IFMDim=[ConvInpGen_idim_h, ConvInpGen_idim_w],
                        OFMDim=[ofm_dim_h, ofm_dim_w],
                        SIMD=ifm_ch,
                        Stride=[stride_h, stride_w],
                        Dilation=[dilation_h, dilation_w],
                        inputDataType=dt.name,
                        outputDataType=dt.name,
                        depthwise=depthwise,
                        is1D=is_1D,
                        name="ConvolutionInputGenerator_" + n.name,
                    )
                graph.node.insert(ConvInpGen_node_idx, ConvInpGen_node)
                # remove old nodes
                graph.node.remove(n)
                graph_modified = True
        if graph_modified:
            model = model.transform(InferShapes())
            model = model.transform(InferDataTypes())
        return (model, graph_modified)


class InferThresholdingLayer(Transformation):
    """Convert any MultiThreshold into a standalone thresholding HLS layer."""

    def __init__(self):
        super().__init__()

    def apply(self, model):
        graph = model.graph
        node_ind = 0
        graph_modified = False
        for node in graph.node:
            node_ind += 1
            if node.op_type == "MultiThreshold":
                thl_input = node.input[0]
                thl_threshold = node.input[1]
                thl_output = node.output[0]
                thl_in_shape = model.get_tensor_shape(thl_input)
                thl_thres_shape = model.get_tensor_shape(thl_threshold)
                idt = model.get_tensor_datatype(thl_input)
                tdt = model.get_tensor_datatype(thl_threshold)

                # check layout of inputs/outputs, and convert if needed
                # check layout and convert if necessary
                thl_in_layout = model.get_tensor_layout(thl_input)
                if thl_in_layout == DataLayout.NCHW:
                    thl_input = nchw_to_nhwc(thl_input, model, node_ind)
                    node_ind += 1
                    thl_in_shape = model.get_tensor_shape(thl_input)

                # keep track of where we need to insert the HLS Op
                # it has to be ahead of the output transform
                insert_point = node_ind
                thl_output_layout = model.get_tensor_layout(thl_output)
                if thl_output_layout == DataLayout.NCHW:
                    thl_output = nchw_to_nhwc(thl_output, model, node_ind, reverse=True)
                    node_ind += 1

                # now safe to assume number of channels is in last dimension
                ifc = int(thl_in_shape[-1])
                # create node with no parallelization first
                pe = 1

                odt = model.get_tensor_datatype(thl_output)
                scale = getCustomOp(node).get_nodeattr("out_scale")
                assert scale == 1.0, (
                    node.name + ": MultiThreshold out_scale must be 1 for HLS conversion."
                )
                actval = getCustomOp(node).get_nodeattr("out_bias")
                assert int(actval) == actval, (
                    node.name + ": MultiThreshold out_bias must be integer for HLS conversion."
                )
                actval = int(actval)

                # a signed activation should always have a negative bias,
                # but BIPOLAR uses the -1 as 0 encoding so the assert does not apply
                if odt != DataType["BIPOLAR"]:
                    assert (not odt.signed()) or (actval < 0), (
                        node.name + ": Signed output requires actval < 0"
                    )

                new_node = helper.make_node(
                    "Thresholding",
                    [thl_input, thl_threshold],
                    [thl_output],
                    domain="finn.custom_op.fpgadataflow",
                    backend="fpgadataflow",
                    NumChannels=ifc,
                    PE=pe,
                    numSteps=thl_thres_shape[1],
                    inputDataType=idt.name,
                    weightDataType=tdt.name,
                    outputDataType=odt.name,
                    numInputVectors=list(thl_in_shape[:-1]),
                    ActVal=actval,
                    name="Thresholding_" + node.name,
                )

                graph.node.insert(insert_point, new_node)
                # remove old node
                graph.node.remove(node)
                graph_modified = True

        return (model, graph_modified)


class InferUpsample(Transformation):
    """Convert Upsample and Resize nodes to layers to UpsampleNearestNeighbour nodes."""

    def apply(self, model):
        graph = model.graph
        node_ind = 0
        graph_modified = False
        for n in graph.node:
            node_ind += 1
            if n.op_type == "Upsample" or n.op_type == "Resize":
                # Extract mode and scales and input shape
                mode = get_by_name(n.attribute, "mode").s.decode("ascii")
                if n.op_type == "Upsample":
                    scales = model.get_initializer(n.input[1])
                else:
                    scales = model.get_initializer(n.input[2])
                in_shape = model.get_tensor_shape(n.input[0])

                dt = model.get_tensor_datatype(n.input[0])
                if not dt.is_integer():
                    warnings.warn(
                        "%s: Input not int. Can't infer UpsampleNearestNeighbour." % n.name
                    )
                    continue

                if model.get_tensor_layout(n.input[0]) != DataLayout.NHWC:
                    warnings.warn(
                        "%s: Input not NHWC. Can't infer UpsampleNearestNeighbour." % n.name
                    )
                    continue

                # Check that the parameters are okay
                assert mode == "nearest", (
                    "%s: Upsampling is only supported for the mode nearest." % n.name
                )
                assert len(in_shape) == 4, "Upsampling is only supported for 4D inputs."
                assert scales.shape == (4,), (
                    "%s: Upsampling is only supported for 4D scales." % n.name
                )
                assert (scales >= 1).all(), (
                    n.name + ": Upsampling is only supported for scales "
                    "which are larger or equal 1 in all dimensions."
                )

                # Assumes nhwc layout for scales and input
                is_scale_square_2d = scales[1] == scales[2]
                is_scale_1d = scales[1] > 1 and scales[2] == 1
                assert is_scale_square_2d or is_scale_1d, (
                    "%s: Upsampling only supported for 1D H, or 2D square scaling" % n.name
                )
                assert scales[0] == scales[3] == 1, (
                    n.name + ": Upsampling is only supported for scales with "
                    "the first and last dimensions being 1 in NHWC."
                )
                spatial_scale = scales[1]
                assert spatial_scale == int(spatial_scale), (
                    "%s: Upsampling is only supported for integer scales." % n.name
                )
                is_shape_square_2d = in_shape[1] == in_shape[2]
                is_shape_1d = in_shape[1] > 1 and in_shape[2] == 1

                assert is_shape_square_2d or is_shape_1d, (
                    "%s: Upsampling is only supported for 1D H or 2D square inputs." % n.name
                )

                # Extract information for HW node
                IFMDim = in_shape[1]
                OFMDim = int(round(in_shape[1] * spatial_scale))
                NumChannels = in_shape[-1]
                numInputVectors = in_shape[0]
                inputDataType = dt.name
                dim_mode = 0 if is_shape_square_2d else 1

                # Insert the HWCustomOp node
                Upsample_HW_node = helper.make_node(
                    "UpsampleNearestNeighbour",
                    [n.input[0]],
                    [n.output[0]],
                    domain="finn.custom_op.fpgadataflow",
                    backend="fpgadataflow",
                    OFMDim=OFMDim,
                    IFMDim=IFMDim,
                    NumChannels=NumChannels,
                    inputDataType=inputDataType,
                    numInputVectors=numInputVectors,
                    DimMode=dim_mode,
                    name="UpsampleNearestNeighbour_" + n.name,
                )

                # Remove the old node
                graph.node.insert(node_ind, Upsample_HW_node)
                # remove old nodes
                graph.node.remove(n)
                graph_modified = True
        return (model, graph_modified)


class InferStreamingMaxPool(Transformation):
    """Convert MaxPoolNHWC layers to StreamingMaxPool HW layers."""

    def apply(self, model):
        graph = model.graph
        node_ind = 0
        graph_modified = False
        for node in graph.node:
            node_ind += 1
            if node.op_type == "MaxPoolNHWC":
                mp_input = node.input[0]
                mp_output = node.output[0]
                mp_in_shape = model.get_tensor_shape(mp_input)
                dt = model.get_tensor_datatype(mp_input)
                mp_inst = getCustomOp(node)
                k_h, k_w = mp_inst.get_nodeattr("kernel_shape")
                s_h, s_w = mp_inst.get_nodeattr("strides")
                if k_h != s_h or k_w != s_w:
                    warn_str = """Stride is not equal to kernel. Node cannot be converted to
                        StreamingMaxPool layer."""
                    warnings.warn(warn_str)
                    continue
                ifm_ch = mp_in_shape[-1]
                ifm_dim_h = mp_in_shape[1]
                ifm_dim_w = mp_in_shape[2]
                pe = 1
                ceil_mode = mp_inst.get_nodeattr("ceil_mode")
                is_1d = (ifm_dim_h == 1 and k_h == 1) or (ifm_dim_w == 1 and k_w == 1)
                is_divisable = (ifm_dim_h % k_h == 0) or (ifm_dim_w % k_w == 0)
                is_bipolar = dt == DataType["BIPOLAR"]
                pass_1d = is_1d and (not is_bipolar)
                pass_2d = (not is_1d) and is_divisable
                if pass_1d or pass_2d:
                    # create equivalent StreamingMaxPool node
                    new_node = helper.make_node(
                        "StreamingMaxPool",
                        [mp_input],
                        [mp_output],
                        domain="finn.custom_op.fpgadataflow",
                        backend="fpgadataflow",
                        PoolDim=(k_h, k_w),
                        NumChannels=ifm_ch,
                        ImgDim=(ifm_dim_h, ifm_dim_w),
                        dataType=dt.name,
                        PE=pe,
                        CeilMode=ceil_mode,
                        name="StreamingMaxPool_" + node.name,
                    )
                    graph.node.insert(node_ind, new_node)
                    # remove old nodes
                    graph.node.remove(node)
                    graph_modified = True
                else:
                    warnings.warn(node.name + ": could not convert to HW")
        if graph_modified:
            model = model.transform(InferShapes())
            model = model.transform(InferDataTypes())
        return (model, graph_modified)


class InferAddStreamsLayer(Transformation):
    """Convert any Add into a AddStreams HW layer."""

    def apply(self, model):
        graph = model.graph
        node_ind = 0
        graph_modified = False
        for node in graph.node:
            node_ind += 1
            if node.op_type == "Add":
                in0 = node.input[0]
                in1 = node.input[1]
                result = node.output[0]
                in0_shape = model.get_tensor_shape(in0)
                in1_shape = model.get_tensor_shape(in1)
                in0_static = not (model.get_initializer(in0) is None)
                in1_static = not (model.get_initializer(in1) is None)

                # skip if different shapes on inputs
                if in0_shape != in1_shape:
                    continue
                # skip if any of inputs have initializers
                # (this node is meant for adding two dynamic streams)
                if in0_static or in1_static:
                    continue

                idt0 = model.get_tensor_datatype(in0)
                idt1 = model.get_tensor_datatype(in1)

                # skip conversion for layers with float input
                if not idt0.is_integer() or not idt1.is_integer():
                    continue

                # check layout and convert if necessary
                in0_layout = model.get_tensor_layout(in0)
                in1_layout = model.get_tensor_layout(in1)
                result_layout = model.get_tensor_layout(result)

                if in0_layout == DataLayout.NCHW:
                    in0 = nchw_to_nhwc(in0, model, node_ind)
                    node_ind += 1
                    in0_shape = model.get_tensor_shape(in0)

                if in1_layout == DataLayout.NCHW:
                    in1 = nchw_to_nhwc(in1, model, node_ind)
                    node_ind += 1
                    in1_shape = model.get_tensor_shape(in1)

                # keep track of where we need to insert the HW Op
                # it has to be ahead of the output transform
                insert_point = node_ind

                if result_layout == DataLayout.NCHW:
                    result = nchw_to_nhwc(result, model, node_ind, reverse=True)
                    node_ind += 1

                # now safe to assume num_channels is size of last dimension
                num_channels = int(in0_shape[-1])
                # create node with no parallelization first
                pe = 1

                # create and insert new AddStreams node
                new_node = helper.make_node(
                    "AddStreams",
                    [in0, in1],
                    [result],
                    domain="finn.custom_op.fpgadataflow",
                    backend="fpgadataflow",
                    NumChannels=num_channels,
                    PE=pe,
                    inputDataTypes=[idt0.name, idt1.name],
                    numInputVectors=in0_shape[:-1],
                    name="AddStreams_" + node.name,
                )
                graph.node.insert(insert_point, new_node)
                # remove old node
                graph.node.remove(node)
                graph_modified = True

        if graph_modified:
            model = model.transform(InferShapes())
            model = model.transform(InferDataTypes())
        return (model, graph_modified)


class InferDuplicateStreamsLayer(Transformation):
    """Insert a DuplicateStreams HW layer for any tensor with fanout == 2"""

    def apply(self, model):
        graph = model.graph
        node_ind = 0
        graph_modified = False
        # check first if global input is split
        successors = model.find_consumers(graph.input[0].name)
        if successors is not None and len(successors) >= 2:
            output_tensor = graph.input[0].name
            n_outputs = len(successors)
            dt = model.get_tensor_datatype(output_tensor)

            # create clone tensors
            out_shape = model.get_tensor_shape(output_tensor)
            out_tensor_clones = []
            for i in range(n_outputs):
                clone = helper.make_tensor_value_info(
                    model.make_new_valueinfo_name(), TensorProto.FLOAT, out_shape
                )
                model.graph.value_info.append(clone)
                out_tensor_clones += [clone.name]

            num_ch = int(out_shape[-1])
            vecs = out_shape[:-1]

            # create node with no parallelization first
            pe = 1

            dup_node = helper.make_node(
                "DuplicateStreams",
                [output_tensor],
                out_tensor_clones,
                domain="finn.custom_op.fpgadataflow",
                backend="fpgadataflow",
                NumChannels=num_ch,
                PE=pe,
                inputDataType=dt.name,
                numInputVectors=vecs,
                NumOutputStreams=n_outputs,
                outFIFODepths=[2] * n_outputs,
                name="DuplicateStreams_" + output_tensor,
            )

            graph.node.insert(0, dup_node)

            # connect successors to out tensor clone
            clone_idx = 0
            for successor in successors:
                for i, succ_input in enumerate(successor.input):
                    if succ_input == output_tensor:
                        successor.input[i] = out_tensor_clones[clone_idx]
                        clone_idx += 1
                        # if one node has multiple connections to the same output
                        # find_direct_successors will return one node per input
                        # so break the inner loop will result in correct behaviour
                        break
            graph_modified = True

        for node in graph.node:
            node_ind += 1
            for output_tensor in node.output:
                successors = model.find_consumers(output_tensor)
                if successors is not None and len(successors) >= 2:
                    n_outputs = len(successors)

                    dt = model.get_tensor_datatype(output_tensor)

                    # create clone tensors
                    out_shape = model.get_tensor_shape(output_tensor)
                    out_tensor_clones = []
                    for i in range(n_outputs):
                        clone = helper.make_tensor_value_info(
                            model.make_new_valueinfo_name(), TensorProto.FLOAT, out_shape
                        )
                        model.graph.value_info.append(clone)
                        out_tensor_clones += [clone.name]

                    num_ch = int(out_shape[-1])
                    vecs = out_shape[:-1]

                    # create node with no parallelization first
                    pe = 1

                    dup_node = helper.make_node(
                        "DuplicateStreams",
                        [output_tensor],
                        out_tensor_clones,
                        domain="finn.custom_op.fpgadataflow",
                        backend="fpgadataflow",
                        NumChannels=num_ch,
                        PE=pe,
                        inputDataType=dt.name,
                        numInputVectors=vecs,
                        NumOutputStreams=n_outputs,
                        outFIFODepths=[2] * n_outputs,
                        name="DuplicateStreams_" + node.name,
                    )

                    graph.node.insert(node_ind, dup_node)

                    # connect successors to out tensor clone
                    clone_idx = 0
                    for successor in successors:
                        for i, succ_input in enumerate(successor.input):
                            if succ_input == output_tensor:
                                successor.input[i] = out_tensor_clones[clone_idx]
                                clone_idx += 1
                                # if one node has multiple connections to the same output
                                # find_direct_successors will return one node per input
                                # so break the inner loop will result in correct behaviour
                                break

                    graph_modified = True

        if graph_modified:
            model = model.transform(SortGraph())
            model = model.transform(InferShapes())
            model = model.transform(InferDataTypes())
        return (model, graph_modified)


class InferChannelwiseLinearLayer(Transformation):
    """Convert any channel-wise Add/Mul into a HW layer."""

    def get_smallest_possible(self, vals):
        """Returns smallest (fewest bits) possible DataType that can represent
        value. Prefers unsigned integers where possible."""
        vals = np.array(vals, dtype=np.float64)
        for v in vals:
            assert int(v) == v, "Error float value"

        for k in DataType.get_accumulator_dt_cands():
            dt = DataType[k]

            if dt in [DataType["BIPOLAR"], DataType["TERNARY"], DataType["FLOAT32"]]:
                # not currently supported
                continue

            if (dt.min() <= vals).all() and (vals <= dt.max()).all():
                return dt

        warnings.warn(
            """InferChannelwiseLinearLayer: Output values may not be
        representable with supported data types.
        Setting maximum width data type available.
        This will lead to errors if there are no constrains on the input
        """
        )

        if (0 <= vals).all():
            return DataType["UINT64"]
        else:
            return DataType["INT64"]

    def apply(self, model):
        graph = model.graph
        node_ind = 0
        graph_modified = False
        for node in graph.node:
            node_ind += 1
            if node.op_type == "Add" or node.op_type == "Mul":
                # assuming input[0] is dynamic
                ll_input = node.input[0]
                ll_output = node.output[0]
                ll_in_shape = model.get_tensor_shape(ll_input)

                # check if input 1 has an initializer
                ll_const = node.input[1]
                if ll_const is not None:
                    ll_cinit = model.get_initializer(ll_const)
                    if ll_cinit is None:
                        # input 1 is also dynamic
                        continue
                else:
                    continue

                # get number of channels and channel index from input
                ll_in_layout = model.get_tensor_layout(ll_input)
                if ll_in_layout == DataLayout.NHWC or ll_in_layout == DataLayout.NC:
                    ch_index = -1
                    ch = ll_in_shape[-1]
                elif ll_in_layout == DataLayout.NCHW:
                    ch_index = 1
                    ch = ll_in_shape[1]
                else:
                    continue

                # check if the shape of initializer is compatible
                ll_cinit_shape = list(ll_cinit.shape)
                if np.prod(ll_cinit_shape) == 1:
                    warnings.warn("Broadcasting " + str(node.op_type) + "(" + node.name + ")")
                    ll_cinit = np.full((ch), ll_cinit.flatten()[0])
                elif np.prod(ll_cinit_shape) != ch or ll_cinit_shape[ch_index] != ch:
                    # parameter shape not compatible with Channelwise
                    continue

                # check initializer contains integers as floats
                if not (ll_cinit.astype(np.int32) == ll_cinit).all():
                    continue
                # all initializer conditions are met

                # check inputs
                idt = model.get_tensor_datatype(ll_input)
                if not idt.is_integer():
                    # skip conversion for layers with float input
                    continue

                # check layout of inputs/outputs, and convert if needed
                # check layout and convert if necessary
                if ll_in_layout == DataLayout.NCHW:
                    ll_input = nchw_to_nhwc(ll_input, model, node_ind)
                    node_ind += 1
                    ll_in_shape = model.get_tensor_shape(ll_input)

                # keep track of where we need to insert the HW Op
                # it has to be ahead of the output transform
                insert_point = node_ind
                ll_output_layout = model.get_tensor_layout(ll_output)
                if ll_output_layout == DataLayout.NCHW:
                    ll_output = nchw_to_nhwc(ll_output, model, node_ind, reverse=True)
                    node_ind += 1

                # get parameter data type
                param_min = min(ll_cinit.flatten())
                param_max = max(ll_cinit.flatten())
                pdt = self.get_smallest_possible([param_min, param_max])

                # set function and determine output data type
                if node.op_type == "Add":
                    func = "add"
                    out_min = idt.min() + param_min
                    out_max = idt.max() + param_max
                    odt = self.get_smallest_possible([out_min, out_max])
                elif node.op_type == "Mul":
                    func = "mul"
                    possible_limits = []
                    possible_limits += [idt.min() * param_min]
                    possible_limits += [idt.min() * param_max]
                    possible_limits += [idt.max() * param_min]
                    possible_limits += [idt.max() * param_max]
                    odt = self.get_smallest_possible(possible_limits)

                model.set_initializer(ll_const, ll_cinit.reshape(ch))
                model.set_tensor_datatype(ll_output, odt)

                # create node with no parallelization first
                pe = 1
                assert ch % pe == 0, "Requirement IFC divisable by PE is violated."
                # create and insert node
                new_node = helper.make_node(
                    "ChannelwiseOp",
                    [ll_input, ll_const],
                    [ll_output],
                    domain="finn.custom_op.fpgadataflow",
                    backend="fpgadataflow",
                    Func=func,
                    NumChannels=ch,
                    PE=pe,
                    inputDataType=idt.name,
                    paramDataType=pdt.name,
                    outputDataType=odt.name,
                    numInputVectors=list(ll_in_shape[:-1]),
                    name="ChannelwiseOp_" + node.name,
                )
                graph.node.insert(insert_point, new_node)
                # remove old node
                graph.node.remove(node)
                graph_modified = True

        if graph_modified:
            model = model.transform(InferShapes())
            model = model.transform(InferDataTypes())
        return (model, graph_modified)


class InferLabelSelectLayer(Transformation):
    """Convert any TopK into a LabelSelect HW layer."""

    def apply(self, model):
        graph = model.graph
        node_ind = 0
        graph_modified = False
        for node in graph.node:
            node_ind += 1
            if node.op_type == "TopK":
                fc_input = node.input[0]
                k_input = node.input[1]
                val_output = node.output[0]
                idx_output = node.output[1]
                fc_in_shape = model.get_tensor_shape(fc_input)

                idt = model.get_tensor_datatype(fc_input)

                # skip conversion for layers with float input
                if not idt.is_integer():
                    continue

                # skip conversion for if value output is connected (not supported)
                if model.find_consumer(val_output) is not None:
                    continue

                num_labels = int(fc_in_shape[-1])
                num_inp_vecs = list(fc_in_shape[:-1])
                # create node with no parallelization first
                pe = 1

                k = model.get_initializer(k_input)[0]

                # create and insert new LabelSelect node
                new_node = helper.make_node(
                    "LabelSelect",
                    [fc_input],
                    [idx_output],
                    domain="finn.custom_op.fpgadataflow",
                    backend="fpgadataflow",
                    Labels=num_labels,
                    PE=pe,
                    K=k,
                    inputDataType=idt.name,
                    numInputVectors=num_inp_vecs,
                    name="LabelSelect_" + node.name,
                )
                graph.node.insert(node_ind, new_node)
                # remove old node
                graph.node.remove(node)
                graph_modified = True

        if graph_modified:
            model = model.transform(InferShapes())
            model = model.transform(InferDataTypes())
        return (model, graph_modified)


class InferGlobalAccPoolLayer(Transformation):
    """Convert any GlobalAveragePool into a GlobalAccPool HW layer and a scalar Mul."""

    def apply(self, model):
        graph = model.graph
        node_ind = 0
        graph_modified = False
        for node in graph.node:
            node_ind += 1
            if node.op_type == "GlobalAveragePool":
                in0 = node.input[0]
                result = node.output[0]
                in0_shape = model.get_tensor_shape(in0)

                idt = model.get_tensor_datatype(in0)

                # skip conversion for layers with float input
                if not idt.is_integer():
                    continue

                # check layout and convert if necessary
                in0_layout = model.get_tensor_layout(in0)
                result_layout = model.get_tensor_layout(result)

                if in0_layout == DataLayout.NCHW:
                    in0 = nchw_to_nhwc(in0, model, node_ind)
                    node_ind += 1
                    in0_shape = model.get_tensor_shape(in0)

                # keep track of where we need to insert the HW Op
                # it has to be ahead of the output transform
                insert_point = node_ind

                if result_layout == DataLayout.NCHW:
                    result = nchw_to_nhwc(result, model, node_ind, reverse=True)
                    node_ind += 1

                num_ch = int(in0_shape[-1])
                vecs = in0_shape[:-1]
                # create node with no parallelization first
                pe = 1

                # create an additional tensor of the same shape and layout as result
                out_shape = model.get_tensor_shape(result)
                pool_out = helper.make_tensor_value_info(
                    model.make_new_valueinfo_name(), TensorProto.FLOAT, out_shape
                )
                model.graph.value_info.append(pool_out)
                pool_out = pool_out.name
                model.set_tensor_layout(pool_out, model.get_tensor_layout(result))

                new_pool = helper.make_node(
                    "GlobalAccPool",
                    [in0],
                    [pool_out],
                    domain="finn.custom_op.fpgadataflow",
                    backend="fpgadataflow",
                    NumChannels=num_ch,
                    PE=pe,
                    inputDataType=idt.name,
                    numInputVectors=vecs,
                    name="GlobalAccPool_" + node.name,
                )

                mul_value = helper.make_tensor_value_info(
                    model.make_new_valueinfo_name(), TensorProto.FLOAT, [1]
                )
                model.graph.value_info.append(mul_value)
                model.set_initializer(
                    mul_value.name, np.array(1 / (vecs[1] * vecs[2]), dtype=np.float32)
                )
                new_mul = helper.make_node(
                    "Mul",
                    [pool_out, mul_value.name],
                    [result],
                )
                graph.node.insert(insert_point, new_pool)
                graph.node.insert(insert_point + 1, new_mul)
                node_ind += 1
                # remove old node
                graph.node.remove(node)
                graph_modified = True

        if graph_modified:
            model = model.transform(InferShapes())
            model = model.transform(InferDataTypes())
        return (model, graph_modified)


class InferPool(Transformation):
    """If kernel_shape > strides, replace Pool layer with  with of Im2col
    + pool(with kernel_shape == strides), plus Transpose layers to keep the original
    data layout."""

    def apply(self, model):
        graph = model.graph
        node_ind = 0
        graph_modified = False
        for node in graph.node:
            node_ind += 1
            if node.op_type in ["MaxPool", "QuantAvgPool2d", "MaxPoolNHWC"]:
                node_input = node.input[0]
                ishape = model.get_tensor_shape(node_input)
                node_output = node.output[0]
                idt = model.get_tensor_datatype(node_input)
                oshape = model.get_tensor_shape(node_output)
                # only support 4D input tensors (1D convs need extra dummy dim)
                if len(ishape) != 4:
                    continue

                # extract pool parameters
                if node.op_type == "MaxPool":
                    kh, kw = list(get_by_name(node.attribute, "kernel_shape").ints)
                    sh, sw = list(get_by_name(node.attribute, "strides").ints)
                    dlayout = "NCHW"
                elif node.op_type == "QuantAvgPool2d":
                    inst = getCustomOp(node)
                    # QuantAvgPool2d has a single scalar attribute
                    # for kernel size and stride (implicit square)
                    kh = kw = inst.get_nodeattr("kernel")
                    sh = sw = inst.get_nodeattr("stride")
                    dlayout = inst.get_nodeattr("data_layout")
                elif node.op_type == "MaxPoolNHWC":
                    inst = getCustomOp(node)
                    kh, kw = inst.get_nodeattr("kernel_shape")
                    sh, sw = inst.get_nodeattr("strides")
                    dlayout = "NHWC"
                try:
                    pad = list(get_by_name(node.attribute, "pads").ints)
                except AttributeError:
                    pad = [0, 0, 0, 0]

                if not idt.is_integer():
                    continue

                if (kh < sh) or (kw < sw):
                    # TODO check/implement swg support
                    continue

                odt = model.get_tensor_datatype(node_output)

                if dlayout == "NCHW":
                    _, ifm_ch, ifm_h, ifm_w = ishape
                    _, ofm_ch, ofm_h, ofm_w = oshape
                elif dlayout == "NHWC":
                    _, ifm_h, ifm_w, ifm_ch = ishape
                    _, ofm_h, ofm_w, ofm_ch = oshape
                else:
                    raise Exception("Unknown dlayout: " + str(dlayout))

                # if data layout NCHW, we need transpose nodes surrounding
                # the hw layer
                if dlayout == "NCHW":
                    # create new intermediate values
                    inp_trans_out = helper.make_tensor_value_info(
                        model.make_new_valueinfo_name(),
                        TensorProto.FLOAT,
                        (1, ifm_h, ifm_w, ifm_ch),  # NHWC
                    )
                    graph.value_info.append(inp_trans_out)
                    inp_trans_out = inp_trans_out.name
                    model.set_tensor_datatype(inp_trans_out, idt)

                    pool_output = helper.make_tensor_value_info(
                        model.make_new_valueinfo_name(),
                        TensorProto.FLOAT,
                        (1, ofm_h, ofm_w, ofm_ch),
                    )
                    graph.value_info.append(pool_output)
                    pool_output = pool_output.name

                im2col_out = helper.make_tensor_value_info(
                    model.make_new_valueinfo_name(),
                    TensorProto.FLOAT,
                    (1, ofm_h, ofm_w, ifm_ch * kh * kw),
                )
                graph.value_info.append(im2col_out)
                im2col_out = im2col_out.name
                model.set_tensor_datatype(im2col_out, idt)

                # create new nodes
                if dlayout == "NCHW":
                    # NCHW -> NHWC
                    inp_trans_node = helper.make_node(
                        "Transpose", [node_input], [inp_trans_out], perm=[0, 2, 3, 1]
                    )
                    im2col_in = inp_trans_out
                else:
                    im2col_in = node_input
                    pool_output = node_output

                accum_bits = 0
                pool_size_param = 0  # will be overridden if neededs
                pad_value = 0
                if node.op_type in ["MaxPool", "MaxPoolNHWC"]:
                    pool_fxn = "MaxPool"
                    odt = idt
                    pad_value = idt.min()
                elif node.op_type == "QuantAvgPool2d":
                    assert odt.is_integer(), """Output data type for QuantAvgPool2d
                    needs to be integer"""
                    assert all(x == 0 for x in pad), "Padding is not supported for QuantAvgPool2d"
                    inst = getCustomOp(node)
                    pool_fxn = "QuantAvgPool"
                    pool_size_param = inst.get_shifts()
                    accum_bits = inst.get_accum_size()

                else:
                    raise Exception(
                        "pad_value and pool_fxn not configured for {}".format(node.op_type)
                    )

                # format input tensor
                im2col_node = helper.make_node(
                    "Im2Col",
                    [im2col_in],
                    [im2col_out],
                    domain="qonnx.custom_op.general",
                    stride=[sh, sw],
                    kernel_size=[kh, kw],
                    pad_amount=pad,
                    pad_value=pad_value,
                    depthwise=1,
                    input_shape="(1,{},{},{})".format(ifm_h, ifm_w, ifm_ch),
                    name="Im2Col_" + node.name,
                )

                # Warning PE has to be equal to ifm_ch until Im2Col is replaced by
                # ConvolutionInputGenerator with depthwise=1.
                # For other settings the output will be incorrect due to incorrect input
                # data layout
                pool_node = helper.make_node(
                    "Pool",
                    [im2col_out],
                    [pool_output],
                    domain="finn.custom_op.fpgadataflow",
                    backend="fpgadataflow",
                    InputDataType=idt.name,
                    OutputDataType=odt.name,
                    Channels=ifm_ch,
                    PE=ifm_ch,
                    KernelSize=[kh, kw],
                    Function=pool_fxn,
                    OutImgDims=[ofm_h, ofm_w],
                    AccumBits=accum_bits,
                    Size=pool_size_param,
                    BatchSize=1,
                    name="Pool_" + node.name,
                )

                if dlayout == "NCHW":
                    # NHWC -> NCHW
                    out_trans_node = helper.make_node(
                        "Transpose", [pool_output], [node_output], perm=[0, 3, 1, 2]
                    )

                # insert nodes where the conv is to preserve topological ordering
                if dlayout == "NCHW":
                    graph.node.insert(node_ind, inp_trans_node)
                    graph.node.insert(node_ind + 1, im2col_node)
                    graph.node.insert(node_ind + 2, pool_node)
                    graph.node.insert(node_ind + 3, out_trans_node)
                else:
                    graph.node.insert(node_ind, im2col_node)
                    graph.node.insert(node_ind + 1, pool_node)
                # remove old node
                graph.node.remove(node)
                graph_modified = True

        if graph_modified:
            model = model.transform(InferShapes())
            model = model.transform(InferDataTypes())
        return (model, graph_modified)


class InferLookupLayer(Transformation):
    """Convert Gather nodes with constant op0 into Lookup HW layers."""

    def apply(self, model):
        graph = model.graph
        node_ind = 0
        graph_modified = False
        for node in graph.node:
            node_ind += 1
            if node.op_type == "Gather":
                emb_name = node.input[0]
                embs = model.get_initializer(emb_name)
                axis = get_by_name(node.attribute, "axis")
                # skip conversion if input0 is not constant
                if embs is None:
                    continue
                # skip conversion if axis != 0
                if axis is not None and axis.i != 0:
                    continue
                ind_name = node.input[1]
                ind_dtype = model.get_tensor_datatype(ind_name)
                emb_dtype = model.get_tensor_datatype(emb_name)
                # skip conversion if inputs are not unsigned integers
                if (not ind_dtype.is_integer()) or ind_dtype.signed():
                    continue
                num_embs, emb_dim = embs.shape
                out_name = node.output[0]
                ishape = model.get_tensor_shape(node.input[1])
                # create and insert new Lookup node
                new_node = helper.make_node(
                    "Lookup",
                    [ind_name, emb_name],
                    [out_name],
                    domain="finn.custom_op.fpgadataflow",
                    backend="fpgadataflow",
                    name="Lookup_" + node.name,
                    NumEmbeddings=num_embs,
                    EmbeddingDim=emb_dim,
                    EmbeddingType=emb_dtype.name,
                    InputType=ind_dtype.name,
                    InputShape=list(ishape),
                )
                graph.node.insert(node_ind, new_node)
                # remove old node
                graph.node.remove(node)
                graph_modified = True

        if graph_modified:
            model = model.transform(InferShapes())
            model = model.transform(InferDataTypes())
        return (model, graph_modified)


class InferConcatLayer(Transformation):
    """Convert suitable Concat nodes (operating on last/-1 axis)
    into StreamingConcat HW layers."""

    def apply(self, model):
        graph = model.graph
        node_ind = 0
        graph_modified = False
        for node in graph.node:
            node_ind += 1
            if node.op_type == "Concat":
                ishape = model.get_tensor_shape(node.input[0])
                axis = get_by_name(node.attribute, "axis")
                if (axis is None) or (ishape is None):
                    continue
                axis = axis.i
                last_axis = len(ishape) - 1
                # skip conversion if not using last axis
                if (axis != -1) and (axis != last_axis):
                    continue
                # check datatype coherence
                dt0 = model.get_tensor_datatype(node.input[0])
                if dt0 is None:
                    continue
                dt_coherent = all([model.get_tensor_datatype(x) == dt0 for x in node.input])
                if not dt_coherent:
                    continue
                # skip conversion if any inputs are static
                all_static = all([model.get_initializer(x) is None for x in node.input])
                if not all_static:
                    continue
                # skip conversion if inputs are not integers
                if not dt0.is_integer():
                    continue
                # ready for conversion
                elems_per_stream = [model.get_tensor_shape(x)[-1] for x in node.input]
                inp_vec = list(model.get_tensor_shape(node.input[0])[:-1])
                new_node = helper.make_node(
                    "StreamingConcat",
                    node.input,
                    node.output,
                    domain="finn.custom_op.fpgadataflow",
                    backend="fpgadataflow",
                    name="Concat_" + node.name,
                    ElemsPerStream=elems_per_stream,
                    inputDataType=dt0.name,
                    numInputVectors=inp_vec,
                    inFIFODepths=[2] * len(node.input),
                )
                graph.node.insert(node_ind, new_node)
                # remove old node
                graph.node.remove(node)
                graph_modified = True

        if graph_modified:
            model = model.transform(InferShapes())
            model = model.transform(InferDataTypes())
        return (model, graph_modified)


class InferStreamingEltwise(Transformation):
    """Convert eltwise Add, Sub or Sub -> Abs to StreamingEltwise layer
    with AddEltwise, SubEltwise or AbsDiffEltwise op."""

    def apply(self, model):
        graph = model.graph
        node_ind = 0
        graph_modified = False
        for node in graph.node:
            node_ind += 1
            if node.op_type in ["Sub", "Add"]:
                in0 = node.input[0]
                in1 = node.input[1]
                result = node.output[0]
                in0_shape = model.get_tensor_shape(in0)
                in1_shape = model.get_tensor_shape(in1)
                in0_static = not (model.get_initializer(in0) is None)
                in1_static = not (model.get_initializer(in1) is None)

                # skip if different shapes on inputs
                if in0_shape != in1_shape:
                    continue
                # skip if any of inputs have initializers
                # (this node is meant for two dynamic streams)
                if in0_static or in1_static:
                    continue

                idt0 = model.get_tensor_datatype(in0)
                idt1 = model.get_tensor_datatype(in1)

                # skip conversion for layers with float input
                if not (idt0.is_integer() and idt1.is_integer()):
                    continue

                eltwiseOp = node.op_type
                nodes_to_remove = [node]
                if node.op_type == "Sub":
                    # look for a downstream Abs node
                    res_consumer = model.find_consumer(result)
                    if (res_consumer is not None) and (res_consumer.op_type == "Abs"):
                        eltwiseOp = "AbsDiff"
                        result = res_consumer.output[0]
                        nodes_to_remove.append(res_consumer)

                # check layout and convert if necessary
                in0_layout = model.get_tensor_layout(in0)
                in1_layout = model.get_tensor_layout(in1)
                result_layout = model.get_tensor_layout(result)

                if in0_layout == DataLayout.NCHW:
                    in0 = nchw_to_nhwc(in0, model, node_ind)
                    node_ind += 1
                    in0_shape = model.get_tensor_shape(in0)

                if in1_layout == DataLayout.NCHW:
                    in1 = nchw_to_nhwc(in1, model, node_ind)
                    node_ind += 1
                    in1_shape = model.get_tensor_shape(in1)

                # keep track of where we need to insert the HW Op
                # it has to be ahead of the output transform
                insert_point = node_ind

                if result_layout == DataLayout.NCHW:
                    result = nchw_to_nhwc(result, model, node_ind, reverse=True)
                    node_ind += 1

                # now safe to assume num_channels is size of last dimension
                num_channels = int(in0_shape[-1])
                # create node with no parallelization first
                pe = 1

                # create and insert new Eltwise node
                new_node = helper.make_node(
                    "StreamingEltwise",
                    [in0, in1],
                    [result],
                    domain="finn.custom_op.fpgadataflow",
                    backend="fpgadataflow",
                    NumChannels=num_channels,
                    PE=pe,
                    inputDataType0=idt0.name,
                    inputDataType1=idt1.name,
                    eltwiseOp=eltwiseOp,
                    numInputVectors=in0_shape[:-1],
                    name="StreamingEltwise_" + node.name,
                )
                graph.node.insert(insert_point, new_node)
                # remove old nodes
                for nd in nodes_to_remove:
                    graph.node.remove(nd)
                graph_modified = True

        return (model, graph_modified)


class InferBinaryMatrixVectorActivation(Transformation):
    """Convert XnorPopcountMatMul layers to
    MatrixVectorActivation layers. Any immediately following MultiThreshold
    layers will also be absorbed into the MVTU."""

    def __init__(self):
        super().__init__()

    def apply(self, model):
        graph = model.graph
        node_ind = 0
        graph_modified = False
        for n in graph.node:
            node_ind += 1
            if n.op_type == "XnorPopcountMatMul":
                mm_input = n.input[0]
                mm_weight = n.input[1]
                mm_output = n.output[0]
                mm_in_shape = model.get_tensor_shape(mm_input)
                mm_out_shape = model.get_tensor_shape(mm_output)
                assert model.get_tensor_datatype(mm_input) == DataType["BINARY"], (
                    n.name
                    + """: First
                input for xnorpopcount is not Wset to FINN DataType BINARY."""
                )
                assert model.get_tensor_datatype(mm_weight) == DataType["BINARY"], (
                    n.name
                    + """: Second
                input (weights) for xnorpopcount is not set to FINN DataType BINARY."""
                )
                idt = DataType["BINARY"]
                wdt = DataType["BINARY"]
                mm_output = n.output[0]
                W = model.get_initializer(mm_weight)
                # extract weight shape, note that ONNX and finn-hlslib
                # make different assumptions about dim order here
                # ONNX assumes W has (in, out) shape
                # finn-hlslib assumes W has (out, in) shape
                mh = int(W.shape[1])
                mw = int(W.shape[0])
                # create node with no parallelization first
                pe = 1
                simd = 1
                wmem = mw * mh // (pe * simd)
                assert mw * mh == wmem * pe * simd, (
                    n.name
                    + """: Requirement (MW * MH) divisiable by
                (WMEM * PE * SIMD) is violated."""
                )
                # see if we have any following thresholds
                consumer = model.find_consumer(mm_output)
                if consumer is not None and consumer.op_type == "MultiThreshold":
                    # TODO ensure integer thresholds?
                    # create MVTU (i.e. including activation)
                    mt_output = consumer.output[0]
                    mt_out_shape = model.get_tensor_shape(mt_output)
                    mt_thres = consumer.input[1]
                    T = model.get_initializer(mt_thres)
                    assert T.shape[0] == 1 or T.shape[0] == mh, (
                        consumer.name
                        + """: First dimension of
                    thresholds neither 1 nor MH."""
                    )
                    odt = model.get_tensor_datatype(mt_output)
                    if odt.bitwidth() == 1:
                        # covers both bipolar and binary
                        actval = 0
                    else:
                        actval = odt.min()
                    model.set_tensor_shape(mm_input, mm_in_shape)
                    model.set_tensor_shape(mt_output, mt_out_shape)
                    # create and insert new MatrixVectorActivation node
                    new_node = helper.make_node(
                        "MVAU",
                        [mm_input, mm_weight, mt_thres],
                        [mt_output],
                        domain="finn.custom_op.fpgadataflow",
                        backend="fpgadataflow",
                        MW=mw,
                        MH=mh,
                        SIMD=simd,
                        PE=pe,
                        inputDataType=idt.name,
                        weightDataType=wdt.name,
                        outputDataType=odt.name,
                        ActVal=actval,
                        binaryXnorMode=1,
                        noActivation=0,
                        numInputVectors=list(mm_in_shape[:-1]),
                        name=n.name,
                    )
                    graph.node.insert(node_ind, new_node)
                    # remove old nodes
                    graph.node.remove(n)
                    graph.node.remove(consumer)
                    graph_modified = True
                else:
                    # no activation, matmul only
                    odt = model.get_tensor_datatype(mm_output)
                    model.set_tensor_shape(mm_input, mm_in_shape)
                    model.set_tensor_shape(mm_output, mm_out_shape)
                    # create and insert new MatrixVectorActivation node
                    new_node = helper.make_node(
                        "MVAU",
                        [mm_input, mm_weight],
                        [mm_output],
                        domain="finn.custom_op.fpgadataflow",
                        backend="fpgadataflow",
                        MW=mw,
                        MH=mh,
                        SIMD=simd,
                        PE=pe,
                        inputDataType=idt.name,
                        weightDataType=wdt.name,
                        outputDataType=odt.name,
                        ActVal=0,
                        binaryXnorMode=1,
                        noActivation=1,
                        numInputVectors=list(mm_in_shape[:-1]),
                        name=n.name,
                    )
                    graph.node.insert(node_ind, new_node)
                    # remove old node
                    graph.node.remove(n)
                    graph_modified = True
        if graph_modified:
            model = model.transform(InferShapes())
            model = model.transform(InferDataTypes())
        return (model, graph_modified)


class InferQuantizedMatrixVectorActivation(Transformation):
    """Convert MatMul layers with quantized inputs and weights to
    MatrixVectorActivation layers."""

    def __init__(self):
        super().__init__()

    def apply(self, model):
        graph = model.graph
        node_ind = 0
        graph_modified = False
        for n in graph.node:
            node_ind += 1
            if n.op_type == "MatMul" and model.get_tensor_sparsity(n.input[1]) is None:
                mm_input = n.input[0]
                mm_weight = n.input[1]
                mm_output = n.output[0]
                mm_in_shape = model.get_tensor_shape(mm_input)
                mm_out_shape = model.get_tensor_shape(mm_output)
                idt = model.get_tensor_datatype(mm_input)
                wdt = model.get_tensor_datatype(mm_weight)
                W = model.get_initializer(mm_weight)
                if idt.is_integer() and wdt.is_integer():
<<<<<<< HEAD
                    mm_output = n.output[0]
                    # if mm_weight is not constant, skip node
                    if model.get_initializer(mm_weight) is None:
                        # TODO: AB: Hack for dynamic MM
                        #           Assume that the weight tensor is the same as the input tensor B
                        inp_B = model.get_tensor_shape(mm_weight)
                        mh = int(inp_B[-1])
                        mw = int(inp_B[-2])
                    else:
                        W = model.get_initializer(mm_weight)
                        # extract weight shape, note that ONNX and finn-hlslib
                        # make different assumptions about dim order here
                        # ONNX assumes W has (in, out) shape
                        # finn-hlslib assumes W has (out, in) shape
=======
                    # extract weight shape, note that ONNX and finn-hlslib
                    # make different assumptions about dim order here
                    # ONNX assumes W has (in, out) shape
                    # finn-hlslib assumes W has (out, in) shape
                    if W is None:
                        # dynamic
                        mm_dyn_shape = model.get_tensor_shape(mm_weight)
                        mh = int(mm_dyn_shape[-1])
                        mw = int(mm_dyn_shape[-2])
                    else:
                        # static
>>>>>>> eae226de
                        mh = int(W.shape[1])
                        mw = int(W.shape[0])
                    # create node with no parallelization first
                    pe = 1
                    simd = 1
                    wmem = mw * mh // (pe * simd)
                    assert mw * mh == wmem * pe * simd, (
                        n.name
                        + """: Requirement (MW * MH) divisible by
                    (WMEM * PE * SIMD) is violated."""
                    )
                    # see if we have any following thresholds
                    consumer = model.find_consumer(mm_output)
                    if consumer is not None and consumer.op_type == "MultiThreshold":
                        # TODO ensure integer thresholds?
                        # create MVTU (i.e. including activation)
                        mt_output = consumer.output[0]
                        mt_out_shape = model.get_tensor_shape(mt_output)
                        mt_thres = consumer.input[1]
                        T = model.get_initializer(mt_thres)
                        assert T.shape[0] == 1 or T.shape[0] == mh, (
                            consumer.name
                            + """: First dimension of
                        thresholds neither 1 nor MH."""
                        )
                        odt = model.get_tensor_datatype(mt_output)
                        scale = getCustomOp(consumer).get_nodeattr("out_scale")
                        actval = getCustomOp(consumer).get_nodeattr("out_bias")
                        assert int(actval) == actval, (
                            consumer.name + ": out_bias must be integer for HLS conversion."
                        )
                        actval = int(actval)
                        odt_is_bipolar = odt == DataType["BIPOLAR"]
                        bipolar_ok = odt_is_bipolar and (scale == 2.0) and (actval == -1)
                        assert scale == 1.0 or bipolar_ok, (
                            consumer.name + ": out_scale=1 or bipolar output needed for conversion."
                        )
                        assert (not odt.signed()) or (actval < 0), (
                            consumer.name + ": Signed output requres actval < 0"
                        )
                        model.set_tensor_shape(mm_input, mm_in_shape)
                        model.set_tensor_shape(mt_output, mt_out_shape)
                        if bipolar_ok:
                            # remove bias for bipolar, since
                            # binary->bipolar is achieved by reinterpretation
                            actval = 0
                        # create and insert new MatrixVectorActivation node
                        new_node = helper.make_node(
                            "MVAU",
                            [mm_input, mm_weight, mt_thres],
                            [mt_output],
                            domain="finn.custom_op.fpgadataflow",
                            backend="fpgadataflow",
                            MW=mw,
                            MH=mh,
                            SIMD=simd,
                            PE=pe,
                            inputDataType=idt.name,
                            weightDataType=wdt.name,
                            outputDataType=odt.name,
                            ActVal=actval,
                            binaryXnorMode=0,
                            noActivation=0,
                            numInputVectors=list(mm_in_shape[:-1]),
                            name="MVAU_" + n.name,
                            dynamic_input=W is None,
                            inFIFODepths=[2, 2] if W is None else [2],
                        )
                        graph.node.insert(node_ind, new_node)
                        # remove old nodes
                        graph.node.remove(n)
                        graph.node.remove(consumer)
                        graph_modified = True
                    else:
                        # no activation, matmul only
                        odt = model.get_tensor_datatype(mm_output)
                        model.set_tensor_shape(mm_input, mm_in_shape)
                        model.set_tensor_shape(mm_output, mm_out_shape)
                        # create and insert new MatrixVectorActivation node
                        new_node = helper.make_node(
                            "MVAU",
                            [mm_input, mm_weight],
                            [mm_output],
                            domain="finn.custom_op.fpgadataflow",
                            backend="fpgadataflow",
                            MW=mw,
                            MH=mh,
                            SIMD=simd,  # Height of the input tensor A for dynamic MVAU
                            PE=pe,
                            inputDataType=idt.name,
                            weightDataType=wdt.name,
                            outputDataType=odt.name,
                            ActVal=0,
                            binaryXnorMode=0,
                            noActivation=1,
                            numInputVectors=list(mm_in_shape[:-1]),
                            name="MVAU_" + n.name,
                            dynamic_input=W is None,
                            inFIFODepths=[2, 2] if W is None else [2],
                        )
                        graph.node.insert(node_ind, new_node)
                        # remove old node
                        graph.node.remove(n)
                        graph_modified = True
        if graph_modified:
            model = model.transform(InferShapes())
            model = model.transform(InferDataTypes())
        return (model, graph_modified)


class InferVectorVectorActivation(Transformation):
    """Convert MatMul layers with quantized inputs and weights to
    VectorVectorActivation layers, if the sparsity annotation
    of the weight matrix indicates that the MatMul layer belongs to
    a depthwise convolution. Any immediately following MultiThreshold
    layers will also be absorbed into the VVAU."""

    def __init__(self):
        super().__init__()

    def apply(self, model):
        graph = model.graph
        node_ind = 0
        graph_modified = False
        for n in graph.node:
            node_ind += 1
            if n.op_type == "MatMul" and model.get_tensor_sparsity(n.input[1]) is not None:
                sparsity = model.get_tensor_sparsity(n.input[1])
                try:
                    k_h, k_w = sparsity["dw"]["kernel_shape"]
                except KeyError:
                    raise Exception(
                        n.name
                        + """: sparsity annotation doesn't indicate that MatMul
                        belongs to a depthwise convolution."""
                    )

                mm_input = n.input[0]
                mm_weight = n.input[1]
                mm_output = n.output[0]
                mm_in_shape = model.get_tensor_shape(mm_input)
                mm_out_shape = model.get_tensor_shape(mm_output)
                idt = model.get_tensor_datatype(mm_input)
                wdt = model.get_tensor_datatype(mm_weight)
                if idt.is_integer() and wdt.is_integer():
                    mm_output = n.output[0]
                    W = model.get_initializer(mm_weight)
                    # infer dense weight tensor from sparse weight matrix
                    # kernel size (k_h, k_w) which was extracted above and the value of
                    # the channels is used.
                    # the weight matrix has a shape of (k_h * k_w * Channels, Channels)
                    # we need to reverse the creation of the sparse weight matrix
                    # to achieve a weight tensor of shape (Channels, 1, k_h, k_w)
                    channels = int(W.shape[1])
                    # transpose to achieve a shape of (k_h * k_w * Channels, Channels)
                    W = W.T
                    # reshape to (Channels, k_h, k_w, Channels) to transpose afterwards
                    # to (Channels, Channels, k_h, k_w)
                    W = W.reshape(channels, k_h, k_w, channels)
                    W = W.transpose(0, 3, 1, 2)
                    # now we can extract the values using a for loop over the channels
                    # and fill a zero numpy array in the correct shape
                    w_tensor = np.zeros((channels, 1, k_h, k_w), dtype=np.float32)
                    for ch in range(channels):
                        w_tensor[ch][0] = W[ch][ch]
                    model.set_initializer(mm_weight, w_tensor)
                    model.set_tensor_shape(mm_weight, (channels, 1, k_h, k_w))
                    # create node with pe=channels as default
                    pe = channels
                    # see if we have any following thresholds
                    consumer = model.find_consumer(mm_output)
                    if consumer is not None and consumer.op_type == "MultiThreshold":
                        # create VVAU (i.e. including activation)
                        mt_output = consumer.output[0]
                        mt_out_shape = model.get_tensor_shape(mt_output)
                        mt_thres = consumer.input[1]
                        T = model.get_initializer(mt_thres)
                        assert T.shape[0] == 1 or T.shape[0] == channels, (
                            consumer.name
                            + """: First dimension of
                        thresholds neither 1 nor Channels."""
                        )
                        odt = model.get_tensor_datatype(mt_output)
                        scale = getCustomOp(consumer).get_nodeattr("out_scale")
                        assert scale == 1.0, (
                            consumer.name + ": out_scale must be equal to 1.0 for HLS conversion."
                        )
                        actval = getCustomOp(consumer).get_nodeattr("out_bias")
                        assert int(actval) == actval, (
                            consumer.name + ": out_bias must be integer for HLS conversion."
                        )
                        actval = int(actval)
                        assert (not odt.signed()) or (actval < 0), (
                            consumer.name + ": Signed output requres actval < 0"
                        )
                        model.set_tensor_shape(mm_input, mm_in_shape)
                        model.set_tensor_shape(mt_output, mt_out_shape)
                        # create and insert new VectorVectorActivation node
                        new_node = helper.make_node(
                            "VVAU",
                            [mm_input, mm_weight, mt_thres],
                            [mt_output],
                            domain="finn.custom_op.fpgadataflow",
                            backend="fpgadataflow",
                            PE=pe,
                            Dim=[mm_in_shape[1], mm_in_shape[2]],
                            Channels=channels,
                            Kernel=[k_h, k_w],
                            inputDataType=idt.name,
                            weightDataType=wdt.name,
                            outputDataType=odt.name,
                            ActVal=actval,
                            noActivation=0,
                            name="VVAU_" + n.name,
                        )
                        graph.node.insert(node_ind, new_node)
                        # remove old nodes
                        graph.node.remove(n)
                        graph.node.remove(consumer)
                        graph_modified = True
                    else:
                        # no activation, matmul only
                        odt = model.get_tensor_datatype(mm_output)
                        model.set_tensor_shape(mm_input, mm_in_shape)
                        model.set_tensor_shape(mm_output, mm_out_shape)
                        # create and insert new VVAU node
                        new_node = helper.make_node(
                            "VVAU",
                            [mm_input, mm_weight],
                            [mm_output],
                            domain="finn.custom_op.fpgadataflow",
                            backend="fpgadataflow",
                            PE=pe,
                            Dim=[mm_in_shape[1], mm_in_shape[2]],
                            Channels=channels,
                            Kernel=[k_h, k_w],
                            inputDataType=idt.name,
                            weightDataType=wdt.name,
                            outputDataType=odt.name,
                            ActVal=0,
                            noActivation=1,
                            name="VVAU_" + n.name,
                        )
                        graph.node.insert(node_ind, new_node)
                        # remove old node
                        graph.node.remove(n)
                        graph_modified = True
        if graph_modified:
            model = model.transform(InferShapes())
            model = model.transform(InferDataTypes())
        return (model, graph_modified)


# Lifts scalar to rank-1 tensor
def lift_to_rank1(name: str, model: ModelWrapper):
    # Scalars have a shape of lengths zero
    if len(model.get_tensor_shape(name)) == 0:
        # Lift shape to rank-1 tensor with single element
        model.set_tensor_shape(name, [1])
        # Check whether this tensor has an initializer
        if (tensor := model.get_initializer(name)) is not None:
            # Set new initializer tensor of shape [1]
            model.set_initializer(name, tensor.reshape(1))


# Converts supported elementwise binary operations to their FINN custom
# operation
class InferElementwiseBinaryOperation(Transformation):
    # Filter function to filter out the last elementwise Mul operation,
    # typically corresponding to output de-quantization, which should happen
    # off-chip
    @staticmethod
    def reject_output_dequant(model: ModelWrapper, node: NodeProto):
        # The operator must be a Mul and have no successor nodes
        if node.op_type == "Mul" and not model.find_direct_successors(node):
            # If the output is a floating-point tensors, reject this
            if model.get_tensor_datatype(node.output[0]) in ["FLOAT32", "FLOAT16"]:
                # Filter False rejects this node
                return False
        # Filter True accepts this node
        return True

    # Filter function to filter out any operation involving any floating-point
    # tensor
    @staticmethod
    def reject_floats(model: ModelWrapper, node: NodeProto):
        # Check for any input being floating-point
        if any(model.get_tensor_datatype(x).is_integer() is False for x in node.input):
            # Filter False rejects this node
            return False
        # Check for any output being floating-point
        if any(model.get_tensor_datatype(x).is_integer() is False for x in node.output):
            # Filter False rejects this node
            return False
        # Filter True accepts this node
        return True

    # Initializes the transformation method with an optional filter function
    def __init__(self, _filter=None):
        # Initialize the base class Transformation object
        super().__init__()
        # Register the filter function as attribute
        self._filter = _filter if _filter is not None else lambda *_: True

    # Applies the transform to a whole model graph
    def apply(self, model: ModelWrapper):  # noqa
        # Get the model graph out of the model wrapper object
        graph = model.graph
        # Keep track of whether the graph has been modified
        graph_modified = False
        # Iterate all nodes in the graph keeping track of the index
        for index, node in enumerate(graph.node):
            # Skip transforming nodes rejected by the filter
            if not self._filter(model, node):
                continue
            # If a custom operation with corresponding name is implemented in
            # the module, this operator is supported for conversion
            if f"Elementwise{node.op_type}" in dir(elementwise_binary):
                # Transplant this operator into our FINN domain
                node.domain = "finn.custom_op.fpgadataflow"
                # Adapt the op-type prefixing it with Elementwise
                # TODO: Consider dropping the prefix?
                node.op_type = f"Elementwise{node.op_type}"
                # Now we can get the CustomOp wrapper instance providing easier
                # attribute access
                inst: HWCustomOp = getCustomOp(node)
                # Set the backend attribute to mark this an operation supported
                # to be implemented on an FPGA by FINN
                inst.set_nodeattr("backend", "fpgadataflow")
                # Need to "lift" potential scalar inputs to rank-1 tensors
                lift_to_rank1(node.input[0], model)
                lift_to_rank1(node.input[1], model)

                # fmt: off
                # Disable formatter. This is deliberately formatted to stay
                # within 80 characters per line. Black, however, formats some
                # lines going beyond this.

                # Insert data type attributes from "context" into the CustomOp
                # node
                # TODO: Find a way to handle this via data type inference?
                inst.set_nodeattr(
                    "lhs_dtype", str(model.get_tensor_datatype(node.input[0]))
                )
                inst.set_nodeattr(
                    "rhs_dtype", str(model.get_tensor_datatype(node.input[1]))
                )
                odt_name = str(model.get_tensor_datatype(node.output[0]))
                inst.set_nodeattr(
                    "out_dtype", odt_name
                )
                # Insert shape attributes from "context" into the CustomOp node
                # TODO: Find a way to handle this via shape inference?
                inst.set_nodeattr(
                    "lhs_shape", model.get_tensor_shape(node.input[0])
                )
                inst.set_nodeattr(
                    "rhs_shape", model.get_tensor_shape(node.input[1])
                )
                inst.set_nodeattr(
                    "out_shape", model.get_tensor_shape(node.output[0])
                )

                # fmt: on

                # Consider the graph to be modified, triggering exhaustive
                # re-application of this transformation
                graph_modified = True
                # Exiting here triggers type and shape inference and cleanup
                # after each transformed node. This helps QONNX to behave
                # better / more consistent in certain cases...
                break
        # Re-do shape and data type annotations after potential changes to the
        # model graph
        model = model.transform(InferShapes())
        model = model.transform(InferDataTypes())
        # Return the transformed model and indicate whether the graph actually
        # has been transformed
        return model, graph_modified<|MERGE_RESOLUTION|>--- conflicted
+++ resolved
@@ -1489,22 +1489,6 @@
                 wdt = model.get_tensor_datatype(mm_weight)
                 W = model.get_initializer(mm_weight)
                 if idt.is_integer() and wdt.is_integer():
-<<<<<<< HEAD
-                    mm_output = n.output[0]
-                    # if mm_weight is not constant, skip node
-                    if model.get_initializer(mm_weight) is None:
-                        # TODO: AB: Hack for dynamic MM
-                        #           Assume that the weight tensor is the same as the input tensor B
-                        inp_B = model.get_tensor_shape(mm_weight)
-                        mh = int(inp_B[-1])
-                        mw = int(inp_B[-2])
-                    else:
-                        W = model.get_initializer(mm_weight)
-                        # extract weight shape, note that ONNX and finn-hlslib
-                        # make different assumptions about dim order here
-                        # ONNX assumes W has (in, out) shape
-                        # finn-hlslib assumes W has (out, in) shape
-=======
                     # extract weight shape, note that ONNX and finn-hlslib
                     # make different assumptions about dim order here
                     # ONNX assumes W has (in, out) shape
@@ -1516,7 +1500,6 @@
                         mw = int(mm_dyn_shape[-2])
                     else:
                         # static
->>>>>>> eae226de
                         mh = int(W.shape[1])
                         mw = int(W.shape[0])
                     # create node with no parallelization first
