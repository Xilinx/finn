--- conflicted
+++ resolved
@@ -208,15 +208,7 @@
     assert (first_node is not None) and (last_node is not None), "Failed to find first/last nodes"
     # define execution context for dummy data mode:
     # only number of transactions, no real data
-<<<<<<< HEAD
-    # TODO add support for multiple I/O streams
-    ctx = {
-        iname: n_inferences,
-    }
-
-=======
     ctx = {k.name: n_inferences for k in model.graph.input}
->>>>>>> f22beacf
     # create C++ code snippet for postprocessing:
     # grab maxcount values from FIFOs, dump into existing results file
     fifo_log = []
