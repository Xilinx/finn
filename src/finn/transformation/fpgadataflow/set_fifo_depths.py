--- conflicted
+++ resolved
@@ -197,19 +197,12 @@
         return (model, False)
 
 
-<<<<<<< HEAD
-def xsi_fifosim(model, n_inferences, max_iters=100000000):
-    """Create a XSI model of stitched IP and use a simple C++
-    driver to drive the input stream. Useful for FIFO sizing, latency
-    and throughput measurement."""
-=======
 def xsi_fifosim(model, n_inferences, max_iters=None, throttle_cycles=0):
     """Create a XSI model of stitched IP and use a simple C++
     driver to drive the input stream. Useful for FIFO sizing, latency
     and throughput measurement. If max_iters is None, use the default
     liveness threshold instead. throttle_cycles can be used for throttling
     the input stream every time a frame is finished."""
->>>>>>> b5f35e89
 
     assert len(model.graph.input) == 1, "Only a single input stream is supported"
     assert len(model.graph.output) == 1, "Only a single output stream is supported"
@@ -239,9 +232,6 @@
             fifo_ind += 1
     fifo_log = "\n".join(fifo_log)
     # run XSI sim with postproc
-<<<<<<< HEAD
-    ret_dict = rtlsim_exec_cppxsi(model, ctx, dummy_data_mode=True, postproc_cpp=fifo_log)
-=======
     ret_dict = rtlsim_exec_cppxsi(
         model,
         ctx,
@@ -250,7 +240,6 @@
         timeout_cycles=max_iters,
         throttle_cycles=throttle_cycles,
     )
->>>>>>> b5f35e89
 
     return ret_dict
 
@@ -457,12 +446,6 @@
                 # layer pipeline due to overlaps
                 n_inferences = 2
 
-<<<<<<< HEAD
-            if backend in ["verilator", "pyverilator"]:
-                sim = verilator_fifosim(model, n_inferences)
-            elif backend is None or backend in ["xsi", "pyxsi"]:
-                sim = xsi_fifosim(model, n_inferences)
-=======
             # use the critical_path_cycles estimate to set the timeout limit for FIFO sim
             max_iters = latency
 
@@ -480,7 +463,6 @@
                 sim = xsi_fifosim(
                     model, n_inferences, max_iters=max_iters, throttle_cycles=throttle_cycles
                 )
->>>>>>> b5f35e89
             else:
                 assert False, f"Unrecognized backend for InsertAndSetFIFODepths: {backend}"
 
