--- conflicted
+++ resolved
@@ -255,7 +255,7 @@
         ctx,
         dummy_data_mode=True,
         postproc_cpp=fifo_log,
-	iter_progress_cpp=fifo_iter_log,
+        iter_progress_cpp=fifo_iter_log,
         timeout_cycles=max_iters,
         throttle_cycles=throttle_cycles,
     )
@@ -315,7 +315,7 @@
         swg_exception=False,
         vivado_ram_style="auto",
         fifosim_input_throttle=True,
-        cfg_n_inferences=None
+        cfg_n_inferences=None,
     ):
         super().__init__()
         self.fpgapart = fpgapart
@@ -431,49 +431,7 @@
                 model, n_inferences, max_iters=max_iters, throttle_cycles=throttle_cycles
             )
         else:
-<<<<<<< HEAD
-            # do rtlsim in C++ for FIFO sizing
-            # use the rtlsim_backend metadata_prop to decide which backend to use
-            backend = model.get_metadata_prop("rtlsim_backend")
-            # determine # inputs for FIFO sizing according to topology type
-            swg_nodes = [
-                x for x in model.graph.node if x.op_type.startswith("ConvolutionInputGenerator")
-            ]
-            if self.cfg_n_inferences is None:
-                if len(swg_nodes) == 0:
-                    # MLP, no layer overlap
-                    # assuming half the nodes are now FIFOs, use half the # of
-                    # nodes as # inputs to drive the simulation
-                    n_inferences = int(len(model.graph.node) / 2)
-                else:
-                    # convnet, two inputs are typically enough to fill entire
-                    # layer pipeline due to overlaps
-                    n_inferences = 2
-            else:
-                n_inferences = self.cfg_n_inferences
-
-            # use the critical_path_cycles estimate to set the timeout limit for FIFO sim
-            max_iters = latency
-
-            # set up rate limit for input throttling
-            if self.fifosim_input_throttle:
-                first_node = getCustomOp(model.graph.node[0])
-                inp_fold = np.prod(first_node.get_folded_input_shape()[:-1])
-                throttle_cycles = max(0, perf["max_cycles"] - inp_fold)
-            else:
-                throttle_cycles = 0
-
-            if backend in ["verilator", "pyverilator"]:
-                sim = verilator_fifosim(model, n_inferences, max_iters=max_iters)
-            elif backend is None or backend in ["xsi", "pyxsi"]:
-                sim = xsi_fifosim(
-                    model, n_inferences, max_iters=max_iters, throttle_cycles=throttle_cycles
-                )
-            else:
-                assert False, f"Unrecognized backend for InsertAndSetFIFODepths: {backend}"
-=======
             assert False, f"Unrecognized backend for InsertAndSetFIFODepths: {backend}"
->>>>>>> 9566fb40
 
         for ind, node in enumerate(fifo_nodes):
             maxcount_name = "maxcount_%d" % ind
