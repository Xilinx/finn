# Copyright (c) 2020, Xilinx
# All rights reserved.
#
# Redistribution and use in source and binary forms, with or without
# modification, are permitted provided that the following conditions are met:
#
# * Redistributions of source code must retain the above copyright notice, this
#   list of conditions and the following disclaimer.
#
# * Redistributions in binary form must reproduce the above copyright notice,
#   this list of conditions and the following disclaimer in the documentation
#   and/or other materials provided with the distribution.
#
# * Neither the name of FINN nor the names of its
#   contributors may be used to endorse or promote products derived from
#   this software without specific prior written permission.
#
# THIS SOFTWARE IS PROVIDED BY THE COPYRIGHT HOLDERS AND CONTRIBUTORS "AS IS"
# AND ANY EXPRESS OR IMPLIED WARRANTIES, INCLUDING, BUT NOT LIMITED TO, THE
# IMPLIED WARRANTIES OF MERCHANTABILITY AND FITNESS FOR A PARTICULAR PURPOSE ARE
# DISCLAIMED. IN NO EVENT SHALL THE COPYRIGHT HOLDER OR CONTRIBUTORS BE LIABLE
# FOR ANY DIRECT, INDIRECT, INCIDENTAL, SPECIAL, EXEMPLARY, OR CONSEQUENTIAL
# DAMAGES (INCLUDING, BUT NOT LIMITED TO, PROCUREMENT OF SUBSTITUTE GOODS OR
# SERVICES; LOSS OF USE, DATA, OR PROFITS; OR BUSINESS INTERRUPTION) HOWEVER
# CAUSED AND ON ANY THEORY OF LIABILITY, WHETHER IN CONTRACT, STRICT LIABILITY,
# OR TORT (INCLUDING NEGLIGENCE OR OTHERWISE) ARISING IN ANY WAY OUT OF THE USE
# OF THIS SOFTWARE, EVEN IF ADVISED OF THE POSSIBILITY OF SUCH DAMAGE.

import math
import numpy as np
import warnings
from onnx import TensorProto, helper
from pyverilator.util.axi_utils import reset_rtlsim, toggle_clk
from qonnx.core.datatype import DataType
from qonnx.custom_op.registry import getCustomOp
from qonnx.transformation.base import Transformation
from qonnx.transformation.general import (
    GiveReadableTensorNames,
    GiveUniqueNodeNames,
    SortGraph,
)

from finn.analysis.fpgadataflow.dataflow_performance import dataflow_performance
from finn.transformation.fpgadataflow.annotate_cycles import AnnotateCycles
from finn.transformation.fpgadataflow.create_stitched_ip import CreateStitchedIP
from finn.transformation.fpgadataflow.hlssynth_ip import HLSSynthIP
from finn.transformation.fpgadataflow.insert_dwc import InsertDWC
from finn.transformation.fpgadataflow.insert_fifo import InsertFIFO
from finn.transformation.fpgadataflow.prepare_ip import PrepareIP
from finn.util.fpgadataflow import is_fpgadataflow_node
from finn.util.pyverilator import pyverilate_stitched_ip, verilator_fifosim


def reset_implementation(node):
    node.set_nodeattr("code_gen_dir_ipgen", "")
    node.set_nodeattr("ipgen_path", "")
    node.set_nodeattr("ip_path", "")


def set_signal(sim, keyw, value):
    for i in range(len(sim.inputs)):
        input_name = sim.inputs[i][0]
        if keyw in input_name:
            sim.io[input_name] = value


def get_signal(sim, keyw):
    for i in range(len(sim.outputs)):
        output_name = sim.outputs[i][0]
        if keyw in output_name:
            return sim.io[output_name]


def optimize_depth(depth):
    if depth <= 2:
        return 2
    if depth <= 32:
        # Q_srl FIFOs do not benefit from size < 32
        # add some slack
        return 32
    # otherwise leave as is
    # will be rounded to nearest power of two for Vivado-style FIFO
    return int(depth)


class RemoveShallowFIFOs(Transformation):
    """Remove small FIFOs as the streaming components have depth-2 FIFOs on the
    input/outputs by default."""

    # TODO add unit test

    def __init__(self, shallow_threshold=2):
        self.shallow_threshold = shallow_threshold

    def apply(self, model):
        shallow_fifos = []
        for node in model.graph.node:
            if len(node.input) > 0:
                is_first_node = model.find_producer(node.input[0]) is None
            else:
                is_first_node = True
            if (
                node.op_type == "StreamingFIFO"
                and getCustomOp(node).get_nodeattr("depth") <= self.shallow_threshold
                and (not is_first_node)
            ):
                # bypass shallow fifos
                shallow_fifos.append(node)
                consumers = model.find_consumers(node.output[0])
                if consumers == []:
                    producer = model.find_producer(node.input[0])
                    for idx, inp in enumerate(producer.output):
                        if inp == node.input[0]:
                            producer.output[idx] = node.output[0]
                else:
                    assert len(consumers) == 1, "Fanout detected from FIFO output"
                    consumer = consumers[0]
                    # set fifo input tensor as new input tensor of second node
                    for idx, inp in enumerate(consumer.input):
                        if inp == node.output[0]:
                            consumer.input[idx] = node.input[0]
        # now filter out
        for node_to_remove in shallow_fifos:
            model.graph.node.remove(node_to_remove)

        return (model, False)


class CapConvolutionFIFODepths(Transformation):
    """Make the size of FIFOs for convolution layers smaller where possible.
    Will be automatically called from InsertAndSetFIFODepths if the appropriate
    constructor flag is set.

    Constructor arguments:

    :parameter max_qsrl_depth: FIFOs deeper than this will use Vivado IP
        instead of Verilog FIFOs (Q_srl.v)

    Assumed input graph properties:

    - all nodes are fpgadataflow nodes
    - FIFOs inserted with InsertAndSetFIFODepths

    Output:

    - graph with smaller-depth FIFOs for convolutions

    Background:
    The simulation-based rtlsim_exec tends to overestimate the required depth
    of FIFOs between the ConvolutionInputGenerator (here called SWG) and the
    MatrixVectorActivation (here called MVAU). As the SWG has an internal buffer of 1
    image row, we use this as a rule of thumb to set FIFO depth to be no larger
    than 1 row.
    """

    # TODO add unit test

    def __init__(self, max_qsrl_depth=256):
        super().__init__()
        self.max_qsrl_depth = max_qsrl_depth

    def apply(self, model):
        # TODO move this to own transformation
        for node in model.graph.node:
            # look for following pattern:
            # ConvolutionInputGenerator -> StreamingFIFO -> MatrixVectorActivation
            if node.op_type == "StreamingFIFO":
                fifo_prod = model.find_producer(node.input[0])
                fifo_cons = model.find_consumer(node.output[0])
                if fifo_prod is None:
                    continue
                if fifo_prod.op_type != "ConvolutionInputGenerator":
                    continue
                if fifo_cons is None:
                    continue
                if fifo_cons.op_type != "MatrixVectorActivation":
                    continue
                op_inst = getCustomOp(node)
                depth = op_inst.get_nodeattr("depth")
                # SWG has an internal buffer of 1 row, so we use this as a
                # rule of thumb to set FIFO depth to be no larger than 1 row
                (bs, h, w, ifold, simd) = op_inst.get_folded_input_shape()
                new_depth = optimize_depth(w * ifold)
                new_depth = min(new_depth, depth)
                op_inst.set_nodeattr("depth", new_depth)
                # Set FIFO implementation/ram styles
                if new_depth > self.max_qsrl_depth:
                    op_inst.set_nodeattr("impl_style", "vivado")
                    op_inst.set_nodeattr("ram_style", "auto")
                else:
                    op_inst.set_nodeattr("impl_style", "rtl")

        return (model, False)


class InsertAndSetFIFODepths(Transformation):
    """Insert appropriate-depth StreamingFIFOs through RTLSim that preserve
    throughput in the created accelerator.

    Constructor arguments:

    :parameter clk_ns: clock period (used for IP preparation)
    :parameter max_qsrl_depth: FIFOs deeper than this will use Vivado IP
        instead of Verilog FIFOs (Q_srl.v)
    :parameter max_depth: how deep the "max"-sized FIFOs initially inserted
        will be. If set to None, use the tensor size as the depth
    :parameter swg_exception: call CapConvolutionFIFODepths to make convolution FIFOs
        smaller where appropriate
    :parameter vivado_ram_style: the StreamingFIFO.ram_style attribute to be used
        for large FIFOs implemented by Vivado afterwards

    Assumed input graph properties:

    - all nodes are fpgadataflow nodes
    - no FIFOs inserted,
    - (inFIFODepths/outFIFODepths attrs will be ignored)

    Output:

    - graph with appropriate-depth FIFOs inserted

    Background:
    Even with all FINN HLS fpgadatflow layers appropriately parallelized, it is
    necessary to insert FIFOs between them to prevent stalls due to bursty
    behavior. The sizes of those FIFOs are hard to predict analytically, so
    we do the following:

    - insert deep (=tensor size) FIFOs between all fpgadataflow nodes
    - create stitched design
    - run through rtlsim with stream of multiple random input images (to fill pipeline)
    - keep track of observed maximum occupancy for each FIFO during rtlsim
    - when sim finished, update each FIFO depth to maximum observed occupancy
      and set inFIFODepths/outFIFODepths attrs to 0 on relevant nodes

    """

    def __init__(
        self,
        fpgapart,
        clk_ns=10.0,
        max_qsrl_depth=256,
        max_depth=None,
        swg_exception=True,
        vivado_ram_style="auto",
        force_python_sim=False,
    ):
        super().__init__()
        self.fpgapart = fpgapart
        self.clk_ns = clk_ns
        self.max_qsrl_depth = max_qsrl_depth
        self.max_depth = max_depth
        self.swg_exception = swg_exception
        self.vivado_ram_style = vivado_ram_style
        self.force_python_sim = force_python_sim

    def apply(self, model):
        # these optypes may potentially use external weights
        # we'll temporarily change them to use decoupled mode for FIFO sizing
        extw_optypes = ["MatrixVectorActivation", "VectorVectorActivation"]
        # change external to decoupled and warn user
        # this way we are sure we have exactly one input/output
        modified_fc_nodes = []
        for node in model.graph.node:
            # verify assumptions
            assert is_fpgadataflow_node(node), "Found non-fpgadataflow node: " + str(
                node
            )
            assert node.op_type != "StreamingFIFO", "Found existing StreamingFIFO node"
            node = getCustomOp(node)
            ifd = node.get_nodeattr("inFIFODepths")
            ofd = node.get_nodeattr("outFIFODepths")
            if self.max_depth is not None:
                ifd = [self.max_depth] * len(ifd)
                ofd = [self.max_depth] * len(ofd)
            else:
                # set each FIFO to its tensor size
                # (except stream width hence the :-1)
                for i in range(len(ifd)):
                    ifd[i] = np.prod(node.get_folded_input_shape(i)[:-1])
                for o in range(len(ofd)):
                    ofd[o] = np.prod(node.get_folded_output_shape(o)[:-1])
            node.set_nodeattr("inFIFODepths", ifd)
            node.set_nodeattr("outFIFODepths", ofd)

            if node.onnx_node.op_type in extw_optypes:
                mmode = node.get_nodeattr("mem_mode")
                if mmode == "external":
                    modified_fc_nodes.append(node.onnx_node.name)
                    node.set_nodeattr("mem_mode", "decoupled")
                    reset_implementation(node)
                    warnings.warn(
                        "Changed mem_mode from external to decoupled for "
                        + node.onnx_node.name
                    )

        # insert stream infrastructure (DWC/FIFO)
        model = model.transform(InsertDWC())
        model = model.transform(InsertFIFO())
        model = model.transform(GiveUniqueNodeNames())
        model = model.transform(GiveReadableTensorNames())

        # gather FIFO names, check they are of expected depth
        fifos = {}
        fifo_nodes = model.get_nodes_by_op_type("StreamingFIFO")
        for node in fifo_nodes:
            fifos[node.name] = 0
            node = getCustomOp(node)
            node.set_nodeattr("depth_monitor", 1)
            node.set_nodeattr("impl_style", "rtl")
            # check depths and fix as necessary
            if (self.max_depth is not None) and (
                node.get_nodeattr("depth") != self.max_depth
            ):
                node.set_nodeattr("depth", self.max_depth)

        # insert FIFOs and do all transformations for RTLsim
        model = model.transform(AnnotateCycles())
        perf = model.analysis(dataflow_performance)
        latency = perf["critical_path_cycles"]
        max_cycles = perf["max_cycles"]
        model = model.transform(PrepareIP(self.fpgapart, self.clk_ns))
        model = model.transform(HLSSynthIP())
        model = model.transform(CreateStitchedIP(self.fpgapart, self.clk_ns))
        model.set_metadata_prop("exec_mode", "rtlsim")

        if self.force_python_sim:
            # do rtlsim in Python for FIFO sizing
            # calculate input frequency (number of cycles for each input word)
            first_node = getCustomOp(model.graph.node[0])
            ncycles_per_input = max(
                1,
                int(
                    math.ceil(
                        perf["max_cycles"]
                        / (
                            np.prod(first_node.get_folded_input_shape())
                            / first_node.get_folded_input_shape()[-1]
                        )
                    )
                ),
            )

            # set sufficiently large threshold for 1 image to  fully execute and exit
            ncycles = int(latency + max_cycles)

            # prepare pyverilator model
            sim = pyverilate_stitched_ip(model)

            reset_rtlsim(sim)
            toggle_clk(sim)

            # set all input valids to 0 and output readies to 1
            # set input data to some constant
            set_signal(sim, "tvalid", 0)
            set_signal(sim, "tready", 1)
            set_signal(sim, "tdata", 0)

            output_detected = False
            while ncycles > 0:
                toggle_clk(sim)
                # set/unset valids
                if ncycles % ncycles_per_input == 0:
                    set_signal(sim, "tvalid", 1)
                else:
                    set_signal(sim, "tvalid", 0)

                # since latency estimation is very pessimistic, detect first output
                # and fast-forward the sim
                if get_signal(sim, "tvalid") != 0 and not output_detected:
                    ncycles = max_cycles
                    output_detected = True
                else:
                    ncycles = ncycles - 1

            if not output_detected:
                warnings.warn(
                    "No output detected, calculated FIFO depths may not be correct"
                )
        else:
            # do rtlsim in C++ for FIFO sizing
            # determine # inputs for FIFO sizing according to topology type
            swg_nodes = [
                x for x in model.graph.node if "ConvolutionInputGenerator" in x.op_type
            ]
            if len(swg_nodes) == 0:
                # MLP, no layer overlap
                # assuming half the nodes are now FIFOs, use half the # of
                # nodes as # inputs to drive the imulation
                n_inputs = int(len(model.graph.node) / 2)
            else:
                # convnet, single input is typically enough to fill entire
                # layer pipeline due to overlaps
                n_inputs = 1
            sim = verilator_fifosim(model, n_inputs)

        for ind, node in enumerate(fifo_nodes):
            maxcount_name = "maxcount_%d" % ind
            if ind == 0:
                maxcount_name = "maxcount"
            fifos[node.name] = sim[maxcount_name]

        # Apply depths back into the model;
        # also set in/outFIFODepths to zero for non-FIFO
        # nodes, preventing further FIFO insertion
        for node in model.graph.node:
            # set FIFO depth, reset FIFO implementation,
            # and set implementation/ram styles
            if node.op_type == "StreamingFIFO":
                assert node.name in fifos, "FIFO node not found in size dictionary"
                # set depth of FIFO
                depth = optimize_depth(fifos[node.name])
                node_inst = getCustomOp(node)
                node_inst.set_nodeattr("depth", depth)
                node_inst.set_nodeattr("depth_monitor", 0)
                # Set FIFO implementation/ram styles
                if depth > self.max_qsrl_depth:
                    node_inst.set_nodeattr("impl_style", "vivado")
                    node_inst.set_nodeattr("ram_style", self.vivado_ram_style)
                else:
                    node_inst.set_nodeattr("impl_style", "rtl")
                # reset implementation
                reset_implementation(node_inst)
                del fifos[node.name]
            else:
                inst = getCustomOp(node)
                ifd = inst.get_nodeattr("inFIFODepths")
                ofd = inst.get_nodeattr("outFIFODepths")
                inst.set_nodeattr("inFIFODepths", [0] * len(ifd))
                inst.set_nodeattr("outFIFODepths", [0] * len(ofd))
                # for every extw node we changed from external to decoupled,
                # change back and reset implementation
                if node.op_type in extw_optypes:
                    if node.name in modified_fc_nodes:
                        node_inst = getCustomOp(node)
                        node_inst.set_nodeattr("mem_mode", "external")
                        reset_implementation(node_inst)
                        modified_fc_nodes.remove(node.name)

        assert (
            len(modified_fc_nodes) == 0 and len(fifos.keys()) == 0
        ), "FIFO/FC nodes left untouched after model reconfiguration"

        # handle custom sizing for SWG FIFOs if desired
        if self.swg_exception:
            model = model.transform(
                CapConvolutionFIFODepths(max_qsrl_depth=self.max_qsrl_depth)
            )
        # remove shallow FIFOs
        model = model.transform(RemoveShallowFIFOs())

        return (model, False)


def get_fifo_split_configs(depth, max_qsrl_depth=256, max_vivado_depth=32768):
    """Break non-power-of-2 sized FIFO depths into several ones"""

    def floor_pow2(x):
        if (x & (x - 1) == 0) and x != 0:
            return x
        else:
            return 1 << ((x - 1).bit_length() - 1)

    def decompose_pow2(x):
        if x <= max_qsrl_depth:
            return [x]
        else:
            r = floor_pow2(x)
            if x == r:
                return [x]
            else:
                return [r, *decompose_pow2(x - r)]

    ret = []
    # trivial case: for small FIFOs, return as-is with rtl style
    if depth <= max_qsrl_depth:
        return [(depth, "rtl")]
    # first pass: ensure max depth is respected
    # (restricted by Vivado AXIS infra IP)
    remainder = depth
    while remainder != 0:
        if remainder > max_vivado_depth:
            ret.append(max_vivado_depth)
            remainder -= max_vivado_depth
        else:
            ret.append(remainder)
            remainder = 0
    # second pass: break non-power-of-2 sized FIFOs
    # into several ones

    ret_pass2 = list(map(decompose_pow2, ret))
    # unpack list of lists
    ret_pass2 = [x for dec_list in ret_pass2 for x in dec_list]

    # finally, add impl_style to each split FIFO
    ret_final = []
    for cand_depth in ret_pass2:
        if cand_depth <= max_qsrl_depth:
            ret_final.append((cand_depth, "rtl"))
        else:
            ret_final.append((cand_depth, "vivado"))

    return ret_final


class SplitLargeFIFOs(Transformation):
    """Split large FIFOs before implementation, for two reasons:

    - impl_style="vivado" supports a max depth of 32k. Any larger
      FIFOs must be implemented as a sequence of smaller FIFOs.
    - impl_style="vivado" requires power-of-two depths, which is
      normally handled by rounding up to the nearest power-of-two.
      So a FIFO of size 8196 normally gets rounded-up to a depth of
      16384 and wastes a lot of resources. Here, instead, we split
      this up into two FIFOs of depth 8192 + 4.

    """

    def __init__(self, max_qsrl_depth=256, max_vivado_depth=32768):
        super().__init__()
        self.max_qsrl_depth = max_qsrl_depth
        self.max_vivado_depth = max_vivado_depth

    def __init__(
        self,
        max_qsrl_depth=256,
    ):
        super().__init__()
        self.max_qsrl_depth = max_qsrl_depth

    def get_split_configs(self, depth):
        max_size = 32768

        def floor_pow2(x):
            if (x & (x - 1) == 0) and x != 0:
                return x
            else:
                return 1 << ((x - 1).bit_length() - 1)

        ret = []
        # trivial case: for small FIFOs, return as-is with rtl style
        if depth <= self.max_qsrl_depth:
            return [(depth, "rtl")]
        # first pass: ensure max depth of 32k is respected
        # (restricted by Vivado AXIS infra IP)

        remainder = depth
        while remainder != 0:
            if remainder > max_size:
                ret.append(max_size)
                remainder -= max_size
            else:
                ret.append(remainder)
                remainder = 0
        # second pass: break non-power-of-2 sized FIFOs
        # into several ones
        ret_pass2 = []

        for cand_depth in ret:
            cand_floor_pow2 = floor_pow2(cand_depth)
            ret_pass2.append(cand_floor_pow2)
            if cand_floor_pow2 < cand_depth:
                ret_pass2.append(cand_depth - cand_floor_pow2)
        # finally, add impl_style to each split FIFO
        ret_final = []
        for cand_depth in ret_pass2:
            if cand_depth <= self.max_qsrl_depth:
                ret_final.append((cand_depth, "rtl"))
            else:
                ret_final.append((cand_depth, "vivado"))

        return ret_final

    def apply(self, model):
        graph = model.graph
        node_ind = 0
        graph_modified = False
        for node in graph.node:
            node_ind += 1
            if node.op_type == "StreamingFIFO":
                n_inst = getCustomOp(node)
                depth = n_inst.get_nodeattr("depth")
<<<<<<< HEAD
                cfgs = self.get_split_configs(depth)
=======
                cfgs = get_fifo_split_configs(
                    depth, self.max_qsrl_depth, self.max_vivado_depth
                )
>>>>>>> 904a318f
                if len(cfgs) > 1:
                    fld_shape = n_inst.get_folded_output_shape()
                    dtype = n_inst.get_nodeattr("dataType")
                    ram_style = n_inst.get_nodeattr("ram_style")
                    shape = model.get_tensor_shape(node.input[0])
                    for i, (fifo_depth, impl_style) in enumerate(cfgs):
                        if i == 0:
                            inp = node.input[0]
                        else:
                            inp = node.name + "_" + str(i - 1) + "_out"
                        if i == len(cfgs) - 1:
                            outp = node.output[0]
                        else:
                            outp = node.name + "_" + str(i) + "_out"
                            out_tensor = helper.make_tensor_value_info(
                                outp, TensorProto.FLOAT, shape
                            )
                            graph.value_info.append(out_tensor)
                            model.set_tensor_datatype(out_tensor.name, DataType[dtype])
                        fifo_node = helper.make_node(
                            "StreamingFIFO",
                            [inp],
                            [outp],
                            domain="finn.custom_op.fpgadataflow",
                            backend="fpgadataflow",
                            depth=fifo_depth,
                            folded_shape=fld_shape,
                            dataType=dtype,
                            impl_style=impl_style,
                            ram_style=ram_style,
                            name=node.name + "_" + str(i),
                        )
                        graph.node.insert(node_ind + i, fifo_node)

                    graph.node.remove(node)
                    graph_modified = True
        if graph_modified:
            model = model.transform(SortGraph())
            model = model.transform(GiveReadableTensorNames())
        return (model, False)<|MERGE_RESOLUTION|>--- conflicted
+++ resolved
@@ -520,13 +520,6 @@
         self.max_qsrl_depth = max_qsrl_depth
         self.max_vivado_depth = max_vivado_depth
 
-    def __init__(
-        self,
-        max_qsrl_depth=256,
-    ):
-        super().__init__()
-        self.max_qsrl_depth = max_qsrl_depth
-
     def get_split_configs(self, depth):
         max_size = 32768
 
@@ -579,13 +572,9 @@
             if node.op_type == "StreamingFIFO":
                 n_inst = getCustomOp(node)
                 depth = n_inst.get_nodeattr("depth")
-<<<<<<< HEAD
-                cfgs = self.get_split_configs(depth)
-=======
                 cfgs = get_fifo_split_configs(
                     depth, self.max_qsrl_depth, self.max_vivado_depth
                 )
->>>>>>> 904a318f
                 if len(cfgs) > 1:
                     fld_shape = n_inst.get_folded_output_shape()
                     dtype = n_inst.get_nodeattr("dataType")
