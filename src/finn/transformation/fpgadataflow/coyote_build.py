--- conflicted
+++ resolved
@@ -217,11 +217,7 @@
             ("bresp", 2 * scale),
             ("bvalid", 1 * scale),
             ("bready", 1 * scale),
-<<<<<<< HEAD
             ("araddr", addr_width * scale),
-=======
-            ("araddr", addr_width scale),
->>>>>>> 2a26d091
             ("arvalid", 1 * scale),
             ("arready", 1 * scale),
             ("rdata", width * scale),
@@ -752,35 +748,26 @@
             if addr_width_and_base[axilite][1] != 0:
                 config["M%0.2d_A00_BASE_ADDR" % i] = "0x%0.16x" % addr_width_and_base[axilite][1]
 
-<<<<<<< HEAD
-        return (
-            IP(
-                vlnv=IP.build_vlnv(
-                    vendor="xilinx.com", library="ip", name="axi_crossbar", version="2.1"
-                ),
-                module_name="axi_crossbar_0",
-                interfaces=[
-                    AXI4Lite(
-                        name="s_axi",
-=======
-        interfaces: List[Interface] = [AXI4Lite(
-                        name="S00_AXI_0",
->>>>>>> 2a26d091
-                        width=32,
-                        delimiter=Delimiter.UNDERSCORE,
-                        external=False,
-                        addr_width=32,
-                    )]
+        interfaces: List[Interface] = [
+            AXI4Lite(
+                name="S00_AXI_0",
+                width=32,
+                delimiter=Delimiter.UNDERSCORE,
+                external=False,
+                addr_width=32,
+            )
+        ]
 
         for i, axilite in enumerate(axilites):
-            interfaces.append(AXI4Lite(
-                        name="M%0.2d_AXI_0" % i,
-                        width=32,
-                        delimiter=Delimiter.UNDERSCORE,
-                        external=False,
-                        addr_width=32,
-                    )) 
-
+            interfaces.append(
+                AXI4Lite(
+                    name="M%0.2d_AXI_0" % i,
+                    width=32,
+                    delimiter=Delimiter.UNDERSCORE,
+                    external=False,
+                    addr_width=32,
+                )
+            )
 
         return (
             IP(
@@ -999,10 +986,10 @@
 
         for i, (axilite, width) in enumerate(axilites):
             instantiations["axi_crossbar_0_inst"]["M%0.2d_AXI_0" % i].connect(
-             design,
-                 instantiations["finn_kernel_inst"][axilite]
-               # type: ignore
-         )
+                design,
+                instantiations["finn_kernel_inst"][axilite],
+                # type: ignore
+            )
 
         # instantiations["axi_crossbar_0_inst"]["m_axi_crossbar"].connect_multiple(
         #     design,
@@ -1011,8 +998,6 @@
         #     ],  # type: ignore
         # )
 
-
-
         model = model.transform(GenerateCoyoteProject(fpga_part=self.fpga_part, design=design))
         model = model.transform(CoyoteUserLogic(design=design))
         model = model.transform(CoyoteCompile())
