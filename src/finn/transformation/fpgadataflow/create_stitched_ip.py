--- conflicted
+++ resolved
@@ -26,12 +26,6 @@
 # OR TORT (INCLUDING NEGLIGENCE OR OTHERWISE) ARISING IN ANY WAY OUT OF THE USE
 # OF THIS SOFTWARE, EVEN IF ADVISED OF THE POSSIBILITY OF SUCH DAMAGE.
 
-<<<<<<< HEAD
-=======
-
-import pkg_resources as pk
-
->>>>>>> a1a4ee79
 import json
 import multiprocessing as mp
 import os
