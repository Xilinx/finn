--- conflicted
+++ resolved
@@ -553,10 +553,6 @@
 }"""
             % vivado_stitch_proj_dir
         )
-<<<<<<< HEAD
-        # replace source code with dcp
-=======
->>>>>>> 4dbb36f9
         tcl.append("set_property sdx_kernel true [ipx::find_open_core %s]" % block_vlnv)
         tcl.append("set_property sdx_kernel_type rtl [ipx::find_open_core %s]" % block_vlnv)
         tcl.append("set_property supported_families { } [ipx::find_open_core %s]" % block_vlnv)
