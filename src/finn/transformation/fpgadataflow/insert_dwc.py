--- conflicted
+++ resolved
@@ -78,16 +78,8 @@
                     if _suitable_node(consumer) is True:
                         n0 = getCustomOp(n)
                         n1 = getCustomOp(consumer)
-<<<<<<< HEAD
-                        n0_out_shape = n0.get_folded_output_shape()
-                        # in some special cases, we need to get folded shapes of
-                        # non-default inputs for the consumer
-                        # - if FC and external mem, it could be connected to input 1
-                        # - if concat, could be connected to any input
-=======
                         n0_out_shape = n0.get_folded_output_shape(out_idx)
                         # get input idx
->>>>>>> 5c41f632
                         in_idx = None
                         for idx, n_input in enumerate(consumer.input):
                             if output_name == n_input:
