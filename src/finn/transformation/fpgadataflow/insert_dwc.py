# Copyright (C) 2023, Advanced Micro Devices, Inc.
# All rights reserved.
#
# Redistribution and use in source and binary forms, with or without
# modification, are permitted provided that the following conditions are met:
#
# * Redistributions of source code must retain the above copyright notice, this
#   list of conditions and the following disclaimer.
#
# * Redistributions in binary form must reproduce the above copyright notice,
#   this list of conditions and the following disclaimer in the documentation
#   and/or other materials provided with the distribution.
#
# * Neither the name of FINN nor the names of its
#   contributors may be used to endorse or promote products derived from
#   this software without specific prior written permission.
#
# THIS SOFTWARE IS PROVIDED BY THE COPYRIGHT HOLDERS AND CONTRIBUTORS "AS IS"
# AND ANY EXPRESS OR IMPLIED WARRANTIES, INCLUDING, BUT NOT LIMITED TO, THE
# IMPLIED WARRANTIES OF MERCHANTABILITY AND FITNESS FOR A PARTICULAR PURPOSE ARE
# DISCLAIMED. IN NO EVENT SHALL THE COPYRIGHT HOLDER OR CONTRIBUTORS BE LIABLE
# FOR ANY DIRECT, INDIRECT, INCIDENTAL, SPECIAL, EXEMPLARY, OR CONSEQUENTIAL
# DAMAGES (INCLUDING, BUT NOT LIMITED TO, PROCUREMENT OF SUBSTITUTE GOODS OR
# SERVICES; LOSS OF USE, DATA, OR PROFITS; OR BUSINESS INTERRUPTION) HOWEVER
# CAUSED AND ON ANY THEORY OF LIABILITY, WHETHER IN CONTRACT, STRICT LIABILITY,
# OR TORT (INCLUDING NEGLIGENCE OR OTHERWISE) ARISING IN ANY WAY OUT OF THE USE
# OF THIS SOFTWARE, EVEN IF ADVISED OF THE POSSIBILITY OF SUCH DAMAGE.

from onnx import TensorProto
from onnx import helper as oh
from qonnx.custom_op.registry import getCustomOp
from qonnx.transformation.base import Transformation

from finn.util.fpgadataflow import is_fpgadataflow_node


def _is_dwc_node(node):
<<<<<<< HEAD
    if node.op_type.startswith("StreamingDataWidthConverter"):
=======
    if node.op_type in ["StreamingDataWidthConverter_Batch", "StreamingDataWidthConverter_ParallelWindow_Batch"]:
>>>>>>> d5cd44c2
        return True
    else:
        return False


def _suitable_node(node):
    if node is not None:
        if is_fpgadataflow_node(node) is True:
            if _is_dwc_node(node):
                # no DWC for DWCs
                return False
            elif node.op_type == "IODMA_hls":
                # IODMA data shapes/widths need special handling
                return False
            else:
                return True
        else:
            return False
    else:
        return False


def _is_parallel_window_mode(producer, consumer):
    if producer.get_nodeattr("parallel_window") == 1 and consumer.op_type in ["VectorVectorActivation", "VectorVectorActivation_rtl"]:
        return True
    else:
        return False

class InsertDWC(Transformation):
    """Add data width converters between layers where necessary."""

    def __init__(self):
        super().__init__()

    def apply(self, model):
        graph = model.graph
        node_ind = -1
        graph_modified = False
        for n in graph.node:
            node_ind += 1
            if _suitable_node(n):
                for output_name in n.output:
                    consumers = model.find_consumers(output_name)
                    if consumers == []:
                        continue
                    assert len(consumers) == 1, (
                        n.name + ": HW node with fan-out higher than 1 cannot be stitched"
                    )
                    consumer = consumers[0]
                    if _suitable_node(consumer) is True:
                        n0 = getCustomOp(n)
                        n1 = getCustomOp(consumer)
                        n0_out_shape = n0.get_folded_output_shape()
                        # in some special cases, we need to get folded shapes of
                        # non-default inputs for the consumer
                        # - if FC and external mem, it could be connected to input 1
                        # - if concat, could be connected to any input
                        if (
                            consumer.op_type.startswith("MatrixVectorActivation")
                            and n1.get_nodeattr("mem_mode") == "external"
                        ) or (consumer.op_type == "StreamingConcat"):
                            # get input idx
                            in_idx = None
                            for idx, n_input in enumerate(consumer.input):
                                if output_name == n_input:
                                    in_idx = idx
                            assert in_idx is not None, "Malformed model"
                            n1_in_shape = n1.get_folded_input_shape(in_idx)
                        else:
                            # use default folded input shape
                            n1_in_shape = n1.get_folded_input_shape()

                        if n0_out_shape[-1] != n1_in_shape[-1]:
                            graph_modified = True
                            # determine dwc inwidth
                            dwc_in_width = n0.get_outstream_width()
                            # determine dwc outwidth
                            dwc_out_width = n1.get_instream_width()
                            node_optype = "StreamingDataWidthConverter"

                            # determine shape for dwc
                            dwc_shape = n0.get_normal_output_shape()

                            # determine dtype for dwc
                            dtype = n0.get_output_datatype()

                            dwc_output_tensor = oh.make_tensor_value_info(
                                model.make_new_valueinfo_name(),
                                TensorProto.FLOAT,
                                dwc_shape,
                            )
                            graph.value_info.append(dwc_output_tensor)

                            dwc_node = oh.make_node(
                                node_optype,
                                [output_name],
                                [dwc_output_tensor.name],
                                domain="finn.custom_op.fpgadataflow",
                                backend="fpgadataflow",
                                shape=dwc_shape,
                                inWidth=dwc_in_width,
                                outWidth=dwc_out_width,
                                dataType=str(dtype.name),
                            )
                            # insert dwc
                            graph.node.insert(node_ind + 1, dwc_node)

                            # set dwc output tensor as new input tensor of second node
                            for idx, inp in enumerate(consumer.input):
                                if inp == output_name:
                                    consumer.input[idx] = dwc_output_tensor.name

        return (model, graph_modified)<|MERGE_RESOLUTION|>--- conflicted
+++ resolved
@@ -35,11 +35,7 @@
 
 
 def _is_dwc_node(node):
-<<<<<<< HEAD
     if node.op_type.startswith("StreamingDataWidthConverter"):
-=======
-    if node.op_type in ["StreamingDataWidthConverter_Batch", "StreamingDataWidthConverter_ParallelWindow_Batch"]:
->>>>>>> d5cd44c2
         return True
     else:
         return False
