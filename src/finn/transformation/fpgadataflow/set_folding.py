# Copyright (c) 2020, Xilinx
# All rights reserved.
#
# Redistribution and use in source and binary forms, with or without
# modification, are permitted provided that the following conditions are met:
#
# * Redistributions of source code must retain the above copyright notice, this
#   list of conditions and the following disclaimer.
#
# * Redistributions in binary form must reproduce the above copyright notice,
#   this list of conditions and the following disclaimer in the documentation
#   and/or other materials provided with the distribution.
#
# * Neither the name of FINN nor the names of its
#   contributors may be used to endorse or promote products derived from
#   this software without specific prior written permission.
#
# THIS SOFTWARE IS PROVIDED BY THE COPYRIGHT HOLDERS AND CONTRIBUTORS "AS IS"
# AND ANY EXPRESS OR IMPLIED WARRANTIES, INCLUDING, BUT NOT LIMITED TO, THE
# IMPLIED WARRANTIES OF MERCHANTABILITY AND FITNESS FOR A PARTICULAR PURPOSE ARE
# DISCLAIMED. IN NO EVENT SHALL THE COPYRIGHT HOLDER OR CONTRIBUTORS BE LIABLE
# FOR ANY DIRECT, INDIRECT, INCIDENTAL, SPECIAL, EXEMPLARY, OR CONSEQUENTIAL
# DAMAGES (INCLUDING, BUT NOT LIMITED TO, PROCUREMENT OF SUBSTITUTE GOODS OR
# SERVICES; LOSS OF USE, DATA, OR PROFITS; OR BUSINESS INTERRUPTION) HOWEVER
# CAUSED AND ON ANY THEORY OF LIABILITY, WHETHER IN CONTRACT, STRICT LIABILITY,
# OR TORT (INCLUDING NEGLIGENCE OR OTHERWISE) ARISING IN ANY WAY OUT OF THE USE
# OF THIS SOFTWARE, EVEN IF ADVISED OF THE POSSIBILITY OF SUCH DAMAGE.

import numpy as np
import warnings
from qonnx.custom_op.registry import getCustomOp
from qonnx.transformation.base import Transformation
from qonnx.transformation.general import GiveUniqueNodeNames
from qonnx.core.datatype import DataType

from finn.analysis.fpgadataflow.dataflow_performance import dataflow_performance
from finn.transformation.fpgadataflow.annotate_cycles import AnnotateCycles
from finn.util.fpgadataflow import is_fpgadataflow_node


def divisors(num):
    for x in range(1, num + 1):
        if (num % x) == 0:
            yield x


class SetFolding(Transformation):
    """Attempt to set parallelism attributes in all nodes to meet a specific
    target expressed as cycles per frame target_cycles_per_frame. For each
    HLSCustomOp node type, the attribute may vary but is typically one of {PE, SIMD},
    and has a certain allowed-maximum value and divisibility constraints,
    which SetFolding will take into account. Note that the algorithm implemented
    by SetFolding is very simple and it is often possible to hand-tune the returned
    parallelism configuration for better results.

    In the returned model, each node's
    cycles_estimate attribute will be set to its estimated number of cycles.

    If two_pass_relaxation is enabled,
    SetFolding will internally run a second time if the target cycles from the
    first pass could not be achieved, instead using the achievable target (which
    may be constrained by a single node) to obtain a balanced pipeline.

    Notable exceptions and special behavior:

    When folding dense convolution/FC compute engines ("MVAU"/MatrixVectorActivation),
    which have two attributes (PE and SIMD):

    * first increases SIMD while weight stream width per PE is <= mvau_wwidth_max
      (configurable in the SetFolding initializer, defaults to 36)
    * then increases PE until the target is met or max PE reached

    When folding depthwise convolutions ("VVAU"/VectorVectorActivation)
    or spatial reduction ops (Pool_Batch):

    * the producer of the node is expected to be a ConvolutionInputGenerator
      with depthwise=1, whose SIMD value will be set equal to the PE value of
      its consumer node
    * the VVAU also supports SIMD ("input window") parallelism next to
      PE ("channels"), but current ConvInpGen limitations require PE to be fully
      unfolded before SIMD is increased
    """

    def __init__(self, target_cycles_per_frame=1000, mvau_wwidth_max=36, two_pass_relaxation=True, fpga_part=None):
        super().__init__()
        self.target_cycles_per_frame = target_cycles_per_frame
        self.mvau_wwidth_max = mvau_wwidth_max
        self.two_pass_relaxation = two_pass_relaxation
        self.fpga_part = fpga_part

    def optimize_attribute_val(self, node_inst, max_val, attr_name):
        node_inst.set_nodeattr(attr_name, 1)
        for val in divisors(max_val):
            node_inst.set_nodeattr(attr_name, val)
            cyc = node_inst.get_exp_cycles()
            if cyc < self.target_cycles_per_frame:
                # finish if target met
                break

    def _is_versal(self, fpga_part):
        assert fpga_part is not None, "Please specify a target board before setting the folding configuration for a more efficient folding configuration for RTL-based MVU/VVU"
        return fpga_part[0:4] in ["xcvc", "xcve", "xcvp", "xcvm", "xqvc", "xqvm"] or fpga_partt[0:5] == "xqrvc"

    def apply(self, model):
        graph = model.graph
        # these ops use PE parallelism, up to a max value of NumChannels
        pe_ops = [
            "AddStreams_Batch",
            "ChannelwiseOp_Batch",
            "DuplicateStreams_Batch",
            "GlobalAccPool_Batch",
            "Thresholding_Batch",
        ]
        # these ops use SIMD parallelism, up to a max value of NumChannels
        # ConvolutionInputGenerator* has a special case when depthwise=1
        # ConvolutionInputGenerator_rtl supports additional parallelism by
        # setting parallel_window=1 mode after maxing out SIMD
        simd_ops = [
            "DownSampler",
            "FMPadding_Batch",
<<<<<<< HEAD
            "FMPadding_Batch_rtl",
=======
            "FMPadding_Pixel",
>>>>>>> f2424e7f
            "ConvolutionInputGenerator",
            "ConvolutionInputGenerator1D",
            "ConvolutionInputGenerator_rtl",
        ]
        # these ops are preceded by depthwise SWG and have special behavior,
        # as explained in the SetFolding docstring
        depthwise_op_exceptions = ["VectorVectorActivation", "VectorVectorActivation_rtl", "Pool_Batch"]
        for node in graph.node:
            if not is_fpgadataflow_node(node):
                continue
            op_type = node.op_type
            node_inst = getCustomOp(node)
            if op_type == "MatrixVectorActivation":
                max_simd = node_inst.get_nodeattr("MW")
                max_pe = node_inst.get_nodeattr("MH")
                node_inst.set_nodeattr("PE", 1)
                node_inst.set_nodeattr("SIMD", 1)
                # increase SIMD until either we meet
                # the target or weight stream becomes
                # too wide
                for simd_val in divisors(max_simd):
                    prev_simd_val = node_inst.get_nodeattr("SIMD")
                    node_inst.set_nodeattr("SIMD", simd_val)
                    cyc = node_inst.get_exp_cycles()
                    if cyc < self.target_cycles_per_frame:
                        # finish if target met
                        break
                    if (
                        node_inst.get_weight_datatype().bitwidth() * node_inst.get_nodeattr("SIMD")
                        > self.mvau_wwidth_max
                    ):
                        # revert if we've gone above width threshold
                        node_inst.set_nodeattr("SIMD", prev_simd_val)
                        break
                # increase PE until target met or reached max_pe
                self.optimize_attribute_val(node_inst, max_pe, "PE")
            if op_type == "MatrixVectorActivation_rtl":
                max_simd = node_inst.get_nodeattr("MW")
                max_pe = node_inst.get_nodeattr("MH")
                node_inst.set_nodeattr("PE", 1)
                node_inst.set_nodeattr("SIMD", 1)
                # Depending on the board and the layer's config, either the
                # SIMD or PE folding dimension would be preferred to enable efficient DSP-packing
                act_width = DataType[node_inst.get_nodeattr("inputDataType")].bitwidth()
                weight_width = DataType[node_inst.get_nodeattr("weightDataType")].bitwidth()
                is_versal = self._is_versal(self.fpga_part)
                is_dsp48 = act_width < 5 and weight_width < 5 or not(is_versal)
                preferred_folding_dimension = "PE" if is_dsp48 else "SIMD"
                preferred_folding_max = max_pe if is_dsp48 else max_simd
                second_folding_dimension = "SIMD" if is_dsp48 else "PE"
                second_folding_max = max_simd if is_dsp48 else max_pe
                for fold_val in divisors(preferred_folding_max):
                    prev_fold_val = node_inst.get_nodeattr(preferred_folding_dimension)
                    node_inst.set_nodeattr(preferred_folding_dimension, fold_val)
                    cyc = node_inst.get_exp_cycles()
                    if cyc < self.target_cycles_per_frame:
                        # finish if target met
                        break
                    if (
                        node_inst.get_weight_datatype().bitwidth() * node_inst.get_nodeattr(preferred_folding_dimension)
                        > self.mvau_wwidth_max
                    ):
                        # revert if we've gone above width threshold
                        node_inst.set_nodeattr(preferred_folding_dimension, prev_fold_val)
                        break
                # increase SIMD until target met or reached max_simd
                self.optimize_attribute_val(node_inst, second_folding_max, second_folding_dimension)
            elif op_type in pe_ops:
                max_pe = node_inst.get_nodeattr("NumChannels")
                self.optimize_attribute_val(node_inst, max_pe, "PE")
            elif op_type == "LabelSelect_Batch":
                max_pe = node_inst.get_nodeattr("Labels")
                self.optimize_attribute_val(node_inst, max_pe, "PE")
            elif op_type in depthwise_op_exceptions:
                # init/reset SIMD of VVAU
                is_hls_vvu_or_pool = op_type in ["VectorVectorActivation", "Pool_Batch"]
                max_pe = node_inst.get_nodeattr("Channels")
                max_simd = np.prod(node_inst.get_nodeattr("Kernel")) if op_type.startswith("VectorVectorActivation") else 0
                preferred_folding_dimension = "PE" if is_hls_vvu_or_pool else "SIMD"
                preferred_folding_max = max_pe if is_hls_vvu_or_pool else max_simd
                second_folding_dimension = "SIMD" if is_hls_vvu_or_pool else "PE"
                second_folding_max = max_simd if is_hls_vvu_or_pool else max_pe
                if op_type.startswith("VectorVectorActivation"):
                    node_inst.set_nodeattr(second_folding_dimension, 1)
                self.optimize_attribute_val(node_inst, preferred_folding_max, preferred_folding_dimension)
                # increase SIMD(/PE) for VVAU once PE(/SIMD) is exhausted
                fold_val = node_inst.get_nodeattr(preferred_folding_dimension)
                cyc = node_inst.get_exp_cycles()
                if (
                    op_type.startswith("VectorVectorActivation")
                    and fold_val == preferred_folding_max
                    and cyc > self.target_cycles_per_frame
                ):
                    self.optimize_attribute_val(node_inst, second_folding_max, second_folding_dimension)
                # also set the folding of the upsteam DW SWU (in case of HLS-based VVU)
                # which must be identical to this node
                swu_node = model.find_producer(node.input[0])
                if swu_node.op_type.startswith("ConvolutionInputGenerator"):
                    swu_node_inst = getCustomOp(swu_node)
                    # enable parallel_window mode of RTL SWG if needed
                    if swu_node.op_type == "ConvolutionInputGenerator_rtl":
                        if (
                            op_type.startswith("VectorVectorActivation")
                            and node_inst.get_nodeattr("SIMD") > 1
                        ):
                            swu_node_inst.set_nodeattr("parallel_window", 1)
                            swu_node_inst.set_nodeattr("SIMD", max_pe)
                        else:
                            swu_node_inst.set_nodeattr("parallel_window", 0)
                            pe = node_inst.get_nodeattr("PE")
                            swu_node_inst.set_nodeattr("SIMD", pe)
                else:
                    if op_type.startswith("VectorVectorActivation"):
                        ksize = np.prod(node_inst.get_nodeattr("Kernel"))
                    elif op_type == "Pool_Batch":
                        ksize = node_inst.get_nodeattr("KernelSize")
                    else:
                        raise Exception("Undefined edge case for %s" % op_type)
                    if ksize != 1:  # pointwise vvau/pool lack a SWU
                        raise Exception("Expected SWU on DW op input, found " + swu_node.op_type)
            elif op_type in simd_ops:
                if op_type.startswith("ConvolutionInputGenerator"):
                    depthwise = node_inst.get_nodeattr("depthwise")
                    if depthwise == 0:
                        max_simd = node_inst.get_nodeattr("IFMChannels")
                        # init/reset parallel_window mode of RTL SWG
                        if op_type == "ConvolutionInputGenerator_rtl":
                            node_inst.set_nodeattr("parallel_window", 0)
                        self.optimize_attribute_val(node_inst, max_simd, "SIMD")
                        # enable parallel_window mode of RTL SWG if needed
                        simd = node_inst.get_nodeattr("SIMD")
                        cyc = node_inst.get_exp_cycles()
                        if (
                            op_type == "ConvolutionInputGenerator_rtl"
                            and simd == max_simd
                            and cyc > self.target_cycles_per_frame
                        ):
                            node_inst.set_nodeattr("parallel_window", 1)
                    else:
                        # depthwise SWGs are handled separately
                        continue
                else:
                    max_simd = node_inst.get_nodeattr("NumChannels")
                    self.optimize_attribute_val(node_inst, max_simd, "SIMD")
            else:
                warnings.warn("SetFolding doesn't know how to handle op_type " + op_type)

        model = model.transform(GiveUniqueNodeNames())
        model = model.transform(AnnotateCycles())
        if self.two_pass_relaxation:
            perf_dict = model.analysis(dataflow_performance)
            if perf_dict["max_cycles"] > self.target_cycles_per_frame:
                # run again, but with lower target (that we managed) -- this
                # may be coming from a single node's constraints, but we want
                # to balance the entire dataflow pipeline instead
                # no two_pass_relaxation this time -- no guarantee we'll
                # converge otherwise
                warnings.warn(
                    "Node %s is bottleneck with %d cycles, running second pass"
                    % (perf_dict["max_cycles_node_name"], perf_dict["max_cycles"])
                )
                model = model.transform(
                    SetFolding(
                        target_cycles_per_frame=perf_dict["max_cycles"],
                        mvau_wwidth_max=self.mvau_wwidth_max,
                        two_pass_relaxation=False,
                    )
                )

        return (model, False)<|MERGE_RESOLUTION|>--- conflicted
+++ resolved
@@ -118,11 +118,7 @@
         simd_ops = [
             "DownSampler",
             "FMPadding_Batch",
-<<<<<<< HEAD
-            "FMPadding_Batch_rtl",
-=======
             "FMPadding_Pixel",
->>>>>>> f2424e7f
             "ConvolutionInputGenerator",
             "ConvolutionInputGenerator1D",
             "ConvolutionInputGenerator_rtl",
