# Copyright (C) 2023, Advanced Micro Devices, Inc.
# All rights reserved.
#
# Redistribution and use in source and binary forms, with or without
# modification, are permitted provided that the following conditions are met:
#
# * Redistributions of source code must retain the above copyright notice, this
#   list of conditions and the following disclaimer.
#
# * Redistributions in binary form must reproduce the above copyright notice,
#   this list of conditions and the following disclaimer in the documentation
#   and/or other materials provided with the distribution.
#
# * Neither the name of FINN nor the names of its
#   contributors may be used to endorse or promote products derived from
#   this software without specific prior written permission.
#
# THIS SOFTWARE IS PROVIDED BY THE COPYRIGHT HOLDERS AND CONTRIBUTORS "AS IS"
# AND ANY EXPRESS OR IMPLIED WARRANTIES, INCLUDING, BUT NOT LIMITED TO, THE
# IMPLIED WARRANTIES OF MERCHANTABILITY AND FITNESS FOR A PARTICULAR PURPOSE ARE
# DISCLAIMED. IN NO EVENT SHALL THE COPYRIGHT HOLDER OR CONTRIBUTORS BE LIABLE
# FOR ANY DIRECT, INDIRECT, INCIDENTAL, SPECIAL, EXEMPLARY, OR CONSEQUENTIAL
# DAMAGES (INCLUDING, BUT NOT LIMITED TO, PROCUREMENT OF SUBSTITUTE GOODS OR
# SERVICES; LOSS OF USE, DATA, OR PROFITS; OR BUSINESS INTERRUPTION) HOWEVER
# CAUSED AND ON ANY THEORY OF LIABILITY, WHETHER IN CONTRACT, STRICT LIABILITY,
# OR TORT (INCLUDING NEGLIGENCE OR OTHERWISE) ARISING IN ANY WAY OUT OF THE USE
# OF THIS SOFTWARE, EVEN IF ADVISED OF THE POSSIBILITY OF SUCH DAMAGE.

import importlib
import numpy as np
import warnings
from onnx import helper
from qonnx.custom_op.registry import getCustomOp
from qonnx.transformation.base import Transformation

from finn.custom_op.fpgadataflow.hls import custom_op as hls_variants
from finn.custom_op.fpgadataflow.rtl import custom_op as rtl_variants
from finn.util.basic import get_dsp_block, is_versal


def _determine_impl_style(node, fpgapart, model):
    optype = node.op_type

    try:
        domain_module = importlib.import_module(f"{node.domain}.hls")
        hls_variant_registry = hls_variants | domain_module.custom_op
    except ModuleNotFoundError:
        hls_variant_registry = hls_variants

    try:
        domain_module = importlib.import_module(f"{node.domain}.rtl")
        rtl_variant_registry = rtl_variants | domain_module.custom_op
    except ModuleNotFoundError:
        rtl_variant_registry = rtl_variants

    # check if there is an HLS or RTL variant or both
    hls_variant = optype + "_hls" in hls_variant_registry.keys()
    rtl_variant = optype + "_rtl" in rtl_variant_registry.keys()

    # check if user has specified a preferred_impl_style
    node_inst = getCustomOp(node)
    impl_style = node_inst.get_nodeattr("preferred_impl_style")

    # if impl_style not set, for "simple" layers always try
    # to use rtl variant if available
    if impl_style == "":
        if optype == "StreamingDataWidthConverter":
            return _dwc_determine_impl_style(node)
        if rtl_variant:
            if optype == "MVAU":
                idt = node_inst.get_input_datatype(0)
                wdt = node_inst.get_input_datatype(1)
                inp_width_fit = idt.bitwidth() >= 4
                weight_width_fit = wdt.bitwidth() >= 4
                if inp_width_fit and weight_width_fit and _mvu_rtl_possible(node, fpgapart, model):
                    return "rtl"
                else:
                    return "hls"
            elif optype == "VVAU":
                idt = node_inst.get_input_datatype(0)
                wdt = node_inst.get_input_datatype(1)
                inp_width_fit = idt.bitwidth() >= 4
                weight_width_fit = wdt.bitwidth() >= 4
                if inp_width_fit and weight_width_fit and _vvu_rtl_possible(node, fpgapart):
                    return "rtl"
                else:
                    return "hls"
            return "rtl"
        # but if no rtl variant, set impl_style to hls
        elif hls_variant:
            return "hls"
        # if there is neither an rtl nor hls variant
        # throw error
        else:
            raise Exception(
                """Node {} with optype {} has no hw implementation variant)""".format(
                    node.name, optype
                )
            )

    # check if user setting can be fulfilled
    # otherwise change impl_style
    elif impl_style == "hls":
        if optype == "ConvolutionInputGenerator":
            if not _swg_hls_possible(node):
                warn_str = (
                    """Settings are not supported in HLS. Node %s will automatically be
                        set to RTL variant."""
                    % node.name
                )
                warnings.warn(warn_str)
                return "rtl"
            else:
                return "hls"

        if hls_variant:
            return "hls"
        elif rtl_variant:
            warn_str = """There is no HLS variant of %s. Node %s will automatically be
                        set to RTL variant.""" % (
                node.op_type,
                node.name,
            )
            warnings.warn(warn_str)
            return "rtl"
        else:
            raise Exception(
                """Node {} with optype {} has no hw implementation variant)""".format(
                    node.name, optype
                )
            )
    elif impl_style == "rtl":
        # rtl dwc does not support every inWidth to outWidth ratio
        if optype == "StreamingDataWidthConverter":
            if _dwc_determine_impl_style(node) != "rtl":
                warn_str = """RTL implementation of DWC requires
                            stream widths that are integer width ratios
                            from each other. Node %s will automatically be
                            set to HLS variant.""" % (
                    node.name,
                )
                warnings.warn(warn_str)
                return "hls"
            else:
                # user setting can be fulfilled
                return "rtl"
        elif optype == "MVAU":
            if _mvu_rtl_possible(node, fpgapart, model):
                return "rtl"
            else:
                warn_str = """There is no RTL variant for %s. The node will automatically be
                        set to HLS variant. Please check the bit-widths to be <= 8 and ensure the
                        thresholds are implemented as standalone layer""" % (
                    node.name,
                )
                warnings.warn(warn_str)
                return "hls"
        elif optype == "VVAU":
            if _vvu_rtl_possible(node, fpgapart):
                return "rtl"
            else:
                warn_str = """There is no RTL variant for %s. The node will automatically be
                        set to HLS variant. Please check the bit-widths to be <= 8 and ensure the
                        thresholds are implemented as standalone layer. Note that the RTL-variant
                        of this layer is only supported on Versal boards""" % (
                    node.name,
                )
                warnings.warn(warn_str)
                return "hls"

        if rtl_variant:
            return "rtl"
        elif hls_variant:
            warn_str = """There is no RTL variant of %s. Node %s will automatically be
                        set to HLS variant.""" % (
                node.op_type,
                node.name,
            )
            warnings.warn(warn_str)
            return "hls"
        else:
            raise Exception(
                """Node {} with optype {} has no hw implementation variant)""".format(
                    node.name, optype
                )
            )
    else:
        raise Exception(
            """Invalid value for attribute preferred_impl_style! Is currently set to: {}
            has to be set to one of the following value ("hls", "rtl")""".format(
                impl_style
            )
        )


def _determine_hw_op_type(node, fpgapart, model):
    impl_style = _determine_impl_style(node, fpgapart, model)

    # There are some variants of MVAU that are only supported in RTL
    if impl_style == "rtl" and node.op_type == "MVAU":
        # TODO: AB: Dont use the initializer to determine mvau type
        if model.get_initializer(node.input[1]) is not None:
            return "MVAU_rtl", impl_style
        else:
            return "DynMVU_rtl", impl_style

    return node.op_type + "_" + impl_style, impl_style


def _dwc_determine_impl_style(node):
    # when possible use rtl variant
    dwc = getCustomOp(node)
    dwc_in_width = dwc.get_nodeattr("inWidth")
    dwc_out_width = dwc.get_nodeattr("outWidth")
    # check if rtl variant can be used
    iwidth_d = dwc_in_width % dwc_out_width == 0
    owidth_d = dwc_out_width % dwc_in_width == 0
    if iwidth_d or owidth_d:
        return "rtl"
    else:
        return "hls"


def _swg_hls_possible(node):
    # there are some constraints to
    # the HLS variant of the SWG
    # first constraint to check is
    # if user has set dynamic_mode to 1
    # this is only supported in rtl variant
    swg = getCustomOp(node)
    if swg.get_nodeattr("dynamic_mode"):
        return False
    # the 2D HLS implementation for SWG
    # can only be used for square inputs
    # and no dilation
    if swg.get_nodeattr("is1D"):
        return True
    else:
        # extract all attributes to check
        k = swg.get_nodeattr("ConvKernelDim")
        ifm_dim = swg.get_nodeattr("IFMDim")
        ofm_dim = swg.get_nodeattr("OFMDim")
        s = swg.get_nodeattr("Stride")
        d = swg.get_nodeattr("Dilation")
        # check if square and dilation=1
        if (
            k[0] == k[1]
            and ifm_dim[0] == ifm_dim[1]
            and ofm_dim[0] == ofm_dim[1]
            and s[0] == s[1]
            and d[0] == d[1] == 1
        ):
            return True
        else:
            return False


def _mvu_rtl_possible(n, fpgapart, model):
    # Checks whether RTL-based MVU is supported
    # Currently, for DSP48 we only support computations up to
    # 8sx8u (8-bit signed weights x 8-bit (un)signed activations)
    # and for DSP58 we support up to 8sx9s.
    # Please note, DSP48E1 does only support narrow range for weights
    # Next to that, embedded thresholding functionality is not supported
    # and neither binaryxnormode computation.
    node_inst = getCustomOp(n)
    # first check if no Activation or binary xnor mode and return False
    # immediately if one of them is True
    no_activation = node_inst.get_nodeattr("noActivation") == 0
    not_binaryxnor_mode = node_inst.get_nodeattr("binaryXnorMode") == 1
    if no_activation or not_binaryxnor_mode:
        return False

    # check if weights are signed, if not return False
    wdt = node_inst.get_input_datatype(1)

    # check which dsp block is available on fpga
    dsp_block = get_dsp_block(fpgapart)
    # check if weights are narrow
    weights = model.get_initializer(n.input[1])
<<<<<<< HEAD
    if weights is not None:
        if not wdt.signed():
            return False
    narrow_weights = False if np.min(weights) == wdt.min() else True
=======
    # if dynamic input, set minimum of weights to wdt.min()
    # otherwise set it to the minimum value in the weight matrix
    if weights is None:
        weights_min = wdt.min()
    else:
        weights_min = np.min(weights)
    narrow_weights = False if weights_min == wdt.min() else True
>>>>>>> eae226de
    # if non narrow weights and only DSP48E1 available return False
    if not narrow_weights and dsp_block == "DSP48E1":
        return False

    # if none of the above constraints have been triggered
    # we now check if input and weight data types are in range
    idt = node_inst.get_input_datatype()
    inp_width_in_range = (idt.bitwidth() <= 8) or (idt.bitwidth() == 9 and idt.signed())
    weight_width_in_range = wdt.bitwidth() <= 8

    return inp_width_in_range and weight_width_in_range


def _vvu_rtl_possible(n, fpgapart):
    # Checks whether RTL-based VVU is supported
    # Currently, we only support RTL-VVU on DSP58 up to 8sx9s inputs
    # (8-bit signed weights x (9-bit signed OR 8-bit (un)signed) activations).
    # Next to that, embedded thresholding functionality is not supported.
    node_inst = getCustomOp(n)
    if not node_inst.get_nodeattr("noActivation"):
        return False
    if not is_versal(fpgapart):
        return False

    idt = node_inst.get_input_datatype(0)
    wdt = node_inst.get_input_datatype(1)
    in_width_in_range = (idt.bitwidth() <= 8) or (idt.bitwidth() == 9 and idt.min() < 0)
    weight_width_in_range = wdt.bitwidth() <= 8
    signed_weights = wdt.min() < 0

    return in_width_in_range and weight_width_in_range and signed_weights


class SpecializeLayers(Transformation):
    """Specialize all layers to either HLS or RTL variants"""

    def __init__(self, fpgapart):
        super().__init__()
        self.fpgapart = fpgapart

    def apply(self, model):
        graph = model.graph
        node_ind = 0
        graph_modified = False
        for node in graph.node:
            # Skip nodes that are not hw layers
            if not node.domain.endswith(".custom_op.fpgadataflow"):
                continue
            node_ind += 1
            optype, impl_style = _determine_hw_op_type(node, self.fpgapart, model)

            new_node = helper.make_node(
                optype,
                node.input,
                node.output,
                domain=f"{node.domain}.{impl_style}",
            )
            # add all attributes
            for attribute in node.attribute:
                if attribute.name != "preferred_impl_style":
                    new_node.attribute.append(attribute)
            graph.node.insert(node_ind, new_node)
            # remove old nodes
            graph.node.remove(node)
            graph_modified = True
        return (model, graph_modified)<|MERGE_RESOLUTION|>--- conflicted
+++ resolved
@@ -193,20 +193,6 @@
         )
 
 
-def _determine_hw_op_type(node, fpgapart, model):
-    impl_style = _determine_impl_style(node, fpgapart, model)
-
-    # There are some variants of MVAU that are only supported in RTL
-    if impl_style == "rtl" and node.op_type == "MVAU":
-        # TODO: AB: Dont use the initializer to determine mvau type
-        if model.get_initializer(node.input[1]) is not None:
-            return "MVAU_rtl", impl_style
-        else:
-            return "DynMVU_rtl", impl_style
-
-    return node.op_type + "_" + impl_style, impl_style
-
-
 def _dwc_determine_impl_style(node):
     # when possible use rtl variant
     dwc = getCustomOp(node)
@@ -278,12 +264,6 @@
     dsp_block = get_dsp_block(fpgapart)
     # check if weights are narrow
     weights = model.get_initializer(n.input[1])
-<<<<<<< HEAD
-    if weights is not None:
-        if not wdt.signed():
-            return False
-    narrow_weights = False if np.min(weights) == wdt.min() else True
-=======
     # if dynamic input, set minimum of weights to wdt.min()
     # otherwise set it to the minimum value in the weight matrix
     if weights is None:
@@ -291,7 +271,6 @@
     else:
         weights_min = np.min(weights)
     narrow_weights = False if weights_min == wdt.min() else True
->>>>>>> eae226de
     # if non narrow weights and only DSP48E1 available return False
     if not narrow_weights and dsp_block == "DSP48E1":
         return False
@@ -341,7 +320,8 @@
             if not node.domain.endswith(".custom_op.fpgadataflow"):
                 continue
             node_ind += 1
-            optype, impl_style = _determine_hw_op_type(node, self.fpgapart, model)
+            impl_style = _determine_impl_style(node, self.fpgapart, model)
+            optype = node.op_type + "_" + impl_style
 
             new_node = helper.make_node(
                 optype,
