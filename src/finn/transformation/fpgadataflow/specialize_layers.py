--- conflicted
+++ resolved
@@ -271,16 +271,9 @@
     if no_activation or not_binaryxnor_mode:
         return False
 
-<<<<<<< HEAD
-    # if there are weights, make sure they are supported
-    wdt = node_inst.get_weight_datatype()
-=======
     # check if weights are signed, if not return False
     wdt = node_inst.get_input_datatype(1)
-    if not wdt.signed():
-        return False
-
->>>>>>> 877d4788
+
     # check which dsp block is available on fpga
     dsp_block = get_dsp_block(fpgapart)
     # check if weights are narrow
