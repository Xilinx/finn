# Copyright (c) 2020, Xilinx
# All rights reserved.
#
# Redistribution and use in source and binary forms, with or without
# modification, are permitted provided that the following conditions are met:
#
# * Redistributions of source code must retain the above copyright notice, this
#   list of conditions and the following disclaimer.
#
# * Redistributions in binary form must reproduce the above copyright notice,
#   this list of conditions and the following disclaimer in the documentation
#   and/or other materials provided with the distribution.
#
# * Neither the name of FINN nor the names of its
#   contributors may be used to endorse or promote products derived from
#   this software without specific prior written permission.
#
# THIS SOFTWARE IS PROVIDED BY THE COPYRIGHT HOLDERS AND CONTRIBUTORS "AS IS"
# AND ANY EXPRESS OR IMPLIED WARRANTIES, INCLUDING, BUT NOT LIMITED TO, THE
# IMPLIED WARRANTIES OF MERCHANTABILITY AND FITNESS FOR A PARTICULAR PURPOSE ARE
# DISCLAIMED. IN NO EVENT SHALL THE COPYRIGHT HOLDER OR CONTRIBUTORS BE LIABLE
# FOR ANY DIRECT, INDIRECT, INCIDENTAL, SPECIAL, EXEMPLARY, OR CONSEQUENTIAL
# DAMAGES (INCLUDING, BUT NOT LIMITED TO, PROCUREMENT OF SUBSTITUTE GOODS OR
# SERVICES; LOSS OF USE, DATA, OR PROFITS; OR BUSINESS INTERRUPTION) HOWEVER
# CAUSED AND ON ANY THEORY OF LIABILITY, WHETHER IN CONTRACT, STRICT LIABILITY,
# OR TORT (INCLUDING NEGLIGENCE OR OTHERWISE) ARISING IN ANY WAY OUT OF THE USE
# OF THIS SOFTWARE, EVEN IF ADVISED OF THE POSSIBILITY OF SUCH DAMAGE.


import numpy as np
import qonnx.core.data_layout as DataLayout
import warnings
from onnx import TensorProto, helper
from qonnx.core.datatype import DataType
from qonnx.custom_op.registry import getCustomOp
from qonnx.transformation.base import Transformation
from qonnx.transformation.general import RemoveUnusedTensors, SortGraph
from qonnx.transformation.infer_datatypes import InferDataTypes
from qonnx.transformation.infer_shapes import InferShapes
from qonnx.util.basic import get_by_name
from qonnx.util.onnx import nchw_to_nhwc


class InferConvInpGen(Transformation):
    """Convert Im2Col layers to ConvolutionInputGenerator layers."""

    def __init__(self, use_rtl_variant=False):
        super().__init__()
        self.use_rtl_variant = use_rtl_variant

    def apply(self, model):
        graph = model.graph
        node_ind = 0
        graph_modified = False
        for n in graph.node:
            node_ind += 1
            if n.op_type == "Im2Col":
                i2c_input = n.input[0]
                i2c_output = n.output[0]
                i2c_in_shape = model.get_tensor_shape(i2c_input)
                i2c_out_shape = model.get_tensor_shape(i2c_output)
                dt = model.get_tensor_datatype(i2c_input)
                if not dt.is_integer():
                    warnings.warn(
                        "%s : Input is not int. Can't infer ConvInpGen." % n.name
                    )
                    continue
                i2c_inst = getCustomOp(n)
                stride_h, stride_w = i2c_inst.get_nodeattr("stride")
                k_h, k_w = i2c_inst.get_nodeattr("kernel_size")
                pad_attr = i2c_inst.get_nodeattr("pad_amount")
                pad_h = pad_attr[0] + pad_attr[2]
                pad_w = pad_attr[1] + pad_attr[3]
                dilation_h, dilation_w = i2c_inst.get_nodeattr("dilations")
                # temporary checks until non-square conv support is finalized
                pad_val = i2c_inst.get_nodeattr("pad_value")
                depthwise = i2c_inst.get_nodeattr("depthwise")
                ifm_ch = i2c_in_shape[-1]
                ifm_dim_h = i2c_in_shape[1]
                ifm_dim_w = i2c_in_shape[2]
                ofm_dim_h = i2c_out_shape[1]
                ofm_dim_w = i2c_out_shape[2]

                # default params for ConvolutionInputGenerator
                ConvInpGen_node_idx = node_ind
                ConvInpGen_input = i2c_input
                ConvInpGen_idim_h = ifm_dim_h
                ConvInpGen_idim_w = ifm_dim_w

                if pad_h > 0 or pad_w > 0:
                    # if padding enabled, ensure pad_val supported by DataType
                    # assert dt.allowed(pad_val),"""FMPadding_Batch DataType
                    # must support pad_val"""
                    assert pad_val == 0, (
                        "%s : FMPadding_Batch doesn't currently support pad_val!= 0"
                        % n.name
                    )

                    odim_padding_h = ifm_dim_h + pad_h
                    odim_padding_w = ifm_dim_w + pad_w

                    padding_out = helper.make_tensor_value_info(
                        model.make_new_valueinfo_name(),
                        TensorProto.FLOAT,
                        (1, odim_padding_h, odim_padding_w, ifm_ch),
                    )
                    graph.value_info.append(padding_out)
                    padding_out = padding_out.name
                    model.set_tensor_datatype(padding_out, dt)

                    ConvInpGen_node_idx += 1
                    ConvInpGen_input = padding_out
                    ConvInpGen_idim_h = odim_padding_h
                    ConvInpGen_idim_w = odim_padding_w

                    padding_optype = (
                        "FMPadding_rtl" if self.use_rtl_variant else "FMPadding_Batch"
                    )

                    padding_node = helper.make_node(
                        padding_optype,
                        [i2c_input],
                        [padding_out],
                        domain="finn.custom_op.fpgadataflow",
                        backend="fpgadataflow",
                        ImgDim=[ifm_dim_h, ifm_dim_w],
                        Padding=pad_attr,
                        NumChannels=ifm_ch,
                        inputDataType=dt.name,
                        SIMD=ifm_ch,
                        name="FMPadding_Batch_" + n.name,
                    )
                    graph.node.insert(node_ind, padding_node)

                is_kernel_pointwise = k_h == 1 and k_w == 1
                is_square_image = ConvInpGen_idim_h == ConvInpGen_idim_w
                is_square_kernel = k_h == k_w
                is_equal_stride = stride_h == stride_w
                is_1d_convolution = (k_h == 1 and k_w > 1 and ifm_dim_h == 1) or (
                    k_h > 1 and k_w == 1 and ifm_dim_w == 1
                )

<<<<<<< HEAD
                # Ensure that RTL variant is not inserted for unsupported configuration
                is_rtl_variant_compatible = True
                if is_kernel_pointwise:
                    is_rtl_variant_compatible = False
                    if self.use_rtl_variant:
                        warnings.warn(
                            """%s : RTL ConvInpGen requested for unsupported
                                configuration. Falling back to HLS implementation."""
                            % n.name
                        )

                if self.use_rtl_variant and is_rtl_variant_compatible:
=======
                if self.use_rtl_variant:
>>>>>>> cfd04c75
                    ConvInpGen_node = helper.make_node(
                        "ConvolutionInputGenerator_rtl",
                        [ConvInpGen_input],
                        [i2c_output],
                        domain="finn.custom_op.fpgadataflow",
                        backend="fpgadataflow",
                        ConvKernelDim=[k_h, k_w],
                        IFMChannels=ifm_ch,
                        IFMDim=[ConvInpGen_idim_h, ConvInpGen_idim_w],
                        OFMDim=[ofm_dim_h, ofm_dim_w],
                        SIMD=ifm_ch,
                        M=1,
                        parallel_window=0,
                        Stride=[stride_h, stride_w],
                        Dilation=[dilation_h, dilation_w],
                        inputDataType=dt.name,
                        outputDataType=dt.name,
                        depthwise=depthwise,
                        name="ConvolutionInputGenerator_rtl_" + n.name,
                    )
                    graph.node.insert(ConvInpGen_node_idx, ConvInpGen_node)
                else:
                    # Ensure that only supported HLS nodes are inserted
                    if (stride_h > 1 or stride_w > 1) and is_kernel_pointwise:
                        downsample_1D = (ifm_dim_h == 1) or (ifm_dim_w == 1)
                        is1D_unitx = ifm_dim_w == 1
                        downsample_2D = (
                            (not downsample_1D) and is_square_image and is_equal_stride
                        )
                        if not (downsample_1D or downsample_2D):
                            warnings.warn(
                                f"Couldn't infer Downsample from {n.name},check config."
                            )
                            continue
                        ConvInpGen_idim = max(ConvInpGen_idim_h, ConvInpGen_idim_w)
                        stride = max(stride_h, stride_w)
                        # create DownSampler node
                        ConvInpGen_node = helper.make_node(
                            "DownSampler",
                            [ConvInpGen_input],
                            [i2c_output],
                            domain="finn.custom_op.fpgadataflow",
                            backend="fpgadataflow",
                            ImgDim=ConvInpGen_idim,
                            NumChannels=ifm_ch,
                            SIMD=ifm_ch,
                            Stride=stride,
                            inputDataType=dt.name,
                            name="DownSampler_" + n.name,
                            is1D=downsample_1D,
                            is1D_unitx=is1D_unitx,
                        )
                        graph.node.insert(ConvInpGen_node_idx, ConvInpGen_node)
                    else:
                        # create equivalent ConvolutionInputGenerator node
                        if (
                            is_square_image and is_square_kernel
                        ):  # square images and square kernels
                            assert is_equal_stride, (
                                """%s: Non-equal strides along different axes is not supported
                                for (non-)square convolutions"""
                                % n.name
                            )
                            assert dilation_h == 1 and dilation_w == 1, (
                                """%s: Dilation value != 1 is not supported
                                for square convolutions"""
                                % n.name
                            )
                            ConvInpGen_node = helper.make_node(
                                "ConvolutionInputGenerator",
                                [ConvInpGen_input],
                                [i2c_output],
                                domain="finn.custom_op.fpgadataflow",
                                backend="fpgadataflow",
                                ConvKernelDim=[k_h, k_w],
                                IFMChannels=ifm_ch,
                                IFMDim=[ConvInpGen_idim_h, ConvInpGen_idim_w],
                                OFMDim=[ofm_dim_h, ofm_dim_w],
                                SIMD=ifm_ch,
                                Stride=[stride_h, stride_w],
                                Dilation=[dilation_h, dilation_w],
                                inputDataType=dt.name,
                                outputDataType=dt.name,
                                depthwise=depthwise,
                                name="ConvolutionInputGenerator_" + n.name,
                            )
                        else:  # 1D images and/or kernels
                            assert is_1d_convolution, (
                                """%s: ConvolutionInputGenerator1D works only
                                for 1D convs"""
                                % n.name
                            )
                            if dilation_h > 1 or dilation_w > 1:
                                assert depthwise == 1, (
                                    """%s: Dilation value > 1 is only supported for
                                    1D depthwise separable convolutions"""
                                    % n.name
                                )
                            ConvInpGen_node = helper.make_node(
                                "ConvolutionInputGenerator1D",
                                [ConvInpGen_input],
                                [i2c_output],
                                domain="finn.custom_op.fpgadataflow",
                                backend="fpgadataflow",
                                ConvKernelDim=[k_h, k_w],
                                IFMChannels=ifm_ch,
                                IFMDim=[ConvInpGen_idim_h, ConvInpGen_idim_w],
                                OFMDim=[ofm_dim_h, ofm_dim_w],
                                SIMD=ifm_ch,
                                Stride=[stride_h, stride_w],
                                Dilation=[dilation_h, dilation_w],
                                inputDataType=dt.name,
                                outputDataType=dt.name,
                                depthwise=depthwise,
                                name="ConvolutionInputGenerator1D_" + n.name,
                            )
                        graph.node.insert(ConvInpGen_node_idx, ConvInpGen_node)
                # remove old nodes
                graph.node.remove(n)
                graph_modified = True
        if graph_modified:
            model = model.transform(InferShapes())
            model = model.transform(InferDataTypes())
        return (model, graph_modified)


class InferUpsample(Transformation):
    """
    Convert Upsample and Resize nodes to layers to UpsampleNearestNeighbour_Batch nodes.
    """

    def apply(self, model):
        graph = model.graph
        node_ind = 0
        graph_modified = False
        for n in graph.node:
            node_ind += 1
            if n.op_type == "Upsample" or n.op_type == "Resize":
                # Extract mode and scales and input shape
                mode = get_by_name(n.attribute, "mode").s.decode("ascii")
                if n.op_type == "Upsample":
                    scales = model.get_initializer(n.input[1])
                else:
                    scales = model.get_initializer(n.input[2])
                in_shape = model.get_tensor_shape(n.input[0])

                dt = model.get_tensor_datatype(n.input[0])
                if not dt.is_integer():
                    warnings.warn(
                        "%s: Input not int. Can't infer UpsampleNearestNeighbour."
                        % n.name
                    )
                    continue

                if model.get_tensor_layout(n.input[0]) != DataLayout.NHWC:
                    warnings.warn(
                        "%s: Input not NHWC. Can't infer UpsampleNearestNeighbour."
                        % n.name
                    )
                    continue

                # Check that the parameters are okay
                assert mode == "nearest", (
                    "%s: Upsampling is only supported for the mode nearest." % n.name
                )
                assert len(in_shape) == 4, "Upsampling is only supported for 4D inputs."
                assert scales.shape == (4,), (
                    "%s: Upsampling is only supported for 4D scales." % n.name
                )
                assert (scales >= 1).all(), (
                    n.name + ": Upsampling is only supported for scales "
                    "which are larger or equal 1 in all dimensions."
                )

                # Assumes nhwc layout for scales and input
                is_scale_square_2d = scales[1] == scales[2]
                is_scale_1d = scales[1] > 1 and scales[2] == 1
                assert is_scale_square_2d or is_scale_1d, (
                    "%s: Upsampling only supported for 1D H, or 2D square scaling"
                    % n.name
                )
                assert scales[0] == scales[3] == 1, (
                    n.name + ": Upsampling is only supported for scales with "
                    "the first and last dimensions being 1 in NHWC."
                )
                spatial_scale = scales[1]
                assert spatial_scale == int(spatial_scale), (
                    "%s: Upsampling is only supported for integer scales." % n.name
                )
                is_shape_square_2d = in_shape[1] == in_shape[2]
                is_shape_1d = in_shape[1] > 1 and in_shape[2] == 1

                assert is_shape_square_2d or is_shape_1d, (
                    "%s: Upsampling is only supported for 1D H or 2D square inputs."
                    % n.name
                )

                # Extract information for HLS node
                IFMDim = in_shape[1]
                OFMDim = int(round(in_shape[1] * spatial_scale))
                NumChannels = in_shape[-1]
                numInputVectors = in_shape[0]
                inputDataType = dt.name
                dim_mode = 0 if is_shape_square_2d else 1

                # Insert the HLSCustomOp node
                Upsample_HLS_node = helper.make_node(
                    "UpsampleNearestNeighbour_Batch",
                    [n.input[0]],
                    [n.output[0]],
                    domain="finn.custom_op.fpgadataflow",
                    backend="fpgadataflow",
                    OFMDim=OFMDim,
                    IFMDim=IFMDim,
                    NumChannels=NumChannels,
                    inputDataType=inputDataType,
                    numInputVectors=numInputVectors,
                    DimMode=dim_mode,
                    name="UpsampleNearestNeighbour_Batch_" + n.name,
                )

                # Remove the old node
                graph.node.insert(node_ind, Upsample_HLS_node)
                # remove old nodes
                graph.node.remove(n)
                graph_modified = True
        return (model, graph_modified)


class InferStreamingMaxPool(Transformation):
    """Convert MaxPoolNHWC layers to StreamingMaxPool layers."""

    def apply(self, model):
        graph = model.graph
        node_ind = 0
        graph_modified = False
        for node in graph.node:
            node_ind += 1
            if node.op_type == "MaxPoolNHWC":
                mp_input = node.input[0]
                mp_output = node.output[0]
                mp_in_shape = model.get_tensor_shape(mp_input)
                # mp_out_shape = model.get_tensor_shape(mp_output)
                dt = model.get_tensor_datatype(mp_input)
                mp_inst = getCustomOp(node)
                k_h, k_w = mp_inst.get_nodeattr("kernel_shape")
                ifm_ch = mp_in_shape[-1]
                ifm_dim_h = mp_in_shape[1]
                ifm_dim_w = mp_in_shape[2]
                pe = 1
                ceil_mode = mp_inst.get_nodeattr("ceil_mode")
                is_1d = (ifm_dim_h == 1 and k_h == 1) or (ifm_dim_w == 1 and k_w == 1)
                is_divisable = (ifm_dim_h % k_h == 0) or (ifm_dim_w % k_w == 0)
                is_bipolar = dt == DataType["BIPOLAR"]
                pass_1d = is_1d and (not is_bipolar)
                pass_2d = (not is_1d) and is_divisable
                if pass_1d or pass_2d:
                    # create equivalent StreamingMaxPool_Batch node
                    new_node = helper.make_node(
                        "StreamingMaxPool_Batch",
                        [mp_input],
                        [mp_output],
                        domain="finn.custom_op.fpgadataflow",
                        backend="fpgadataflow",
                        PoolDim=(k_h, k_w),
                        NumChannels=ifm_ch,
                        ImgDim=(ifm_dim_h, ifm_dim_w),
                        dataType=dt.name,
                        PE=pe,
                        CeilMode=ceil_mode,
                        name="StreamingMaxPool_Batch_" + node.name,
                    )
                    graph.node.insert(node_ind, new_node)
                    # remove old nodes
                    graph.node.remove(node)
                    graph_modified = True
                else:
                    warnings.warn(node.name + ": could not convert to HLS")
        if graph_modified:
            model = model.transform(InferShapes())
            model = model.transform(InferDataTypes())
        return (model, graph_modified)


class InferPool_Batch(Transformation):
    """If kernel_shape > strides, replace Pool layer with  with of Im2col
    + pool(with kernel_shape == strides), plus Transpose layers to keep the original
    data layout."""

    def apply(self, model):
        graph = model.graph
        node_ind = 0
        graph_modified = False
        for node in graph.node:
            node_ind += 1
            if node.op_type in ["MaxPool", "QuantAvgPool2d", "MaxPoolNHWC"]:
                node_input = node.input[0]
                ishape = model.get_tensor_shape(node_input)
                node_output = node.output[0]
                idt = model.get_tensor_datatype(node_input)
                oshape = model.get_tensor_shape(node_output)
                # only support 4D input tensors (1D convs need extra dummy dim)
                if len(ishape) != 4:
                    continue

                # extract pool parameters
                if node.op_type == "MaxPool":
                    kh, kw = list(get_by_name(node.attribute, "kernel_shape").ints)
                    sh, sw = list(get_by_name(node.attribute, "strides").ints)
                    dlayout = "NCHW"
                elif node.op_type == "QuantAvgPool2d":
                    inst = getCustomOp(node)
                    # QuantAvgPool2d has a single scalar attribute
                    # for kernel size and stride (implicit square)
                    kh = kw = inst.get_nodeattr("kernel")
                    sh = sw = inst.get_nodeattr("stride")
                    dlayout = inst.get_nodeattr("data_layout")
                elif node.op_type == "MaxPoolNHWC":
                    inst = getCustomOp(node)
                    kh, kw = inst.get_nodeattr("kernel_shape")
                    sh, sw = inst.get_nodeattr("strides")
                    dlayout = "NHWC"
                try:
                    pad = list(get_by_name(node.attribute, "pads").ints)
                except AttributeError:
                    pad = [0, 0, 0, 0]

                if not idt.is_integer():
                    continue

                if (kh < sh) or (kw < sw):
                    # TODO check/implement swg support
                    continue

                odt = model.get_tensor_datatype(node_output)

                if dlayout == "NCHW":
                    _, ifm_ch, ifm_h, ifm_w = ishape
                    _, ofm_ch, ofm_h, ofm_w = oshape
                elif dlayout == "NHWC":
                    _, ifm_h, ifm_w, ifm_ch = ishape
                    _, ofm_h, ofm_w, ofm_ch = oshape
                else:
                    raise Exception("Unknown dlayout: " + str(dlayout))

                # if data layout NCHW, we need transpose nodes surrounding
                # the hls layer
                if dlayout == "NCHW":
                    # create new intermediate values
                    inp_trans_out = helper.make_tensor_value_info(
                        model.make_new_valueinfo_name(),
                        TensorProto.FLOAT,
                        (1, ifm_h, ifm_w, ifm_ch),  # NHWC
                    )
                    graph.value_info.append(inp_trans_out)
                    inp_trans_out = inp_trans_out.name
                    model.set_tensor_datatype(inp_trans_out, idt)

                    pool_output = helper.make_tensor_value_info(
                        model.make_new_valueinfo_name(),
                        TensorProto.FLOAT,
                        (1, ofm_h, ofm_w, ofm_ch),
                    )
                    graph.value_info.append(pool_output)
                    pool_output = pool_output.name
                    # model.set_tensor_datatype(pool_output, odt)

                im2col_out = helper.make_tensor_value_info(
                    model.make_new_valueinfo_name(),
                    TensorProto.FLOAT,
                    (1, ofm_h, ofm_w, ifm_ch * kh * kw),
                )
                graph.value_info.append(im2col_out)
                im2col_out = im2col_out.name
                model.set_tensor_datatype(im2col_out, idt)

                # create new nodes
                if dlayout == "NCHW":
                    # NCHW -> NHWC
                    inp_trans_node = helper.make_node(
                        "Transpose", [node_input], [inp_trans_out], perm=[0, 2, 3, 1]
                    )
                    im2col_in = inp_trans_out
                else:
                    im2col_in = node_input
                    pool_output = node_output

                accum_bits = 0
                pool_size_param = 0  # will be overridden if neededs
                pad_value = 0
                if node.op_type in ["MaxPool", "MaxPoolNHWC"]:
                    pool_fxn = "MaxPool"
                    odt = idt
                    pad_value = idt.min()
                elif node.op_type == "QuantAvgPool2d":
                    assert odt.is_integer(), """Output data type for QuantAvgPool2d
                    needs to be integer"""
                    assert all(
                        x == 0 for x in pad
                    ), "Padding is not supported for QuantAvgPool2d"
                    inst = getCustomOp(node)
                    pool_fxn = "QuantAvgPool"
                    pool_size_param = inst.get_shifts()
                    accum_bits = inst.get_accum_size()

                else:
                    raise Exception(
                        "pad_value and pool_fxn not configured for {}".format(
                            node.op_type
                        )
                    )

                # format input tensor
                im2col_node = helper.make_node(
                    "Im2Col",
                    [im2col_in],
                    [im2col_out],
                    domain="qonnx.custom_op.general",
                    stride=[sh, sw],
                    kernel_size=[kh, kw],
                    pad_amount=pad,
                    pad_value=pad_value,
                    depthwise=1,
                    input_shape="(1,{},{},{})".format(ifm_h, ifm_w, ifm_ch),
                    name="Im2Col_" + node.name,
                )

                # Warning PE has to be equal to ifm_ch until Im2Col is replaced by
                # ConvolutionInputGenerator with depthwise=1.
                # For other settings the output will be incorrect due to incorrect input
                # data layout
                pool_node = helper.make_node(
                    "Pool_Batch",
                    [im2col_out],
                    [pool_output],
                    domain="finn.custom_op.fpgadataflow",
                    backend="fpgadataflow",
                    InputDataType=idt.name,
                    OutputDataType=odt.name,
                    Channels=ifm_ch,
                    PE=ifm_ch,
                    KernelSize=[kh, kw],
                    Function=pool_fxn,
                    OutImgDims=[ofm_h, ofm_w],
                    AccumBits=accum_bits,
                    Size=pool_size_param,
                    BatchSize=1,
                    name="Pool_Batch_" + node.name,
                )

                if dlayout == "NCHW":
                    # NHWC -> NCHW
                    out_trans_node = helper.make_node(
                        "Transpose", [pool_output], [node_output], perm=[0, 3, 1, 2]
                    )

                # insert nodes where the conv is to preserve topological ordering
                if dlayout == "NCHW":
                    graph.node.insert(node_ind, inp_trans_node)
                    graph.node.insert(node_ind + 1, im2col_node)
                    graph.node.insert(node_ind + 2, pool_node)
                    graph.node.insert(node_ind + 3, out_trans_node)
                else:
                    graph.node.insert(node_ind, im2col_node)
                    graph.node.insert(node_ind + 1, pool_node)
                # remove old node
                graph.node.remove(node)
                graph_modified = True

        if graph_modified:
            model = model.transform(InferShapes())
            model = model.transform(InferDataTypes())
        return (model, graph_modified)


class InferBinaryMatrixVectorActivation(Transformation):
    """Convert XnorPopcountMatMul layers to
    MatrixVectorActivation layers. Any immediately following MultiThreshold
    layers will also be absorbed into the MVTU."""

    def __init__(self, mem_mode="const"):
        super().__init__()
        self.mem_mode = mem_mode

    def apply(self, model):
        graph = model.graph
        node_ind = 0
        graph_modified = False
        for n in graph.node:
            node_ind += 1
            if n.op_type == "XnorPopcountMatMul":
                mm_input = n.input[0]
                mm_weight = n.input[1]
                mm_output = n.output[0]
                mm_in_shape = model.get_tensor_shape(mm_input)
                mm_out_shape = model.get_tensor_shape(mm_output)
                assert model.get_tensor_datatype(mm_input) == DataType["BINARY"], (
                    n.name
                    + """: First
                input for xnorpopcount is not set to FINN DataType BINARY."""
                )
                assert model.get_tensor_datatype(mm_weight) == DataType["BINARY"], (
                    n.name
                    + """: Second
                input (weights) for xnorpopcount is not set to FINN DataType BINARY."""
                )
                idt = DataType["BINARY"]
                wdt = DataType["BINARY"]
                mm_output = n.output[0]
                W = model.get_initializer(mm_weight)
                # extract weight shape, note that ONNX and finn-hlslib
                # make different assumptions about dim order here
                # ONNX assumes W has (in, out) shape
                # finn-hlslib assumes W has (out, in) shape
                mh = int(W.shape[1])
                mw = int(W.shape[0])
                # create node with no parallelization first
                pe = 1
                simd = 1
                wmem = mw * mh // (pe * simd)
                assert mw * mh == wmem * pe * simd, (
                    n.name
                    + """: Requirement (MW * MH) divisiable by
                (WMEM * PE * SIMD) is violated."""
                )
                # see if we have any following thresholds
                consumer = model.find_consumer(mm_output)
                if consumer is not None and consumer.op_type == "MultiThreshold":
                    # TODO ensure integer thresholds?
                    # create MVTU (i.e. including activation)
                    mt_output = consumer.output[0]
                    mt_out_shape = model.get_tensor_shape(mt_output)
                    mt_thres = consumer.input[1]
                    T = model.get_initializer(mt_thres)
                    assert T.shape[0] == 1 or T.shape[0] == mh, (
                        consumer.name
                        + """: First dimension of
                    thresholds neither 1 nor MH."""
                    )
                    odt = model.get_tensor_datatype(mt_output)
                    if odt.bitwidth() == 1:
                        # covers both bipolar and binary
                        actval = 0
                    else:
                        actval = odt.min()
                    model.set_tensor_shape(mm_input, mm_in_shape)
                    model.set_tensor_shape(mt_output, mt_out_shape)
                    # create and insert new MatrixVectorActivation node
                    new_node = helper.make_node(
                        "MatrixVectorActivation",
                        [mm_input, mm_weight, mt_thres],
                        [mt_output],
                        domain="finn.custom_op.fpgadataflow",
                        backend="fpgadataflow",
                        MW=mw,
                        MH=mh,
                        SIMD=simd,
                        PE=pe,
                        inputDataType=idt.name,
                        weightDataType=wdt.name,
                        outputDataType=odt.name,
                        ActVal=actval,
                        binaryXnorMode=1,
                        noActivation=0,
                        numInputVectors=list(mm_in_shape[:-1]),
                        mem_mode=self.mem_mode,
                        name=n.name,
                    )
                    graph.node.insert(node_ind, new_node)
                    # remove old nodes
                    graph.node.remove(n)
                    graph.node.remove(consumer)
                    graph_modified = True
                else:
                    # no activation, matmul only
                    odt = model.get_tensor_datatype(mm_output)
                    model.set_tensor_shape(mm_input, mm_in_shape)
                    model.set_tensor_shape(mm_output, mm_out_shape)
                    # create and insert new MatrixVectorActivation node
                    new_node = helper.make_node(
                        "MatrixVectorActivation",
                        [mm_input, mm_weight],
                        [mm_output],
                        domain="finn.custom_op.fpgadataflow",
                        backend="fpgadataflow",
                        MW=mw,
                        MH=mh,
                        SIMD=simd,
                        PE=pe,
                        inputDataType=idt.name,
                        weightDataType=wdt.name,
                        outputDataType=odt.name,
                        ActVal=0,
                        binaryXnorMode=1,
                        noActivation=1,
                        numInputVectors=list(mm_in_shape[:-1]),
                        mem_mode=self.mem_mode,
                        name=n.name,
                    )
                    graph.node.insert(node_ind, new_node)
                    # remove old node
                    graph.node.remove(n)
                    graph_modified = True
        if graph_modified:
            model = model.transform(InferShapes())
            model = model.transform(InferDataTypes())
        return (model, graph_modified)


class InferQuantizedMatrixVectorActivation(Transformation):
    """Convert MatMul layers with quantized inputs and weights to
    MatrixVectorActivation layers. Any immediately following MultiThreshold
    layers will also be absorbed into the MVTU."""

    def __init__(self, mem_mode="const"):
        super().__init__()
        self.mem_mode = mem_mode

    def apply(self, model):
        graph = model.graph
        node_ind = 0
        graph_modified = False
        for n in graph.node:
            node_ind += 1
            if n.op_type == "MatMul" and model.get_tensor_sparsity(n.input[1]) is None:
                mm_input = n.input[0]
                mm_weight = n.input[1]
                mm_output = n.output[0]
                mm_in_shape = model.get_tensor_shape(mm_input)
                mm_out_shape = model.get_tensor_shape(mm_output)
                idt = model.get_tensor_datatype(mm_input)
                wdt = model.get_tensor_datatype(mm_weight)
                if idt.is_integer() and wdt.is_integer():
                    mm_output = n.output[0]
                    W = model.get_initializer(mm_weight)
                    # extract weight shape, note that ONNX and finn-hlslib
                    # make different assumptions about dim order here
                    # ONNX assumes W has (in, out) shape
                    # finn-hlslib assumes W has (out, in) shape
                    mh = int(W.shape[1])
                    mw = int(W.shape[0])
                    # create node with no parallelization first
                    pe = 1
                    simd = 1
                    wmem = mw * mh // (pe * simd)
                    assert mw * mh == wmem * pe * simd, (
                        n.name
                        + """: Requirement (MW * MH) divisible by
                    (WMEM * PE * SIMD) is violated."""
                    )
                    # see if we have any following thresholds
                    consumer = model.find_consumer(mm_output)
                    if consumer is not None and consumer.op_type == "MultiThreshold":
                        # TODO ensure integer thresholds?
                        # create MVTU (i.e. including activation)
                        mt_output = consumer.output[0]
                        mt_out_shape = model.get_tensor_shape(mt_output)
                        mt_thres = consumer.input[1]
                        T = model.get_initializer(mt_thres)
                        assert T.shape[0] == 1 or T.shape[0] == mh, (
                            consumer.name
                            + """: First dimension of
                        thresholds neither 1 nor MH."""
                        )
                        odt = model.get_tensor_datatype(mt_output)
                        scale = getCustomOp(consumer).get_nodeattr("out_scale")
                        actval = getCustomOp(consumer).get_nodeattr("out_bias")
                        assert int(actval) == actval, (
                            consumer.name
                            + ": out_bias must be integer for HLS conversion."
                        )
                        actval = int(actval)
                        odt_is_bipolar = odt == DataType["BIPOLAR"]
                        bipolar_ok = (
                            odt_is_bipolar and (scale == 2.0) and (actval == -1)
                        )
                        assert scale == 1.0 or bipolar_ok, (
                            consumer.name
                            + ": out_scale=1 or bipolar output needed for conversion."
                        )
                        assert (not odt.signed()) or (actval < 0), (
                            consumer.name + ": Signed output requres actval < 0"
                        )
                        model.set_tensor_shape(mm_input, mm_in_shape)
                        model.set_tensor_shape(mt_output, mt_out_shape)
                        if bipolar_ok:
                            # remove bias for bipolar, since
                            # binary->bipolar is achieved by reinterpretation
                            actval = 0
                        # create and insert new MatrixVectorActivation node
                        new_node = helper.make_node(
                            "MatrixVectorActivation",
                            [mm_input, mm_weight, mt_thres],
                            [mt_output],
                            domain="finn.custom_op.fpgadataflow",
                            backend="fpgadataflow",
                            MW=mw,
                            MH=mh,
                            SIMD=simd,
                            PE=pe,
                            inputDataType=idt.name,
                            weightDataType=wdt.name,
                            outputDataType=odt.name,
                            ActVal=actval,
                            binaryXnorMode=0,
                            noActivation=0,
                            numInputVectors=list(mm_in_shape[:-1]),
                            mem_mode=self.mem_mode,
                            name="MatrixVectorActivation_" + n.name,
                        )
                        graph.node.insert(node_ind, new_node)
                        # remove old nodes
                        graph.node.remove(n)
                        graph.node.remove(consumer)
                        graph_modified = True
                    else:
                        # no activation, matmul only
                        odt = model.get_tensor_datatype(mm_output)
                        model.set_tensor_shape(mm_input, mm_in_shape)
                        model.set_tensor_shape(mm_output, mm_out_shape)
                        # create and insert new MatrixVectorActivation node
                        new_node = helper.make_node(
                            "MatrixVectorActivation",
                            [mm_input, mm_weight],
                            [mm_output],
                            domain="finn.custom_op.fpgadataflow",
                            backend="fpgadataflow",
                            MW=mw,
                            MH=mh,
                            SIMD=simd,
                            PE=pe,
                            inputDataType=idt.name,
                            weightDataType=wdt.name,
                            outputDataType=odt.name,
                            ActVal=0,
                            binaryXnorMode=0,
                            noActivation=1,
                            numInputVectors=list(mm_in_shape[:-1]),
                            mem_mode=self.mem_mode,
                            name="MatrixVectorActivation_" + n.name,
                        )
                        graph.node.insert(node_ind, new_node)
                        # remove old node
                        graph.node.remove(n)
                        graph_modified = True
        if graph_modified:
            model = model.transform(InferShapes())
            model = model.transform(InferDataTypes())
        return (model, graph_modified)


class InferVectorVectorActivation(Transformation):
    """Convert MatMul layers with quantized inputs and weights to
    VectorVectorActivation layers, if the sparsity annotation
    of the weight matrix indicates that the MatMul layer belongs to
    a depthwise convolution. Any immediately following MultiThreshold
    layers will also be absorbed into the VVAU."""

    def __init__(self, mem_mode="const"):
        super().__init__()
        self.mem_mode = mem_mode

    def apply(self, model):
        graph = model.graph
        node_ind = 0
        graph_modified = False
        for n in graph.node:
            node_ind += 1
            if (
                n.op_type == "MatMul"
                and model.get_tensor_sparsity(n.input[1]) is not None
            ):
                sparsity = model.get_tensor_sparsity(n.input[1])
                try:
                    k_h, k_w = sparsity["dw"]["kernel_shape"]
                except KeyError:
                    raise Exception(
                        n.name
                        + """: sparsity annotation doesn't indicate that MatMul
                        belongs to a depthwise convolution."""
                    )

                mm_input = n.input[0]
                mm_weight = n.input[1]
                mm_output = n.output[0]
                mm_in_shape = model.get_tensor_shape(mm_input)
                mm_out_shape = model.get_tensor_shape(mm_output)
                idt = model.get_tensor_datatype(mm_input)
                wdt = model.get_tensor_datatype(mm_weight)
                if idt.is_integer() and wdt.is_integer():
                    mm_output = n.output[0]
                    W = model.get_initializer(mm_weight)
                    # infer dense weight tensor from sparse weight matrix
                    # kernel size (k_h, k_w) which was extracted above and the value of
                    # the channels is used.
                    # the weight matrix has a shape of (k_h * k_w * Channels, Channels)
                    # we need to reverse the creation of the sparse weight matrix
                    # to achieve a weight tensor of shape (Channels, 1, k_h, k_w)
                    channels = int(W.shape[1])
                    # transpose to achieve a shape of (k_h * k_w * Channels, Channels)
                    W = W.T
                    # reshape to (Channels, k_h, k_w, Channels) to transpose afterwards
                    # to (Channels, Channels, k_h, k_w)
                    W = W.reshape(channels, k_h, k_w, channels)
                    W = W.transpose(0, 3, 1, 2)
                    # now we can extract the values using a for loop over the channels
                    # and fill a zero numpy array in the correct shape
                    w_tensor = np.zeros((channels, 1, k_h, k_w), dtype=np.float32)
                    for ch in range(channels):
                        w_tensor[ch][0] = W[ch][ch]
                    model.set_initializer(mm_weight, w_tensor)
                    model.set_tensor_shape(mm_weight, (channels, 1, k_h, k_w))
                    # create node with pe=channels as default
                    pe = channels
                    # see if we have any following thresholds
                    consumer = model.find_consumer(mm_output)
                    if consumer is not None and consumer.op_type == "MultiThreshold":
                        # create VVAU (i.e. including activation)
                        mt_output = consumer.output[0]
                        mt_out_shape = model.get_tensor_shape(mt_output)
                        mt_thres = consumer.input[1]
                        T = model.get_initializer(mt_thres)
                        assert T.shape[0] == 1 or T.shape[0] == channels, (
                            consumer.name
                            + """: First dimension of
                        thresholds neither 1 nor Channels."""
                        )
                        odt = model.get_tensor_datatype(mt_output)
                        scale = getCustomOp(consumer).get_nodeattr("out_scale")
                        assert scale == 1.0, (
                            consumer.name
                            + ": out_scale must be equal to 1.0 for HLS conversion."
                        )
                        actval = getCustomOp(consumer).get_nodeattr("out_bias")
                        assert int(actval) == actval, (
                            consumer.name
                            + ": out_bias must be integer for HLS conversion."
                        )
                        actval = int(actval)
                        assert (not odt.signed()) or (actval < 0), (
                            consumer.name + ": Signed output requres actval < 0"
                        )
                        model.set_tensor_shape(mm_input, mm_in_shape)
                        model.set_tensor_shape(mt_output, mt_out_shape)
                        # create and insert new VectorVectorActivation node
                        new_node = helper.make_node(
                            "VectorVectorActivation",
                            [mm_input, mm_weight, mt_thres],
                            [mt_output],
                            domain="finn.custom_op.fpgadataflow",
                            backend="fpgadataflow",
                            resType="lut",
                            PE=pe,
                            Dim=[mm_in_shape[1], mm_in_shape[2]],
                            Channels=channels,
                            Kernel=[k_h, k_w],
                            inputDataType=idt.name,
                            weightDataType=wdt.name,
                            outputDataType=odt.name,
                            ActVal=actval,
                            noActivation=0,
                            name="VectorVectorActivation_" + n.name,
                            mem_mode=self.mem_mode,
                        )
                        graph.node.insert(node_ind, new_node)
                        # remove old nodes
                        graph.node.remove(n)
                        graph.node.remove(consumer)
                        graph_modified = True
                    else:
                        # no activation, matmul only
                        odt = model.get_tensor_datatype(mm_output)
                        model.set_tensor_shape(mm_input, mm_in_shape)
                        model.set_tensor_shape(mm_output, mm_out_shape)
                        # create and insert new VVAU node
                        new_node = helper.make_node(
                            "VectorVectorActivation",
                            [mm_input, mm_weight],
                            [mm_output],
                            domain="finn.custom_op.fpgadataflow",
                            backend="fpgadataflow",
                            resType="lut",
                            PE=pe,
                            Dim=[mm_in_shape[1], mm_in_shape[2]],
                            Channels=channels,
                            Kernel=[k_h, k_w],
                            inputDataType=idt.name,
                            weightDataType=wdt.name,
                            outputDataType=odt.name,
                            ActVal=0,
                            noActivation=1,
                            name="VectorVectorActivation_" + n.name,
                        )
                        graph.node.insert(node_ind, new_node)
                        # remove old node
                        graph.node.remove(n)
                        graph_modified = True
        if graph_modified:
            model = model.transform(InferShapes())
            model = model.transform(InferDataTypes())
        return (model, graph_modified)


class InferThresholdingLayer(Transformation):
    """Convert any MultiThreshold into a standalone thresholding HLS layer."""

    def __init__(self, mem_mode="const"):
        super().__init__()
        self.mem_mode = mem_mode

    def apply(self, model):
        graph = model.graph
        node_ind = 0
        graph_modified = False
        for node in graph.node:
            node_ind += 1
            if node.op_type == "MultiThreshold":
                thl_input = node.input[0]
                thl_threshold = node.input[1]
                thl_output = node.output[0]
                thl_in_shape = model.get_tensor_shape(thl_input)
                thl_thres_shape = model.get_tensor_shape(thl_threshold)
                idt = model.get_tensor_datatype(thl_input)

                # skip conversion for layers with float input
                if not idt.is_integer():
                    continue

                # check layout of inputs/outputs, and convert if needed
                # check layout and convert if necessary
                thl_in_layout = model.get_tensor_layout(thl_input)
                if thl_in_layout == DataLayout.NCHW:
                    thl_input = nchw_to_nhwc(thl_input, model, node_ind)
                    node_ind += 1
                    thl_in_shape = model.get_tensor_shape(thl_input)

                # keep track of where we need to insert the HLS Op
                # it has to be ahead of the output transform
                insert_point = node_ind
                thl_output_layout = model.get_tensor_layout(thl_output)
                if thl_output_layout == DataLayout.NCHW:
                    thl_output = nchw_to_nhwc(thl_output, model, node_ind, reverse=True)
                    node_ind += 1

                # now safe to assume number of channels is in last dimension
                ifc = int(thl_in_shape[-1])
                # create node with no parallelization first
                pe = 1

                odt = model.get_tensor_datatype(thl_output)
                scale = getCustomOp(node).get_nodeattr("out_scale")
                assert scale == 1.0, (
                    node.name
                    + ": MultiThreshold out_scale must be 1 for HLS conversion."
                )
                actval = getCustomOp(node).get_nodeattr("out_bias")
                assert int(actval) == actval, (
                    node.name
                    + ": MultiThreshold out_bias must be integer for HLS conversion."
                )
                actval = int(actval)
                assert (not odt.signed()) or (actval < 0), (
                    node.name + ": Signed output requres actval < 0"
                )
                # create and insert new Thresholding_Batch node
                new_node = helper.make_node(
                    "Thresholding_Batch",
                    [thl_input, thl_threshold],
                    [thl_output],
                    domain="finn.custom_op.fpgadataflow",
                    backend="fpgadataflow",
                    NumChannels=ifc,
                    PE=pe,
                    numSteps=thl_thres_shape[1],
                    inputDataType=idt.name,
                    # weightDataType can be tightened by MinimizeAccumulatorWidth
                    weightDataType=idt.name,
                    outputDataType=odt.name,
                    numInputVectors=list(thl_in_shape[:-1]),
                    ActVal=actval,
                    mem_mode=self.mem_mode,
                    name="Thresholding_Batch_" + node.name,
                )
                graph.node.insert(insert_point, new_node)
                # remove old node
                graph.node.remove(node)
                graph_modified = True

        if graph_modified:
            model = model.transform(InferShapes())
            model = model.transform(InferDataTypes())
        return (model, graph_modified)


class InferAddStreamsLayer(Transformation):
    """Convert any Add into a AddStreams HLS layer."""

    def apply(self, model):
        graph = model.graph
        node_ind = 0
        graph_modified = False
        for node in graph.node:
            node_ind += 1
            if node.op_type == "Add":
                in0 = node.input[0]
                in1 = node.input[1]
                result = node.output[0]
                in0_shape = model.get_tensor_shape(in0)
                in1_shape = model.get_tensor_shape(in1)
                in0_static = not (model.get_initializer(in0) is None)
                in1_static = not (model.get_initializer(in1) is None)

                # skip if different shapes on inputs
                if in0_shape != in1_shape:
                    continue
                # skip if any of inputs have initializers
                # (this node is meant for adding two dynamic streams)
                if in0_static or in1_static:
                    continue

                idt0 = model.get_tensor_datatype(in0)
                idt1 = model.get_tensor_datatype(in1)

                # skip if different data types on inputs
                if idt0 != idt1:
                    continue

                idt = idt0

                # skip conversion for layers with float input
                if not idt.is_integer():
                    continue

                # check layout and convert if necessary
                in0_layout = model.get_tensor_layout(in0)
                in1_layout = model.get_tensor_layout(in1)
                result_layout = model.get_tensor_layout(result)

                if in0_layout == DataLayout.NCHW:
                    in0 = nchw_to_nhwc(in0, model, node_ind)
                    node_ind += 1
                    in0_shape = model.get_tensor_shape(in0)

                if in1_layout == DataLayout.NCHW:
                    in1 = nchw_to_nhwc(in1, model, node_ind)
                    node_ind += 1
                    in1_shape = model.get_tensor_shape(in1)

                # keep track of where we need to insert the HLS Op
                # it has to be ahead of the output transform
                insert_point = node_ind

                if result_layout == DataLayout.NCHW:
                    result = nchw_to_nhwc(result, model, node_ind, reverse=True)
                    node_ind += 1

                # now safe to assume num_channels is size of last dimension
                num_channels = int(in0_shape[-1])
                # create node with no parallelization first
                pe = 1

                # create and insert new AddStreams_Batch node
                new_node = helper.make_node(
                    "AddStreams_Batch",
                    [in0, in1],
                    [result],
                    domain="finn.custom_op.fpgadataflow",
                    backend="fpgadataflow",
                    NumChannels=num_channels,
                    PE=pe,
                    inputDataType=idt.name,
                    numInputVectors=in0_shape[:-1],
                    name="AddStreams_Batch_" + node.name,
                )
                graph.node.insert(insert_point, new_node)
                # remove old node
                graph.node.remove(node)
                graph_modified = True

        if graph_modified:
            model = model.transform(InferShapes())
            model = model.transform(InferDataTypes())
        return (model, graph_modified)


class InferDuplicateStreamsLayer(Transformation):
    """Insert a DuplicateStreams HLS layer for any tensor with fanout == 2"""

    def apply(self, model):
        graph = model.graph
        node_ind = 0
        graph_modified = False
        for node in graph.node:
            node_ind += 1
            successors = model.find_consumers(node.output[0])
            if successors is not None and len(successors) >= 2:
                output_tensor = node.output[0]
                n_outputs = len(successors)

                dt = model.get_tensor_datatype(output_tensor)

                # skip conversion for layers with float input
                if not dt.is_integer():
                    continue

                # create clone tensors
                out_shape = model.get_tensor_shape(output_tensor)
                out_tensor_clones = []
                for i in range(n_outputs):
                    clone = helper.make_tensor_value_info(
                        model.make_new_valueinfo_name(), TensorProto.FLOAT, out_shape
                    )
                    model.graph.value_info.append(clone)
                    out_tensor_clones += [clone.name]

                num_ch = int(out_shape[-1])
                vecs = out_shape[:-1]

                # create node with no parallelization first
                pe = 1

                dup_node = helper.make_node(
                    "DuplicateStreams_Batch",
                    [output_tensor],
                    out_tensor_clones,
                    domain="finn.custom_op.fpgadataflow",
                    backend="fpgadataflow",
                    NumChannels=num_ch,
                    PE=pe,
                    inputDataType=dt.name,
                    numInputVectors=vecs,
                    NumOutputStreams=n_outputs,
                    outFIFODepths=[2] * n_outputs,
                    name="DuplicateStreams_Batch_" + node.name,
                )

                graph.node.insert(node_ind, dup_node)

                # connect successors to out tensor clone
                clone_idx = 0
                for successor in successors:
                    for i, succ_input in enumerate(successor.input):
                        if succ_input == output_tensor:
                            successor.input[i] = out_tensor_clones[clone_idx]
                            clone_idx += 1
                            # if one node has multiple connections to the same output
                            # find_direct_successors will return one node per input
                            # so break the inner loop will result in correct behaviour
                            break

                graph_modified = True

        if graph_modified:
            model = model.transform(SortGraph())
            model = model.transform(InferShapes())
            model = model.transform(InferDataTypes())
        return (model, graph_modified)


class InferChannelwiseLinearLayer(Transformation):
    """Convert any channel-wise Add/Mul into a HLS layer."""

    def get_smallest_possible(self, vals):
        """Returns smallest (fewest bits) possible DataType that can represent
        value. Prefers unsigned integers where possible."""
        vals = np.array(vals, dtype=np.float64)
        for v in vals:
            assert int(v) == v, "Error float value"

        for k in DataType.get_accumulator_dt_cands():
            dt = DataType[k]

            if dt in [DataType["BIPOLAR"], DataType["TERNARY"], DataType["FLOAT32"]]:
                # not currently supported
                continue

            if (dt.min() <= vals).all() and (vals <= dt.max()).all():
                return dt

        warnings.warn(
            """InferChannelwiseLinearLayer: Output values may not be
        representable with supported data types.
        Setting maximum width data type available.
        This will lead to errors if there are no constrains on the input
        """
        )

        if (0 <= vals).all():
            return DataType["UINT64"]
        else:
            return DataType["INT64"]

    def apply(self, model):
        graph = model.graph
        node_ind = 0
        graph_modified = False
        for node in graph.node:
            node_ind += 1
            if node.op_type == "Add" or node.op_type == "Mul":
                # assuming input[0] is dynamic
                ll_input = node.input[0]
                ll_output = node.output[0]
                ll_in_shape = model.get_tensor_shape(ll_input)

                # check if input 1 has an initializer
                ll_const = node.input[1]
                if ll_const is not None:
                    ll_cinit = model.get_initializer(ll_const)
                    if ll_cinit is None:
                        # input 1 is also dynamic
                        continue
                else:
                    continue

                # get number of channels and channel index from input
                ll_in_layout = model.get_tensor_layout(ll_input)
                if ll_in_layout == DataLayout.NHWC or ll_in_layout == DataLayout.NC:
                    ch_index = -1
                    ch = ll_in_shape[-1]
                elif ll_in_layout == DataLayout.NCHW:
                    ch_index = 1
                    ch = ll_in_shape[1]
                else:
                    continue

                # check if the shape of initializer is compatible
                ll_cinit_shape = list(ll_cinit.shape)
                if np.prod(ll_cinit_shape) == 1:
                    warnings.warn(
                        "Broadcasting " + str(node.op_type) + "(" + node.name + ")"
                    )
                    ll_cinit = np.full((ch), ll_cinit.flatten()[0])
                elif np.prod(ll_cinit_shape) != ch or ll_cinit_shape[ch_index] != ch:
                    # parameter shape not compatible with Channelwise_batch
                    continue

                # check initializer contains integers as floats
                if not (ll_cinit.astype(np.int32) == ll_cinit).all():
                    continue
                # all initializer conditions are met

                # check inputs
                idt = model.get_tensor_datatype(ll_input)
                if not idt.is_integer():
                    # skip conversion for layers with float input
                    continue

                # check layout of inputs/outputs, and convert if needed
                # check layout and convert if necessary
                if ll_in_layout == DataLayout.NCHW:
                    ll_input = nchw_to_nhwc(ll_input, model, node_ind)
                    node_ind += 1
                    ll_in_shape = model.get_tensor_shape(ll_input)

                # keep track of where we need to insert the HLS Op
                # it has to be ahead of the output transform
                insert_point = node_ind
                ll_output_layout = model.get_tensor_layout(ll_output)
                if ll_output_layout == DataLayout.NCHW:
                    ll_output = nchw_to_nhwc(ll_output, model, node_ind, reverse=True)
                    node_ind += 1

                # get parameter data type
                param_min = min(ll_cinit.flatten())
                param_max = max(ll_cinit.flatten())
                pdt = self.get_smallest_possible([param_min, param_max])

                # set function and determine output data type
                if node.op_type == "Add":
                    func = "add"
                    out_min = idt.min() + param_min
                    out_max = idt.max() + param_max
                    odt = self.get_smallest_possible([out_min, out_max])
                elif node.op_type == "Mul":
                    func = "mul"
                    possible_limits = []
                    possible_limits += [idt.min() * param_min]
                    possible_limits += [idt.min() * param_max]
                    possible_limits += [idt.max() * param_min]
                    possible_limits += [idt.max() * param_max]
                    odt = self.get_smallest_possible(possible_limits)

                model.set_initializer(ll_const, ll_cinit.reshape(ch))
                model.set_tensor_datatype(ll_output, odt)

                # create node with no parallelization first
                pe = 1
                assert ch % pe == 0, "Requirement IFC divisable by PE is violated."
                # create and insert node
                new_node = helper.make_node(
                    "ChannelwiseOp_Batch",
                    [ll_input, ll_const],
                    [ll_output],
                    domain="finn.custom_op.fpgadataflow",
                    backend="fpgadataflow",
                    Func=func,
                    NumChannels=ch,
                    PE=pe,
                    inputDataType=idt.name,
                    paramDataType=pdt.name,
                    outputDataType=odt.name,
                    numInputVectors=list(ll_in_shape[:-1]),
                    name="ChannelwiseOp_Batch_" + node.name,
                )
                graph.node.insert(insert_point, new_node)
                # remove old node
                graph.node.remove(node)
                graph_modified = True

        if graph_modified:
            model = model.transform(InferShapes())
            model = model.transform(InferDataTypes())
        return (model, graph_modified)


class InferLabelSelectLayer(Transformation):
    """Convert any TopK into a LabelSelect HLS layer."""

    def apply(self, model):
        graph = model.graph
        node_ind = 0
        graph_modified = False
        for node in graph.node:
            node_ind += 1
            if node.op_type == "TopK":
                fc_input = node.input[0]
                k_input = node.input[1]
                val_output = node.output[0]
                idx_output = node.output[1]
                fc_in_shape = model.get_tensor_shape(fc_input)

                idt = model.get_tensor_datatype(fc_input)

                # skip conversion for layers with float input
                if not idt.is_integer():
                    continue

                # skip conversion for if value output is connected (not supported)
                if model.find_consumer(val_output) is not None:
                    continue

                num_labels = int(fc_in_shape[-1])
                num_inp_vecs = list(fc_in_shape[:-1])
                # create node with no parallelization first
                pe = 1

                k = model.get_initializer(k_input)[0]

                # create and insert new LabelSelect_Batch node
                new_node = helper.make_node(
                    "LabelSelect_Batch",
                    [fc_input],
                    [idx_output],
                    domain="finn.custom_op.fpgadataflow",
                    backend="fpgadataflow",
                    Labels=num_labels,
                    PE=pe,
                    K=k,
                    inputDataType=idt.name,
                    numInputVectors=num_inp_vecs,
                    name="LabelSelect_Batch_" + node.name,
                )
                graph.node.insert(node_ind, new_node)
                # remove old node
                graph.node.remove(node)
                graph_modified = True

        if graph_modified:
            model = model.transform(InferShapes())
            model = model.transform(InferDataTypes())
        return (model, graph_modified)


class InferGlobalAccPoolLayer(Transformation):
    """Convert any GlobalAveragePool into a GlobalAccPool HLS layer and a scalar Mul."""

    def apply(self, model):
        graph = model.graph
        node_ind = 0
        graph_modified = False
        for node in graph.node:
            node_ind += 1
            if node.op_type == "GlobalAveragePool":
                in0 = node.input[0]
                result = node.output[0]
                in0_shape = model.get_tensor_shape(in0)

                idt = model.get_tensor_datatype(in0)

                # skip conversion for layers with float input
                if not idt.is_integer():
                    continue

                # check layout and convert if necessary
                in0_layout = model.get_tensor_layout(in0)
                result_layout = model.get_tensor_layout(result)

                if in0_layout == DataLayout.NCHW:
                    in0 = nchw_to_nhwc(in0, model, node_ind)
                    node_ind += 1
                    in0_shape = model.get_tensor_shape(in0)

                # keep track of where we need to insert the HLS Op
                # it has to be ahead of the output transform
                insert_point = node_ind

                if result_layout == DataLayout.NCHW:
                    result = nchw_to_nhwc(result, model, node_ind, reverse=True)
                    node_ind += 1

                num_ch = int(in0_shape[-1])
                vecs = in0_shape[:-1]
                # create node with no parallelization first
                pe = 1

                # create an additional tensor of the same shape and layout as result
                out_shape = model.get_tensor_shape(result)
                pool_out = helper.make_tensor_value_info(
                    model.make_new_valueinfo_name(), TensorProto.FLOAT, out_shape
                )
                model.graph.value_info.append(pool_out)
                pool_out = pool_out.name
                model.set_tensor_layout(pool_out, model.get_tensor_layout(result))

                new_pool = helper.make_node(
                    "GlobalAccPool_Batch",
                    [in0],
                    [pool_out],
                    domain="finn.custom_op.fpgadataflow",
                    backend="fpgadataflow",
                    NumChannels=num_ch,
                    PE=pe,
                    inputDataType=idt.name,
                    numInputVectors=vecs,
                    name="GlobalAccPool_Batch_" + node.name,
                )

                mul_value = helper.make_tensor_value_info(
                    model.make_new_valueinfo_name(), TensorProto.FLOAT, [1]
                )
                model.graph.value_info.append(mul_value)
                model.set_initializer(
                    mul_value.name, np.array(1 / (vecs[1] * vecs[2]), dtype=np.float32)
                )
                new_mul = helper.make_node(
                    "Mul",
                    [pool_out, mul_value.name],
                    [result],
                )
                graph.node.insert(insert_point, new_pool)
                graph.node.insert(insert_point + 1, new_mul)
                node_ind += 1
                # remove old node
                graph.node.remove(node)
                graph_modified = True

        if graph_modified:
            model = model.transform(InferShapes())
            model = model.transform(InferDataTypes())
        return (model, graph_modified)


class InferLookupLayer(Transformation):
    """Convert Gather nodes with constant op0 into Lookup HLS layers."""

    def apply(self, model):
        graph = model.graph
        node_ind = 0
        graph_modified = False
        for node in graph.node:
            node_ind += 1
            if node.op_type == "Gather":
                emb_name = node.input[0]
                embs = model.get_initializer(emb_name)
                axis = get_by_name(node.attribute, "axis")
                # skip conversion if input0 is not constant
                if embs is None:
                    continue
                # skip conversion if axis != 0
                if axis is not None and axis.i != 0:
                    continue
                ind_name = node.input[1]
                ind_dtype = model.get_tensor_datatype(ind_name)
                emb_dtype = model.get_tensor_datatype(emb_name)
                # skip conversion if inputs are not unsigned integers
                if (not ind_dtype.is_integer()) or ind_dtype.signed():
                    continue
                num_embs, emb_dim = embs.shape
                out_name = node.output[0]
                ishape = model.get_tensor_shape(node.input[1])
                # create and insert new Lookup node
                new_node = helper.make_node(
                    "Lookup",
                    [ind_name, emb_name],
                    [out_name],
                    domain="finn.custom_op.fpgadataflow",
                    backend="fpgadataflow",
                    name="Lookup_" + node.name,
                    NumEmbeddings=num_embs,
                    EmbeddingDim=emb_dim,
                    EmbeddingType=emb_dtype.name,
                    InputType=ind_dtype.name,
                    InputShape=list(ishape),
                )
                graph.node.insert(node_ind, new_node)
                # remove old node
                graph.node.remove(node)
                graph_modified = True

        if graph_modified:
            model = model.transform(InferShapes())
            model = model.transform(InferDataTypes())
        return (model, graph_modified)


class InferConcatLayer(Transformation):
    """Convert suitable Concat nodes (operating on last/-1 axis)
    into StreamingConcat HLS layers."""

    def apply(self, model):
        graph = model.graph
        node_ind = 0
        graph_modified = False
        for node in graph.node:
            node_ind += 1
            if node.op_type == "Concat":
                ishape = model.get_tensor_shape(node.input[0])
                axis = get_by_name(node.attribute, "axis")
                if (axis is None) or (ishape is None):
                    continue
                axis = axis.i
                last_axis = len(ishape) - 1
                # skip conversion if not using last axis
                if (axis != -1) and (axis != last_axis):
                    continue
                # check datatype coherence
                dt0 = model.get_tensor_datatype(node.input[0])
                if dt0 is None:
                    continue
                dt_coherent = all(
                    [model.get_tensor_datatype(x) == dt0 for x in node.input]
                )
                if not dt_coherent:
                    continue
                # skip conversion if any inputs are static
                all_static = all([model.get_initializer(x) is None for x in node.input])
                if not all_static:
                    continue
                # skip conversion if inputs are not integers
                if not dt0.is_integer():
                    continue
                # ready for conversion
                elems_per_stream = [model.get_tensor_shape(x)[-1] for x in node.input]
                inp_vec = list(model.get_tensor_shape(node.input[0])[:-1])
                new_node = helper.make_node(
                    "StreamingConcat",
                    node.input,
                    node.output,
                    domain="finn.custom_op.fpgadataflow",
                    backend="fpgadataflow",
                    name="Concat_" + node.name,
                    ElemsPerStream=elems_per_stream,
                    inputDataType=dt0.name,
                    numInputVectors=inp_vec,
                    inFIFODepths=[2] * len(node.input),
                )
                graph.node.insert(node_ind, new_node)
                # remove old node
                graph.node.remove(node)
                graph_modified = True

        if graph_modified:
            model = model.transform(InferShapes())
            model = model.transform(InferDataTypes())
        return (model, graph_modified)


class InferQuantizedMaxNorm(Transformation):
    """Convert pattern of ReduceMax + Div followed by MultiThreshold
    into QuantMaxNorm HLS layers."""

    def _find_pattern(self, model):
        graph = model.graph
        node_ind = 0
        for node in graph.node:
            node_ind += 1
            if node.op_type == "ReduceMax":
                successors = model.find_direct_successors(node)
                if len(successors) == 1 and successors[0].op_type == "Div":
                    div_node = successors[0]
                    if node.input[0] == div_node.input[0]:
                        mt_node = model.find_direct_successors(div_node)
                        if len(mt_node) == 1 and mt_node[0].op_type == "MultiThreshold":
                            mt_node = mt_node[0]
                            return [node, node_ind, div_node, mt_node]
        return []

    def apply(self, model):
        graph_modified = False
        pattern = self._find_pattern(model)
        if len(pattern) >= 1:
            rm, rm_id, div, mt = pattern
            # to instantiate quantmaxnor we need in/out tensor, IFMDim, scale, idt, odt
            rm_input = rm.input[0]
            mt_output = mt.output[0]
            rm_input_shape = model.get_tensor_shape(rm_input)
            ifm_dim = [rm_input_shape[1], rm_input_shape[2]]
            idt = model.get_tensor_datatype(rm_input)
            odt = model.get_tensor_datatype(mt_output)
            # get scale
            thresh = model.get_initializer(mt.input[1])
            diff = np.diff(thresh)
            scale = 1.0 / ((2 ** odt.bitwidth() - 1) * np.mean(diff))
            new_node = helper.make_node(
                "QuantMaxNorm",
                [rm_input],
                [mt_output],
                domain="finn.custom_op.fpgadataflow",
                backend="fpgadataflow",
                IFMDim=ifm_dim,
                scale=float(scale),
                inputDataType=idt.name,
                outputDataType=odt.name,
            )
            model.graph.node.insert(rm_id, new_node)
            model.graph.node.remove(rm)
            model.graph.node.remove(div)
            model.graph.node.remove(mt)
            model = model.transform(RemoveUnusedTensors())
            model = model.transform(InferShapes())
            model = model.transform(InferDataTypes())
            graph_modified = True
        return (model, graph_modified)


class InferStreamingEltwise(Transformation):
    """Convert eltwise Sub or Sub -> Abs to StreamingEltwise layer
    with SubEltwise or AbsDiffEltwise op."""

    def apply(self, model):
        graph = model.graph
        node_ind = 0
        graph_modified = False
        for node in graph.node:
            node_ind += 1
            if node.op_type == "Sub":
                in0 = node.input[0]
                in1 = node.input[1]
                result = node.output[0]
                in0_shape = model.get_tensor_shape(in0)
                in1_shape = model.get_tensor_shape(in1)
                in0_static = not (model.get_initializer(in0) is None)
                in1_static = not (model.get_initializer(in1) is None)

                # skip if different shapes on inputs
                if in0_shape != in1_shape:
                    continue
                # skip if any of inputs have initializers
                # (this node is meant for two dynamic streams)
                if in0_static or in1_static:
                    continue

                idt0 = model.get_tensor_datatype(in0)
                idt1 = model.get_tensor_datatype(in1)

                # skip conversion for layers with float input
                if not (idt0.is_integer() and idt1.is_integer()):
                    continue

                eltwiseOp = "Sub"
                nodes_to_remove = [node]
                # look for a downstream Abs node
                res_consumer = model.find_consumer(result)
                if (res_consumer is not None) and (res_consumer.op_type == "Abs"):
                    eltwiseOp = "AbsDiff"
                    result = res_consumer.output[0]
                    nodes_to_remove.append(res_consumer)

                # check layout and convert if necessary
                in0_layout = model.get_tensor_layout(in0)
                in1_layout = model.get_tensor_layout(in1)
                result_layout = model.get_tensor_layout(result)

                if in0_layout == DataLayout.NCHW:
                    in0 = nchw_to_nhwc(in0, model, node_ind)
                    node_ind += 1
                    in0_shape = model.get_tensor_shape(in0)

                if in1_layout == DataLayout.NCHW:
                    in1 = nchw_to_nhwc(in1, model, node_ind)
                    node_ind += 1
                    in1_shape = model.get_tensor_shape(in1)

                # keep track of where we need to insert the HLS Op
                # it has to be ahead of the output transform
                insert_point = node_ind

                if result_layout == DataLayout.NCHW:
                    result = nchw_to_nhwc(result, model, node_ind, reverse=True)
                    node_ind += 1

                # now safe to assume num_channels is size of last dimension
                num_channels = int(in0_shape[-1])
                # create node with no parallelization first
                pe = 1

                # create and insert new Eltwise node
                new_node = helper.make_node(
                    "StreamingEltwise",
                    [in0, in1],
                    [result],
                    domain="finn.custom_op.fpgadataflow",
                    backend="fpgadataflow",
                    NumChannels=num_channels,
                    PE=pe,
                    inputDataType0=idt0.name,
                    inputDataType1=idt1.name,
                    eltwiseOp=eltwiseOp,
                    numInputVectors=in0_shape[:-1],
                    name="StreamingEltwise_" + node.name,
                )
                graph.node.insert(insert_point, new_node)
                # remove old nodes
                for nd in nodes_to_remove:
                    graph.node.remove(nd)
                graph_modified = True

        # if graph_modified:
        # model = model.transform(InferShapes())
        # model = model.transform(InferDataTypes())
        return (model, graph_modified)<|MERGE_RESOLUTION|>--- conflicted
+++ resolved
@@ -140,22 +140,7 @@
                     k_h > 1 and k_w == 1 and ifm_dim_w == 1
                 )
 
-<<<<<<< HEAD
-                # Ensure that RTL variant is not inserted for unsupported configuration
-                is_rtl_variant_compatible = True
-                if is_kernel_pointwise:
-                    is_rtl_variant_compatible = False
-                    if self.use_rtl_variant:
-                        warnings.warn(
-                            """%s : RTL ConvInpGen requested for unsupported
-                                configuration. Falling back to HLS implementation."""
-                            % n.name
-                        )
-
-                if self.use_rtl_variant and is_rtl_variant_compatible:
-=======
                 if self.use_rtl_variant:
->>>>>>> cfd04c75
                     ConvInpGen_node = helper.make_node(
                         "ConvolutionInputGenerator_rtl",
                         [ConvInpGen_input],
