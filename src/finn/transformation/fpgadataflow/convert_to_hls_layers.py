--- conflicted
+++ resolved
@@ -132,33 +132,7 @@
                     )
                     graph.node.insert(node_ind, padding_node)
 
-<<<<<<< HEAD
-                # Ensure that only supported HLS nodes are inserted
-                is_square_image = ConvInpGen_idim_h == ConvInpGen_idim_w
-                is_square_kernel = k_h == k_w
-                is_kernel_pointwise = k_h == 1 and k_w == 1
-                is_equal_stride = stride_h == stride_w
-                is_1d_convolution = (k_h == 1 and k_w > 1 and ifm_dim_h == 1) or (
-                    k_h > 1 and k_w == 1 and ifm_dim_w == 1
-                )
-
-                if (stride_h > 1 or stride_w > 1) and is_kernel_pointwise:
-                    downsample_1D = (ifm_dim_h == 1) or (ifm_dim_w == 1)
-                    is1D_unitx = ifm_dim_w == 1
-                    downsample_2D = (
-                        (not downsample_1D) and is_square_image and is_equal_stride
-                    )
-                    if not (downsample_1D or downsample_2D):
-                        warnings.warn(
-                            f"Couldn't infer Downsample from {n.name}, check config."
-                        )
-                        continue
-                    ConvInpGen_idim = max(ConvInpGen_idim_h, ConvInpGen_idim_w)
-                    stride = max(stride_h, stride_w)
-                    # create DownSampler node
-=======
-                if (self.use_rtl_variant):
->>>>>>> b5dccf0f
+                if self.use_rtl_variant:
                     ConvInpGen_node = helper.make_node(
                         "ConvolutionInputGenerator_rtl",
                         [ConvInpGen_input],
@@ -175,15 +149,9 @@
                         Stride=[stride_h, stride_w],
                         Dilation=[dilation_h, dilation_w],
                         inputDataType=dt.name,
-<<<<<<< HEAD
-                        name="DownSampler_" + n.name,
-                        is1D=downsample_1D,
-                        is1D_unitx=is1D_unitx,
-=======
                         outputDataType=dt.name,
                         depthwise=depthwise,
                         name="ConvolutionInputGenerator_rtl" + n.name,
->>>>>>> b5dccf0f
                     )
                     graph.node.insert(ConvInpGen_node_idx, ConvInpGen_node)
                 else:
@@ -197,17 +165,18 @@
                     )
 
                     if (stride_h > 1 or stride_w > 1) and is_kernel_pointwise:
-                        assert is_square_image, (
-                            "%s : DownSampler currently only supports square input images."
-                            % n.name
+                        downsample_1D = (ifm_dim_h == 1) or (ifm_dim_w == 1)
+                        is1D_unitx = ifm_dim_w == 1
+                        downsample_2D = (
+                            (not downsample_1D) and is_square_image and is_equal_stride
                         )
-                        assert is_equal_stride, (
-                            """%s : DownSampler currently only supports equal stride value
-                            along different axes."""
-                            % n.name
-                        )
-                        ConvInpGen_idim = ConvInpGen_idim_h
-                        stride = stride_h
+                        if not (downsample_1D or downsample_2D):
+                            warnings.warn(
+                                f"Couldn't infer Downsample from {n.name}, check cfg."
+                            )
+                            continue
+                        ConvInpGen_idim = max(ConvInpGen_idim_h, ConvInpGen_idim_w)
+                        stride = max(stride_h, stride_w)
                         # create DownSampler node
                         ConvInpGen_node = helper.make_node(
                             "DownSampler",
@@ -221,6 +190,8 @@
                             Stride=stride,
                             inputDataType=dt.name,
                             name="DownSampler_" + n.name,
+                            is1D=downsample_1D,
+                            is1D_unitx=is1D_unitx,
                         )
                         graph.node.insert(ConvInpGen_node_idx, ConvInpGen_node)
                     else:
@@ -258,7 +229,7 @@
                             )
                         else:  # 1D images and/or kernels
                             assert is_1d_convolution, (
-                                "%s: ConvolutionInputGenerator1D works only for 1D convs"
+                                "%s: ConvolutionInputGenerator1D is only for 1D convs"
                                 % n.name
                             )
                             if dilation_h > 1 or dilation_w > 1:
