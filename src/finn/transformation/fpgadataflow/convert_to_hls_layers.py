# Copyright (c) 2020, Xilinx
# All rights reserved.
#
# Redistribution and use in source and binary forms, with or without
# modification, are permitted provided that the following conditions are met:
#
# * Redistributions of source code must retain the above copyright notice, this
#   list of conditions and the following disclaimer.
#
# * Redistributions in binary form must reproduce the above copyright notice,
#   this list of conditions and the following disclaimer in the documentation
#   and/or other materials provided with the distribution.
#
# * Neither the name of FINN nor the names of its
#   contributors may be used to endorse or promote products derived from
#   this software without specific prior written permission.
#
# THIS SOFTWARE IS PROVIDED BY THE COPYRIGHT HOLDERS AND CONTRIBUTORS "AS IS"
# AND ANY EXPRESS OR IMPLIED WARRANTIES, INCLUDING, BUT NOT LIMITED TO, THE
# IMPLIED WARRANTIES OF MERCHANTABILITY AND FITNESS FOR A PARTICULAR PURPOSE ARE
# DISCLAIMED. IN NO EVENT SHALL THE COPYRIGHT HOLDER OR CONTRIBUTORS BE LIABLE
# FOR ANY DIRECT, INDIRECT, INCIDENTAL, SPECIAL, EXEMPLARY, OR CONSEQUENTIAL
# DAMAGES (INCLUDING, BUT NOT LIMITED TO, PROCUREMENT OF SUBSTITUTE GOODS OR
# SERVICES; LOSS OF USE, DATA, OR PROFITS; OR BUSINESS INTERRUPTION) HOWEVER
# CAUSED AND ON ANY THEORY OF LIABILITY, WHETHER IN CONTRACT, STRICT LIABILITY,
# OR TORT (INCLUDING NEGLIGENCE OR OTHERWISE) ARISING IN ANY WAY OUT OF THE USE
# OF THIS SOFTWARE, EVEN IF ADVISED OF THE POSSIBILITY OF SUCH DAMAGE.


import numpy as np
import qonnx.core.data_layout as DataLayout
import warnings
from onnx import TensorProto, helper
from qonnx.core.datatype import DataType
from qonnx.custom_op.registry import getCustomOp
from qonnx.transformation.base import Transformation
from qonnx.transformation.general import RemoveUnusedTensors, SortGraph
from qonnx.transformation.infer_datatypes import InferDataTypes
from qonnx.transformation.infer_shapes import InferShapes
from qonnx.util.basic import get_by_name
from qonnx.util.onnx import nchw_to_nhwc

from finn.transformation.fpgadataflow.minimize_accumulator_width import (
    MinimizeAccumulatorWidth,
)


class InferConvInpGen(Transformation):
    """Convert Im2Col layers to ConvolutionInputGenerator layers."""

    def __init__(self, use_rtl_variant=False):
        super().__init__()
        self.use_rtl_variant = use_rtl_variant

    def apply(self, model):
        graph = model.graph
        node_ind = 0
        graph_modified = False
        for n in graph.node:
            node_ind += 1
            if n.op_type == "Im2Col":
                i2c_input = n.input[0]
                i2c_output = n.output[0]
                i2c_in_shape = model.get_tensor_shape(i2c_input)
                i2c_out_shape = model.get_tensor_shape(i2c_output)
                dt = model.get_tensor_datatype(i2c_input)
                if not dt.is_integer():
                    warnings.warn(
                        "%s : Input is not int. Can't infer ConvInpGen." % n.name
                    )
                    continue
                i2c_inst = getCustomOp(n)
                stride_h, stride_w = i2c_inst.get_nodeattr("stride")
                k_h, k_w = i2c_inst.get_nodeattr("kernel_size")
                pad_attr = i2c_inst.get_nodeattr("pad_amount")
                pad_h = pad_attr[0] + pad_attr[2]
                pad_w = pad_attr[1] + pad_attr[3]
                dilation_h, dilation_w = i2c_inst.get_nodeattr("dilations")
                # temporary checks until non-square conv support is finalized
                pad_val = i2c_inst.get_nodeattr("pad_value")
                depthwise = i2c_inst.get_nodeattr("depthwise")
                ifm_ch = i2c_in_shape[-1]
                ifm_dim_h = i2c_in_shape[1]
                ifm_dim_w = i2c_in_shape[2]
                ofm_dim_h = i2c_out_shape[1]
                ofm_dim_w = i2c_out_shape[2]

                # default params for ConvolutionInputGenerator
                ConvInpGen_node_idx = node_ind
                ConvInpGen_input = i2c_input
                ConvInpGen_idim_h = ifm_dim_h
                ConvInpGen_idim_w = ifm_dim_w

                if pad_h > 0 or pad_w > 0:
                    # if padding enabled, ensure pad_val supported by DataType
                    # assert dt.allowed(pad_val),"""FMPadding_Batch DataType
                    # must support pad_val"""
                    assert pad_val == 0, (
                        "%s : FMPadding_Batch doesn't currently support pad_val!= 0"
                        % n.name
                    )

                    odim_padding_h = ifm_dim_h + pad_h
                    odim_padding_w = ifm_dim_w + pad_w

                    padding_out = helper.make_tensor_value_info(
                        model.make_new_valueinfo_name(),
                        TensorProto.FLOAT,
                        (1, odim_padding_h, odim_padding_w, ifm_ch),
                    )
                    graph.value_info.append(padding_out)
                    padding_out = padding_out.name
                    model.set_tensor_datatype(padding_out, dt)

                    ConvInpGen_node_idx += 1
                    ConvInpGen_input = padding_out
                    ConvInpGen_idim_h = odim_padding_h
                    ConvInpGen_idim_w = odim_padding_w

                    padding_node = helper.make_node(
                        "FMPadding_Batch",
                        [i2c_input],
                        [padding_out],
                        domain="finn.custom_op.fpgadataflow",
                        backend="fpgadataflow",
                        ImgDim=[ifm_dim_h, ifm_dim_w],
                        Padding=pad_attr,
                        NumChannels=ifm_ch,
                        inputDataType=dt.name,
                        SIMD=ifm_ch,
                        name="FMPadding_Batch_" + n.name,
                    )
                    graph.node.insert(node_ind, padding_node)

                is_kernel_pointwise = k_h == 1 and k_w == 1
                is_square_image = ConvInpGen_idim_h == ConvInpGen_idim_w
                is_square_kernel = k_h == k_w
                is_equal_stride = stride_h == stride_w
                is_1d_convolution = (k_h == 1 and k_w > 1 and ifm_dim_h == 1) or (
                    k_h > 1 and k_w == 1 and ifm_dim_w == 1
                )

                # Ensure that RTL variant is not inserted for unsupported configuration
                is_rtl_variant_compatible = True
                if is_kernel_pointwise:
                    is_rtl_variant_compatible = False
                    if self.use_rtl_variant:
                        warnings.warn(
                            """%s : RTL ConvInpGen requested for unsupported
                                configuration. Falling back to HLS implementation."""
                            % n.name
                        )

                if self.use_rtl_variant and is_rtl_variant_compatible:
                    ConvInpGen_node = helper.make_node(
                        "ConvolutionInputGenerator_rtl",
                        [ConvInpGen_input],
                        [i2c_output],
                        domain="finn.custom_op.fpgadataflow",
                        backend="fpgadataflow",
                        ConvKernelDim=[k_h, k_w],
                        IFMChannels=ifm_ch,
                        IFMDim=[ConvInpGen_idim_h, ConvInpGen_idim_w],
                        OFMDim=[ofm_dim_h, ofm_dim_w],
                        SIMD=ifm_ch,
                        M=1,
                        parallel_window=0,
                        Stride=[stride_h, stride_w],
                        Dilation=[dilation_h, dilation_w],
                        inputDataType=dt.name,
                        outputDataType=dt.name,
                        depthwise=depthwise,
                        name="ConvolutionInputGenerator_rtl_" + n.name,
                    )
                    graph.node.insert(ConvInpGen_node_idx, ConvInpGen_node)
                else:
                    # Ensure that only supported HLS nodes are inserted
                    if (stride_h > 1 or stride_w > 1) and is_kernel_pointwise:
                        assert is_square_image, (
                            """%s : DownSampler currently only supports square
                            input images."""
                            % n.name
                        )
                        assert is_equal_stride, (
                            """%s : DownSampler currently only supports equal stride
                            value along different axes."""
                            % n.name
                        )
                        ConvInpGen_idim = ConvInpGen_idim_h
                        stride = stride_h
                        # create DownSampler node
                        ConvInpGen_node = helper.make_node(
                            "DownSampler",
                            [ConvInpGen_input],
                            [i2c_output],
                            domain="finn.custom_op.fpgadataflow",
                            backend="fpgadataflow",
                            ImgDim=ConvInpGen_idim,
                            NumChannels=ifm_ch,
                            SIMD=ifm_ch,
                            Stride=stride,
                            inputDataType=dt.name,
                            name="DownSampler_" + n.name,
                        )
                        graph.node.insert(ConvInpGen_node_idx, ConvInpGen_node)
                    else:
                        # create equivalent ConvolutionInputGenerator node
                        if (
                            is_square_image and is_square_kernel
                        ):  # square images and square kernels
                            assert is_equal_stride, (
                                """%s: Non-equal strides along different axes is not supported
                                for (non-)square convolutions"""
                                % n.name
                            )
                            assert dilation_h == 1 and dilation_w == 1, (
                                """%s: Dilation value != 1 is not supported
                                for square convolutions"""
                                % n.name
                            )
                            ConvInpGen_node = helper.make_node(
                                "ConvolutionInputGenerator",
                                [ConvInpGen_input],
                                [i2c_output],
                                domain="finn.custom_op.fpgadataflow",
                                backend="fpgadataflow",
                                ConvKernelDim=[k_h, k_w],
                                IFMChannels=ifm_ch,
                                IFMDim=[ConvInpGen_idim_h, ConvInpGen_idim_w],
                                OFMDim=[ofm_dim_h, ofm_dim_w],
                                SIMD=ifm_ch,
                                Stride=[stride_h, stride_w],
                                Dilation=[dilation_h, dilation_w],
                                inputDataType=dt.name,
                                outputDataType=dt.name,
                                depthwise=depthwise,
                                name="ConvolutionInputGenerator_" + n.name,
                            )
                        else:  # 1D images and/or kernels
                            assert is_1d_convolution, (
                                """%s: ConvolutionInputGenerator1D works only
                                for 1D convs"""
                                % n.name
                            )
                            if dilation_h > 1 or dilation_w > 1:
                                assert depthwise == 1, (
                                    """%s: Dilation value > 1 is only supported for
                                    1D depthwise separable convolutions"""
                                    % n.name
                                )
                            ConvInpGen_node = helper.make_node(
                                "ConvolutionInputGenerator1D",
                                [ConvInpGen_input],
                                [i2c_output],
                                domain="finn.custom_op.fpgadataflow",
                                backend="fpgadataflow",
                                ConvKernelDim=[k_h, k_w],
                                IFMChannels=ifm_ch,
                                IFMDim=[ConvInpGen_idim_h, ConvInpGen_idim_w],
                                OFMDim=[ofm_dim_h, ofm_dim_w],
                                SIMD=ifm_ch,
                                Stride=[stride_h, stride_w],
                                Dilation=[dilation_h, dilation_w],
                                inputDataType=dt.name,
                                outputDataType=dt.name,
                                depthwise=depthwise,
                                name="ConvolutionInputGenerator1D_" + n.name,
                            )
                        graph.node.insert(ConvInpGen_node_idx, ConvInpGen_node)
                # remove old nodes
                graph.node.remove(n)
                graph_modified = True
        if graph_modified:
            model = model.transform(InferShapes())
            model = model.transform(InferDataTypes())
        return (model, graph_modified)


class InferUpsample(Transformation):
    """
    Convert Upsample and Resize nodes to layers to UpsampleNearestNeighbour_Batch nodes.
    """

    def apply(self, model):
        graph = model.graph
        node_ind = 0
        graph_modified = False
        for n in graph.node:
            node_ind += 1
            if n.op_type == "Upsample" or n.op_type == "Resize":
                # Extract mode and scales and input shape
                mode = get_by_name(n.attribute, "mode").s.decode("ascii")
                if n.op_type == "Upsample":
                    scales = model.get_initializer(n.input[1])
                else:
                    scales = model.get_initializer(n.input[2])
                in_shape = model.get_tensor_shape(n.input[0])

                dt = model.get_tensor_datatype(n.input[0])
                if not dt.is_integer():
                    warnings.warn(
                        "%s: Input not int. Can't infer UpsampleNearestNeighbour."
                        % n.name
                    )
                    continue

                if model.get_tensor_layout(n.input[0]) != DataLayout.NHWC:
                    warnings.warn(
                        "%s: Input not NHWC. Can't infer UpsampleNearestNeighbour."
                        % n.name
                    )
                    continue

                # Check that the parameters are okay
                assert mode == "nearest", (
                    "%s: Upsampling is only supported for the mode nearest." % n.name
                )
                assert len(in_shape) == 4, "Upsampling is only supported for 4D inputs."
                assert scales.shape == (4,), (
                    "%s: Upsampling is only supported for 4D scales." % n.name
                )
                assert (scales >= 1).all(), (
                    n.name + ": Upsampling is only supported for scales "
                    "which are larger or equal 1 in all dimensions."
                )

                # Assumes nhwc layout for scales and input
                is_scale_square_2d = scales[1] == scales[2]
                is_scale_1d = scales[1] > 1 and scales[2] == 1
                assert is_scale_square_2d or is_scale_1d, (
                    "%s: Upsampling only supported for 1D H, or 2D square scaling"
                    % n.name
                )
                assert scales[0] == scales[3] == 1, (
                    n.name + ": Upsampling is only supported for scales with "
                    "the first and last dimensions being 1 in NHWC."
                )
                spatial_scale = scales[1]
                assert spatial_scale == int(spatial_scale), (
                    "%s: Upsampling is only supported for integer scales." % n.name
                )
                is_shape_square_2d = in_shape[1] == in_shape[2]
                is_shape_1d = in_shape[1] > 1 and in_shape[2] == 1

                assert is_shape_square_2d or is_shape_1d, (
                    "%s: Upsampling is only supported for 1D H or 2D square inputs."
                    % n.name
                )

                # Extract information for HLS node
                IFMDim = in_shape[1]
                OFMDim = int(round(in_shape[1] * spatial_scale))
                NumChannels = in_shape[-1]
                numInputVectors = in_shape[0]
                inputDataType = dt.name
                dim_mode = 0 if is_shape_square_2d else 1

                # Insert the HLSCustomOp node
                Upsample_HLS_node = helper.make_node(
                    "UpsampleNearestNeighbour_Batch",
                    [n.input[0]],
                    [n.output[0]],
                    domain="finn.custom_op.fpgadataflow",
                    backend="fpgadataflow",
                    OFMDim=OFMDim,
                    IFMDim=IFMDim,
                    NumChannels=NumChannels,
                    inputDataType=inputDataType,
                    numInputVectors=numInputVectors,
                    DimMode=dim_mode,
                    name="UpsampleNearestNeighbour_Batch_" + n.name,
                )

                # Remove the old node
                graph.node.insert(node_ind, Upsample_HLS_node)
                # remove old nodes
                graph.node.remove(n)
                graph_modified = True
        return (model, graph_modified)


class InferStreamingMaxPool(Transformation):
    """Convert MaxPoolNHWC layers to StreamingMaxPool layers."""

    def apply(self, model):
        graph = model.graph
        node_ind = 0
        graph_modified = False
        for node in graph.node:
            node_ind += 1
            if node.op_type == "MaxPoolNHWC":
                mp_input = node.input[0]
                mp_output = node.output[0]
                mp_in_shape = model.get_tensor_shape(mp_input)
                # mp_out_shape = model.get_tensor_shape(mp_output)
                dt = model.get_tensor_datatype(mp_input)
                mp_inst = getCustomOp(node)
                k_h, k_w = mp_inst.get_nodeattr("kernel_shape")
                ifm_ch = mp_in_shape[-1]
                ifm_dim_h = mp_in_shape[1]
                ifm_dim_w = mp_in_shape[2]
                pe = 1
                ceil_mode = mp_inst.get_nodeattr("ceil_mode")
                is_1d = (ifm_dim_h == 1 and k_h == 1) or (ifm_dim_w == 1 and k_w == 1)
                is_divisable = (ifm_dim_h % k_h == 0) or (ifm_dim_w % k_w == 0)
                is_bipolar = dt == DataType["BIPOLAR"]
                pass_1d = is_1d and (not is_bipolar)
                pass_2d = (not is_1d) and is_divisable
                if pass_1d or pass_2d:
                    # create equivalent StreamingMaxPool_Batch node
                    new_node = helper.make_node(
                        "StreamingMaxPool_Batch",
                        [mp_input],
                        [mp_output],
                        domain="finn.custom_op.fpgadataflow",
                        backend="fpgadataflow",
                        PoolDim=(k_h, k_w),
                        NumChannels=ifm_ch,
                        ImgDim=(ifm_dim_h, ifm_dim_w),
                        dataType=dt.name,
                        PE=pe,
                        CeilMode=ceil_mode,
                        name="StreamingMaxPool_Batch_" + node.name,
                    )
                    graph.node.insert(node_ind, new_node)
                    # remove old nodes
                    graph.node.remove(node)
                    graph_modified = True
                else:
                    warnings.warn(node.name + ": could not convert to HLS")
        if graph_modified:
            model = model.transform(InferShapes())
            model = model.transform(InferDataTypes())
        return (model, graph_modified)


class InferPool_Batch(Transformation):
    """If kernel_shape > strides, replace Pool layer with  with of Im2col
    + pool(with kernel_shape == strides), plus Transpose layers to keep the original
    data layout."""

    def apply(self, model):
        graph = model.graph
        node_ind = 0
        graph_modified = False
        for node in graph.node:
            node_ind += 1
            if node.op_type in ["MaxPool", "QuantAvgPool2d", "MaxPoolNHWC"]:
                node_input = node.input[0]
                ishape = model.get_tensor_shape(node_input)
                node_output = node.output[0]
                idt = model.get_tensor_datatype(node_input)
                oshape = model.get_tensor_shape(node_output)
                # only support 4D input tensors (1D convs need extra dummy dim)
                if len(ishape) != 4:
                    continue

                # extract pool parameters
                if node.op_type == "MaxPool":
                    kh, kw = list(get_by_name(node.attribute, "kernel_shape").ints)
                    sh, sw = list(get_by_name(node.attribute, "strides").ints)
                    dlayout = "NCHW"
                elif node.op_type == "QuantAvgPool2d":
                    inst = getCustomOp(node)
                    # QuantAvgPool2d has a single scalar attribute
                    # for kernel size and stride (implicit square)
                    kh = kw = inst.get_nodeattr("kernel")
                    sh = sw = inst.get_nodeattr("stride")
                    dlayout = inst.get_nodeattr("data_layout")
                elif node.op_type == "MaxPoolNHWC":
                    inst = getCustomOp(node)
                    kh, kw = inst.get_nodeattr("kernel_shape")
                    sh, sw = inst.get_nodeattr("strides")
                    dlayout = "NHWC"
                try:
                    pad = list(get_by_name(node.attribute, "pads").ints)
                except AttributeError:
                    pad = [0, 0, 0, 0]

                if not idt.is_integer():
                    continue

                if (kh < sh) or (kw < sw):
                    # TODO check/implement swg support
                    continue

                odt = model.get_tensor_datatype(node_output)

                if dlayout == "NCHW":
                    _, ifm_ch, ifm_h, ifm_w = ishape
                    _, ofm_ch, ofm_h, ofm_w = oshape
                elif dlayout == "NHWC":
                    _, ifm_h, ifm_w, ifm_ch = ishape
                    _, ofm_h, ofm_w, ofm_ch = oshape
                else:
                    raise Exception("Unknown dlayout: " + str(dlayout))

                # if data layout NCHW, we need transpose nodes surrounding
                # the hls layer
                if dlayout == "NCHW":
                    # create new intermediate values
                    inp_trans_out = helper.make_tensor_value_info(
                        model.make_new_valueinfo_name(),
                        TensorProto.FLOAT,
                        (1, ifm_h, ifm_w, ifm_ch),  # NHWC
                    )
                    graph.value_info.append(inp_trans_out)
                    inp_trans_out = inp_trans_out.name
                    model.set_tensor_datatype(inp_trans_out, idt)

                    pool_output = helper.make_tensor_value_info(
                        model.make_new_valueinfo_name(),
                        TensorProto.FLOAT,
                        (1, ofm_h, ofm_w, ofm_ch),
                    )
                    graph.value_info.append(pool_output)
                    pool_output = pool_output.name
                    # model.set_tensor_datatype(pool_output, odt)

                im2col_out = helper.make_tensor_value_info(
                    model.make_new_valueinfo_name(),
                    TensorProto.FLOAT,
                    (1, ofm_h, ofm_w, ifm_ch * kh * kw),
                )
                graph.value_info.append(im2col_out)
                im2col_out = im2col_out.name
                model.set_tensor_datatype(im2col_out, idt)

                # create new nodes
                if dlayout == "NCHW":
                    # NCHW -> NHWC
                    inp_trans_node = helper.make_node(
                        "Transpose", [node_input], [inp_trans_out], perm=[0, 2, 3, 1]
                    )
                    im2col_in = inp_trans_out
                else:
                    im2col_in = node_input
                    pool_output = node_output

                accum_bits = 0
                pool_size_param = 0  # will be overridden if neededs
                pad_value = 0
                if node.op_type in ["MaxPool", "MaxPoolNHWC"]:
                    pool_fxn = "MaxPool"
                    odt = idt
                    pad_value = idt.min()
                elif node.op_type == "QuantAvgPool2d":
                    assert odt.is_integer(), """Output data type for QuantAvgPool2d
                    needs to be integer"""
                    assert all(
                        x == 0 for x in pad
                    ), "Padding is not supported for QuantAvgPool2d"
                    inst = getCustomOp(node)
                    pool_fxn = "QuantAvgPool"
                    pool_size_param = inst.get_shifts()
                    accum_bits = inst.get_accum_size()

                else:
                    raise Exception(
                        "pad_value and pool_fxn not configured for {}".format(
                            node.op_type
                        )
                    )

                # format input tensor
                im2col_node = helper.make_node(
                    "Im2Col",
                    [im2col_in],
                    [im2col_out],
                    domain="qonnx.custom_op.general",
                    stride=[sh, sw],
                    kernel_size=[kh, kw],
                    pad_amount=pad,
                    pad_value=pad_value,
                    depthwise=1,
                    input_shape="(1,{},{},{})".format(ifm_h, ifm_w, ifm_ch),
                    name="Im2Col_" + node.name,
                )

                # Warning PE has to be equal to ifm_ch until Im2Col is replaced by
                # ConvolutionInputGenerator with depthwise=1.
                # For other settings the output will be incorrect due to incorrect input
                # data layout
                pool_node = helper.make_node(
                    "Pool_Batch",
                    [im2col_out],
                    [pool_output],
                    domain="finn.custom_op.fpgadataflow",
                    backend="fpgadataflow",
                    InputDataType=idt.name,
                    OutputDataType=odt.name,
                    Channels=ifm_ch,
                    PE=ifm_ch,
                    KernelSize=[kh, kw],
                    Function=pool_fxn,
                    OutImgDims=[ofm_h, ofm_w],
                    AccumBits=accum_bits,
                    Size=pool_size_param,
                    BatchSize=1,
                    name="Pool_Batch_" + node.name,
                )

                if dlayout == "NCHW":
                    # NHWC -> NCHW
                    out_trans_node = helper.make_node(
                        "Transpose", [pool_output], [node_output], perm=[0, 3, 1, 2]
                    )

                # insert nodes where the conv is to preserve topological ordering
                if dlayout == "NCHW":
                    graph.node.insert(node_ind, inp_trans_node)
                    graph.node.insert(node_ind + 1, im2col_node)
                    graph.node.insert(node_ind + 2, pool_node)
                    graph.node.insert(node_ind + 3, out_trans_node)
                else:
                    graph.node.insert(node_ind, im2col_node)
                    graph.node.insert(node_ind + 1, pool_node)
                # remove old node
                graph.node.remove(node)
                graph_modified = True

        if graph_modified:
            model = model.transform(InferShapes())
            model = model.transform(InferDataTypes())
        return (model, graph_modified)


class InferBinaryMatrixVectorActivation(Transformation):
    """Convert XnorPopcountMatMul layers to
    MatrixVectorActivation layers. Any immediately following MultiThreshold
    layers will also be absorbed into the MVTU."""

    def __init__(self, mem_mode="const"):
        super().__init__()
        self.mem_mode = mem_mode

    def apply(self, model):
        graph = model.graph
        node_ind = 0
        graph_modified = False
        for n in graph.node:
            node_ind += 1
            if n.op_type == "XnorPopcountMatMul":
                mm_input = n.input[0]
                mm_weight = n.input[1]
                mm_output = n.output[0]
                mm_in_shape = model.get_tensor_shape(mm_input)
                mm_out_shape = model.get_tensor_shape(mm_output)
                assert model.get_tensor_datatype(mm_input) == DataType["BINARY"], (
                    n.name
                    + """: First
                input for xnorpopcount is not set to FINN DataType BINARY."""
                )
                assert model.get_tensor_datatype(mm_weight) == DataType["BINARY"], (
                    n.name
                    + """: Second
                input (weights) for xnorpopcount is not set to FINN DataType BINARY."""
                )
                idt = DataType["BINARY"]
                wdt = DataType["BINARY"]
                mm_output = n.output[0]
                W = model.get_initializer(mm_weight)
                # extract weight shape, note that ONNX and finn-hlslib
                # make different assumptions about dim order here
                # ONNX assumes W has (in, out) shape
                # finn-hlslib assumes W has (out, in) shape
                mh = int(W.shape[1])
                mw = int(W.shape[0])
                # create node with no parallelization first
                pe = 1
                simd = 1
                wmem = mw * mh // (pe * simd)
                assert mw * mh == wmem * pe * simd, (
                    n.name
                    + """: Requirement (MW * MH) divisiable by
                (WMEM * PE * SIMD) is violated."""
                )
                # see if we have any following thresholds
                consumer = model.find_consumer(mm_output)
                if consumer is not None and consumer.op_type == "MultiThreshold":
                    # TODO ensure integer thresholds?
                    # create MVTU (i.e. including activation)
                    mt_output = consumer.output[0]
                    mt_out_shape = model.get_tensor_shape(mt_output)
                    mt_thres = consumer.input[1]
                    T = model.get_initializer(mt_thres)
                    assert T.shape[0] == 1 or T.shape[0] == mh, (
                        consumer.name
                        + """: First dimension of
                    thresholds neither 1 nor MH."""
                    )
                    odt = model.get_tensor_datatype(mt_output)
                    if odt.bitwidth() == 1:
                        # covers both bipolar and binary
                        actval = 0
                    else:
                        actval = odt.min()
                    model.set_tensor_shape(mm_input, mm_in_shape)
                    model.set_tensor_shape(mt_output, mt_out_shape)
                    # create and insert new MatrixVectorActivation node
                    new_node = helper.make_node(
                        "MatrixVectorActivation",
                        [mm_input, mm_weight, mt_thres],
                        [mt_output],
                        domain="finn.custom_op.fpgadataflow",
                        backend="fpgadataflow",
                        MW=mw,
                        MH=mh,
                        SIMD=simd,
                        PE=pe,
                        inputDataType=idt.name,
                        weightDataType=wdt.name,
                        outputDataType=odt.name,
                        ActVal=actval,
                        binaryXnorMode=1,
                        noActivation=0,
                        numInputVectors=list(mm_in_shape[:-1]),
                        mem_mode=self.mem_mode,
                        name=n.name,
                    )
                    graph.node.insert(node_ind, new_node)
                    # remove old nodes
                    graph.node.remove(n)
                    graph.node.remove(consumer)
                    graph_modified = True
                else:
                    # no activation, matmul only
                    odt = model.get_tensor_datatype(mm_output)
                    model.set_tensor_shape(mm_input, mm_in_shape)
                    model.set_tensor_shape(mm_output, mm_out_shape)
                    # create and insert new MatrixVectorActivation node
                    new_node = helper.make_node(
                        "MatrixVectorActivation",
                        [mm_input, mm_weight],
                        [mm_output],
                        domain="finn.custom_op.fpgadataflow",
                        backend="fpgadataflow",
                        MW=mw,
                        MH=mh,
                        SIMD=simd,
                        PE=pe,
                        inputDataType=idt.name,
                        weightDataType=wdt.name,
                        outputDataType=odt.name,
                        ActVal=0,
                        binaryXnorMode=1,
                        noActivation=1,
                        numInputVectors=list(mm_in_shape[:-1]),
                        mem_mode=self.mem_mode,
                        name=n.name,
                    )
                    graph.node.insert(node_ind, new_node)
                    # remove old node
                    graph.node.remove(n)
                    graph_modified = True
        if graph_modified:
            model = model.transform(MinimizeAccumulatorWidth())
            model = model.transform(InferShapes())
            model = model.transform(InferDataTypes())
        return (model, graph_modified)


class InferQuantizedMatrixVectorActivation(Transformation):
    """Convert MatMul layers with quantized inputs and weights to
    MatrixVectorActivation layers. Any immediately following MultiThreshold
    layers will also be absorbed into the MVTU."""

    def __init__(self, mem_mode="const"):
        super().__init__()
        self.mem_mode = mem_mode

    def apply(self, model):
        graph = model.graph
        node_ind = 0
        graph_modified = False
        for n in graph.node:
            node_ind += 1
            if n.op_type == "MatMul" and model.get_tensor_sparsity(n.input[1]) is None:
                mm_input = n.input[0]
                mm_weight = n.input[1]
                mm_output = n.output[0]
                mm_in_shape = model.get_tensor_shape(mm_input)
                mm_out_shape = model.get_tensor_shape(mm_output)
                idt = model.get_tensor_datatype(mm_input)
                wdt = model.get_tensor_datatype(mm_weight)
                if idt.is_integer() and wdt.is_integer():
                    mm_output = n.output[0]
                    W = model.get_initializer(mm_weight)
                    # extract weight shape, note that ONNX and finn-hlslib
                    # make different assumptions about dim order here
                    # ONNX assumes W has (in, out) shape
                    # finn-hlslib assumes W has (out, in) shape
                    mh = int(W.shape[1])
                    mw = int(W.shape[0])
                    # create node with no parallelization first
                    pe = 1
                    simd = 1
                    wmem = mw * mh // (pe * simd)
                    assert mw * mh == wmem * pe * simd, (
                        n.name
                        + """: Requirement (MW * MH) divisible by
                    (WMEM * PE * SIMD) is violated."""
                    )
                    # see if we have any following thresholds
                    consumer = model.find_consumer(mm_output)
                    if consumer is not None and consumer.op_type == "MultiThreshold":
                        # TODO ensure integer thresholds?
                        # create MVTU (i.e. including activation)
                        mt_output = consumer.output[0]
                        mt_out_shape = model.get_tensor_shape(mt_output)
                        mt_thres = consumer.input[1]
                        T = model.get_initializer(mt_thres)
                        assert T.shape[0] == 1 or T.shape[0] == mh, (
                            consumer.name
                            + """: First dimension of
                        thresholds neither 1 nor MH."""
                        )
                        odt = model.get_tensor_datatype(mt_output)
                        scale = getCustomOp(consumer).get_nodeattr("out_scale")
                        actval = getCustomOp(consumer).get_nodeattr("out_bias")
                        assert int(actval) == actval, (
                            consumer.name
                            + ": out_bias must be integer for HLS conversion."
                        )
                        actval = int(actval)
                        odt_is_bipolar = odt == DataType["BIPOLAR"]
                        bipolar_ok = (
                            odt_is_bipolar and (scale == 2.0) and (actval == -1)
                        )
                        assert scale == 1.0 or bipolar_ok, (
                            consumer.name
                            + ": out_scale=1 or bipolar output needed for conversion."
                        )
                        assert (not odt.signed()) or (actval < 0), (
                            consumer.name + ": Signed output requres actval < 0"
                        )
                        model.set_tensor_shape(mm_input, mm_in_shape)
                        model.set_tensor_shape(mt_output, mt_out_shape)
                        if bipolar_ok:
                            # remove bias for bipolar, since
                            # binary->bipolar is achieved by reinterpretation
                            actval = 0
                        # create and insert new MatrixVectorActivation node
                        new_node = helper.make_node(
                            "MatrixVectorActivation",
                            [mm_input, mm_weight, mt_thres],
                            [mt_output],
                            domain="finn.custom_op.fpgadataflow",
                            backend="fpgadataflow",
                            MW=mw,
                            MH=mh,
                            SIMD=simd,
                            PE=pe,
                            inputDataType=idt.name,
                            weightDataType=wdt.name,
                            outputDataType=odt.name,
                            ActVal=actval,
                            binaryXnorMode=0,
                            noActivation=0,
                            numInputVectors=list(mm_in_shape[:-1]),
                            mem_mode=self.mem_mode,
                            name="MatrixVectorActivation_" + n.name,
                        )
                        graph.node.insert(node_ind, new_node)
                        # remove old nodes
                        graph.node.remove(n)
                        graph.node.remove(consumer)
                        graph_modified = True
                    else:
                        # no activation, matmul only
                        odt = model.get_tensor_datatype(mm_output)
                        model.set_tensor_shape(mm_input, mm_in_shape)
                        model.set_tensor_shape(mm_output, mm_out_shape)
                        # create and insert new MatrixVectorActivation node
                        new_node = helper.make_node(
                            "MatrixVectorActivation",
                            [mm_input, mm_weight],
                            [mm_output],
                            domain="finn.custom_op.fpgadataflow",
                            backend="fpgadataflow",
                            MW=mw,
                            MH=mh,
                            SIMD=simd,
                            PE=pe,
                            inputDataType=idt.name,
                            weightDataType=wdt.name,
                            outputDataType=odt.name,
                            ActVal=0,
                            binaryXnorMode=0,
                            noActivation=1,
                            numInputVectors=list(mm_in_shape[:-1]),
                            mem_mode=self.mem_mode,
                            name="MatrixVectorActivation_" + n.name,
                        )
                        graph.node.insert(node_ind, new_node)
                        # remove old node
                        graph.node.remove(n)
                        graph_modified = True
        if graph_modified:
            model = model.transform(MinimizeAccumulatorWidth())
            model = model.transform(InferShapes())
            model = model.transform(InferDataTypes())
        return (model, graph_modified)


class InferVectorVectorActivation(Transformation):
    """Convert MatMul layers with quantized inputs and weights to
    VectorVectorActivation layers, if the sparsity annotation
    of the weight matrix indicates that the MatMul layer belongs to
    a depthwise convolution. Any immediately following MultiThreshold
    layers will also be absorbed into the VVAU."""

    def __init__(self, mem_mode="const"):
        super().__init__()
        self.mem_mode = mem_mode

    def apply(self, model):
        graph = model.graph
        node_ind = 0
        graph_modified = False
        for n in graph.node:
            node_ind += 1
            if (
                n.op_type == "MatMul"
                and model.get_tensor_sparsity(n.input[1]) is not None
            ):
                sparsity = model.get_tensor_sparsity(n.input[1])
                try:
                    k_h, k_w = sparsity["dw"]["kernel_shape"]
                except KeyError:
                    raise Exception(
                        n.name
                        + """: sparsity annotation doesn't indicate that MatMul
                        belongs to a depthwise convolution."""
                    )

                mm_input = n.input[0]
                mm_weight = n.input[1]
                mm_output = n.output[0]
                mm_in_shape = model.get_tensor_shape(mm_input)
                mm_out_shape = model.get_tensor_shape(mm_output)
                idt = model.get_tensor_datatype(mm_input)
                wdt = model.get_tensor_datatype(mm_weight)
                if idt.is_integer() and wdt.is_integer():
                    mm_output = n.output[0]
                    W = model.get_initializer(mm_weight)
                    # infer dense weight tensor from sparse weight matrix
                    # kernel size (k_h, k_w) which was extracted above and the value of
                    # the channels is used.
                    # the weight matrix has a shape of (k_h * k_w * Channels, Channels)
                    # we need to reverse the creation of the sparse weight matrix
                    # to achieve a weight tensor of shape (Channels, 1, k_h, k_w)
                    channels = int(W.shape[1])
                    # transpose to achieve a shape of (k_h * k_w * Channels, Channels)
                    W = W.T
                    # reshape to (Channels, k_h, k_w, Channels) to transpose afterwards
                    # to (Channels, Channels, k_h, k_w)
                    W = W.reshape(channels, k_h, k_w, channels)
                    W = W.transpose(0, 3, 1, 2)
                    # now we can extract the values using a for loop over the channels
                    # and fill a zero numpy array in the correct shape
                    w_tensor = np.zeros((channels, 1, k_h, k_w), dtype=np.float32)
                    for ch in range(channels):
                        w_tensor[ch][0] = W[ch][ch]
                    model.set_initializer(mm_weight, w_tensor)
                    model.set_tensor_shape(mm_weight, (channels, 1, k_h, k_w))
                    # create node with pe=channels as default
                    pe = channels
                    # see if we have any following thresholds
                    consumer = model.find_consumer(mm_output)
                    if consumer is not None and consumer.op_type == "MultiThreshold":
                        # create VVAU (i.e. including activation)
                        mt_output = consumer.output[0]
                        mt_out_shape = model.get_tensor_shape(mt_output)
                        mt_thres = consumer.input[1]
                        T = model.get_initializer(mt_thres)
                        assert T.shape[0] == 1 or T.shape[0] == channels, (
                            consumer.name
                            + """: First dimension of
                        thresholds neither 1 nor Channels."""
                        )
                        odt = model.get_tensor_datatype(mt_output)
                        scale = getCustomOp(consumer).get_nodeattr("out_scale")
                        assert scale == 1.0, (
                            consumer.name
                            + ": out_scale must be equal to 1.0 for HLS conversion."
                        )
                        actval = getCustomOp(consumer).get_nodeattr("out_bias")
                        assert int(actval) == actval, (
                            consumer.name
                            + ": out_bias must be integer for HLS conversion."
                        )
                        actval = int(actval)
                        assert (not odt.signed()) or (actval < 0), (
                            consumer.name + ": Signed output requres actval < 0"
                        )
                        model.set_tensor_shape(mm_input, mm_in_shape)
                        model.set_tensor_shape(mt_output, mt_out_shape)
                        # create and insert new VectorVectorActivation node
                        new_node = helper.make_node(
                            "VectorVectorActivation",
                            [mm_input, mm_weight, mt_thres],
                            [mt_output],
                            domain="finn.custom_op.fpgadataflow",
                            backend="fpgadataflow",
                            resType="lut",
                            PE=pe,
                            Dim=[mm_in_shape[1], mm_in_shape[2]],
                            Channels=channels,
                            Kernel=[k_h, k_w],
                            inputDataType=idt.name,
                            weightDataType=wdt.name,
                            outputDataType=odt.name,
                            ActVal=actval,
                            noActivation=0,
                            name="VectorVectorActivation_" + n.name,
                            mem_mode=self.mem_mode,
                        )
                        graph.node.insert(node_ind, new_node)
                        # remove old nodes
                        graph.node.remove(n)
                        graph.node.remove(consumer)
                        graph_modified = True
                    else:
                        # no activation, matmul only
                        odt = model.get_tensor_datatype(mm_output)
                        model.set_tensor_shape(mm_input, mm_in_shape)
                        model.set_tensor_shape(mm_output, mm_out_shape)
                        # create and insert new VVAU node
                        new_node = helper.make_node(
                            "VectorVectorActivation",
                            [mm_input, mm_weight],
                            [mm_output],
                            domain="finn.custom_op.fpgadataflow",
                            backend="fpgadataflow",
                            resType="lut",
                            PE=pe,
                            Dim=[mm_in_shape[1], mm_in_shape[2]],
                            Channels=channels,
                            Kernel=[k_h, k_w],
                            inputDataType=idt.name,
                            weightDataType=wdt.name,
                            outputDataType=odt.name,
                            ActVal=0,
                            noActivation=1,
                            name="VectorVectorActivation_" + n.name,
                        )
                        graph.node.insert(node_ind, new_node)
                        # remove old node
                        graph.node.remove(n)
                        graph_modified = True
        if graph_modified:
            model = model.transform(MinimizeAccumulatorWidth())
            model = model.transform(InferShapes())
            model = model.transform(InferDataTypes())
        return (model, graph_modified)


class InferThresholdingLayer(Transformation):
    """Convert any MultiThreshold into a standalone thresholding HLS layer."""

    def __init__(self, mem_mode="const"):
        super().__init__()
        self.mem_mode = mem_mode

    def apply(self, model):
        graph = model.graph
        node_ind = 0
        graph_modified = False
        for node in graph.node:
            node_ind += 1
            if node.op_type == "MultiThreshold":
                thl_input = node.input[0]
                thl_threshold = node.input[1]
                thl_output = node.output[0]
                thl_in_shape = model.get_tensor_shape(thl_input)
                thl_thres_shape = model.get_tensor_shape(thl_threshold)
                idt = model.get_tensor_datatype(thl_input)

                # skip conversion for layers with float input
                if not idt.is_integer():
                    continue

                # check layout of inputs/outputs, and convert if needed
                # check layout and convert if necessary
                thl_in_layout = model.get_tensor_layout(thl_input)
                if thl_in_layout == DataLayout.NCHW:
                    thl_input = nchw_to_nhwc(thl_input, model, node_ind)
                    node_ind += 1
                    thl_in_shape = model.get_tensor_shape(thl_input)

                # keep track of where we need to insert the HLS Op
                # it has to be ahead of the output transform
                insert_point = node_ind
                thl_output_layout = model.get_tensor_layout(thl_output)
                if thl_output_layout == DataLayout.NCHW:
                    thl_output = nchw_to_nhwc(thl_output, model, node_ind, reverse=True)
                    node_ind += 1

                # now safe to assume number of channels is in last dimension
                ifc = int(thl_in_shape[-1])
                # create node with no parallelization first
                pe = 1

                odt = model.get_tensor_datatype(thl_output)
                scale = getCustomOp(node).get_nodeattr("out_scale")
                assert scale == 1.0, (
                    node.name
                    + ": MultiThreshold out_scale must be 1 for HLS conversion."
                )
                actval = getCustomOp(node).get_nodeattr("out_bias")
                assert int(actval) == actval, (
                    node.name
                    + ": MultiThreshold out_bias must be integer for HLS conversion."
                )
                actval = int(actval)
                assert (not odt.signed()) or (actval < 0), (
                    node.name + ": Signed output requres actval < 0"
                )
                # create and insert new Thresholding_Batch node
                new_node = helper.make_node(
                    "Thresholding_Batch",
                    [thl_input, thl_threshold],
                    [thl_output],
                    domain="finn.custom_op.fpgadataflow",
                    backend="fpgadataflow",
                    NumChannels=ifc,
                    PE=pe,
                    numSteps=thl_thres_shape[1],
                    inputDataType=idt.name,
                    weightDataType=idt.name,  # will be set by MinimizeAccumulatorWidth
                    outputDataType=odt.name,
                    numInputVectors=list(thl_in_shape[:-1]),
                    ActVal=actval,
                    mem_mode=self.mem_mode,
                    name="Thresholding_Batch_" + node.name,
                )
                graph.node.insert(insert_point, new_node)
                # remove old node
                graph.node.remove(node)
                graph_modified = True

        if graph_modified:
            model = model.transform(MinimizeAccumulatorWidth())
            model = model.transform(InferShapes())
            model = model.transform(InferDataTypes())
        return (model, graph_modified)


class InferAddStreamsLayer(Transformation):
    """Convert any Add into a AddStreams HLS layer."""

    def apply(self, model):
        graph = model.graph
        node_ind = 0
        graph_modified = False
        for node in graph.node:
            node_ind += 1
            if node.op_type == "Add":
                in0 = node.input[0]
                in1 = node.input[1]
                result = node.output[0]
                in0_shape = model.get_tensor_shape(in0)
                in1_shape = model.get_tensor_shape(in1)

                # skip if different shapes on inputs
                if in0_shape != in1_shape:
                    continue

                idt0 = model.get_tensor_datatype(in0)
                idt1 = model.get_tensor_datatype(in1)

                # skip if different data types on inputs
                if idt0 != idt1:
                    continue

                idt = idt0

                # skip conversion for layers with float input
                if not idt.is_integer():
                    continue

                # check layout and convert if necessary
                in0_layout = model.get_tensor_layout(in0)
                in1_layout = model.get_tensor_layout(in1)
                result_layout = model.get_tensor_layout(result)

                if in0_layout == DataLayout.NCHW:
                    in0 = nchw_to_nhwc(in0, model, node_ind)
                    node_ind += 1
                    in0_shape = model.get_tensor_shape(in0)

                if in1_layout == DataLayout.NCHW:
                    in1 = nchw_to_nhwc(in1, model, node_ind)
                    node_ind += 1
                    in1_shape = model.get_tensor_shape(in1)

                # keep track of where we need to insert the HLS Op
                # it has to be ahead of the output transform
                insert_point = node_ind

                if result_layout == DataLayout.NCHW:
                    result = nchw_to_nhwc(result, model, node_ind, reverse=True)
                    node_ind += 1

                # now safe to assume num_channels is size of last dimension
                num_channels = int(in0_shape[-1])
                # create node with no parallelization first
                pe = 1

                # create and insert new AddStreams_Batch node
                new_node = helper.make_node(
                    "AddStreams_Batch",
                    [in0, in1],
                    [result],
                    domain="finn.custom_op.fpgadataflow",
                    backend="fpgadataflow",
                    NumChannels=num_channels,
                    PE=pe,
                    inputDataType=idt.name,
                    numInputVectors=in0_shape[:-1],
                    name="AddStreams_Batch_" + node.name,
                )
                graph.node.insert(insert_point, new_node)
                # remove old node
                graph.node.remove(node)
                graph_modified = True

        if graph_modified:
            model = model.transform(InferShapes())
            model = model.transform(InferDataTypes())
        return (model, graph_modified)


class InferDuplicateStreamsLayer(Transformation):
    """Insert a DuplicateStreams HLS layer for any tensor with fanout == 2"""

    def apply(self, model):
        graph = model.graph
        node_ind = 0
        graph_modified = False
        for node in graph.node:
            node_ind += 1
            successors = model.find_consumers(node.output[0])
            if successors is not None and len(successors) >= 2:
                output_tensor = node.output[0]
                n_outputs = len(successors)

                dt = model.get_tensor_datatype(output_tensor)

                # skip conversion for layers with float input
                if not dt.is_integer():
                    continue

                # create clone tensors
                out_shape = model.get_tensor_shape(output_tensor)
                out_tensor_clones = []
                for i in range(n_outputs):
                    clone = helper.make_tensor_value_info(
                        model.make_new_valueinfo_name(), TensorProto.FLOAT, out_shape
                    )
                    model.graph.value_info.append(clone)
                    out_tensor_clones += [clone.name]

                num_ch = int(out_shape[-1])
                vecs = out_shape[:-1]

                # create node with no parallelization first
                pe = 1

                dup_node = helper.make_node(
                    "DuplicateStreams_Batch",
                    [output_tensor],
                    out_tensor_clones,
                    domain="finn.custom_op.fpgadataflow",
                    backend="fpgadataflow",
                    NumChannels=num_ch,
                    PE=pe,
                    inputDataType=dt.name,
                    numInputVectors=vecs,
                    NumOutputStreams=n_outputs,
                    name="DuplicateStreams_Batch_" + node.name,
                )

                graph.node.insert(node_ind, dup_node)

                # connect successors to out tensor clone
                clone_idx = 0
                for successor in successors:
                    for i, succ_input in enumerate(successor.input):
                        if succ_input == output_tensor:
                            successor.input[i] = out_tensor_clones[clone_idx]
                            clone_idx += 1
                            # if one node has multiple connections to the same output
                            # find_direct_successors will return one node per input
                            # so break the inner loop will result in correct behaviour
                            break

                graph_modified = True

        if graph_modified:
            model = model.transform(SortGraph())
            model = model.transform(InferShapes())
            model = model.transform(InferDataTypes())
        return (model, graph_modified)


class InferChannelwiseLinearLayer(Transformation):
    """Convert any channel-wise Add/Mul into a HLS layer."""

    def get_smallest_possible(self, vals):
        """Returns smallest (fewest bits) possible DataType that can represent
        value. Prefers unsigned integers where possible."""
        vals = np.array(vals, dtype=np.float64)
        for v in vals:
            assert int(v) == v, "Error float value"

        for k in DataType.get_accumulator_dt_cands():
            dt = DataType[k]

            if dt in [DataType["BIPOLAR"], DataType["TERNARY"], DataType["FLOAT32"]]:
                # not currently supported
                continue

            if (dt.min() <= vals).all() and (vals <= dt.max()).all():
                return dt

        warnings.warn(
            """InferChannelwiseLinearLayer: Output values may not be
        representable with supported data types.
        Setting maximum width data type available.
        This will lead to errors if there are no constrains on the input
        """
        )

        if (0 <= vals).all():
            return DataType["UINT64"]
        else:
            return DataType["INT64"]

    def apply(self, model):
        graph = model.graph
        node_ind = 0
        graph_modified = False
        for node in graph.node:
            node_ind += 1
            if node.op_type == "Add" or node.op_type == "Mul":
                # assuming input[0] is dynamic
                ll_input = node.input[0]
                ll_output = node.output[0]
                ll_in_shape = model.get_tensor_shape(ll_input)

                # check if input 1 has an initializer
                ll_const = node.input[1]
                if ll_const is not None:
                    ll_cinit = model.get_initializer(ll_const)
                    if ll_cinit is None:
                        # input 1 is also dynamic
                        continue
                else:
                    continue

                # get number of channels and channel index from input
                ll_in_layout = model.get_tensor_layout(ll_input)
                if ll_in_layout == DataLayout.NHWC or ll_in_layout == DataLayout.NC:
                    ch_index = -1
                    ch = ll_in_shape[-1]
                elif ll_in_layout == DataLayout.NCHW:
                    ch_index = 1
                    ch = ll_in_shape[1]
                else:
                    continue

                # check if the shape of initializer is compatible
                ll_cinit_shape = list(ll_cinit.shape)
                if np.prod(ll_cinit_shape) == 1:
                    warnings.warn(
                        "Broadcasting " + str(node.op_type) + "(" + node.name + ")"
                    )
                    ll_cinit = np.full((ch), ll_cinit.flatten()[0])
                elif np.prod(ll_cinit_shape) != ch or ll_cinit_shape[ch_index] != ch:
                    # parameter shape not compatible with Channelwise_batch
                    continue

                # check initializer contains integers as floats
                if not (ll_cinit.astype(np.int32) == ll_cinit).all():
                    continue
                # all initializer conditions are met

                # check inputs
                idt = model.get_tensor_datatype(ll_input)
                if not idt.is_integer():
                    # skip conversion for layers with float input
                    continue

                # check layout of inputs/outputs, and convert if needed
                # check layout and convert if necessary
                if ll_in_layout == DataLayout.NCHW:
                    ll_input = nchw_to_nhwc(ll_input, model, node_ind)
                    node_ind += 1
                    ll_in_shape = model.get_tensor_shape(ll_input)

                # keep track of where we need to insert the HLS Op
                # it has to be ahead of the output transform
                insert_point = node_ind
                ll_output_layout = model.get_tensor_layout(ll_output)
                if ll_output_layout == DataLayout.NCHW:
                    ll_output = nchw_to_nhwc(ll_output, model, node_ind, reverse=True)
                    node_ind += 1

                # get parameter data type
                param_min = min(ll_cinit.flatten())
                param_max = max(ll_cinit.flatten())
                pdt = self.get_smallest_possible([param_min, param_max])

                # set function and determine output data type
                if node.op_type == "Add":
                    func = "add"
                    out_min = idt.min() + param_min
                    out_max = idt.max() + param_max
                    odt = self.get_smallest_possible([out_min, out_max])
                elif node.op_type == "Mul":
                    func = "mul"
                    possible_limits = []
                    possible_limits += [idt.min() * param_min]
                    possible_limits += [idt.min() * param_max]
                    possible_limits += [idt.max() * param_min]
                    possible_limits += [idt.max() * param_max]
                    odt = self.get_smallest_possible(possible_limits)

                model.set_initializer(ll_const, ll_cinit.reshape(ch))
                model.set_tensor_datatype(ll_output, odt)

                # create node with no parallelization first
                pe = 1
                assert ch % pe == 0, "Requirement IFC divisable by PE is violated."
                # create and insert node
                new_node = helper.make_node(
                    "ChannelwiseOp_Batch",
                    [ll_input, ll_const],
                    [ll_output],
                    domain="finn.custom_op.fpgadataflow",
                    backend="fpgadataflow",
                    Func=func,
                    NumChannels=ch,
                    PE=pe,
                    inputDataType=idt.name,
                    paramDataType=pdt.name,
                    outputDataType=odt.name,
                    numInputVectors=list(ll_in_shape[:-1]),
                    name="ChannelwiseOp_Batch_" + node.name,
                )
                graph.node.insert(insert_point, new_node)
                # remove old node
                graph.node.remove(node)
                graph_modified = True

        if graph_modified:
            model = model.transform(InferShapes())
            model = model.transform(InferDataTypes())
        return (model, graph_modified)


class InferLabelSelectLayer(Transformation):
    """Convert any TopK into a LabelSelect HLS layer."""

    def apply(self, model):
        graph = model.graph
        node_ind = 0
        graph_modified = False
        for node in graph.node:
            node_ind += 1
            if node.op_type == "TopK":
                fc_input = node.input[0]
                k_input = node.input[1]
                val_output = node.output[0]
                idx_output = node.output[1]
                fc_in_shape = model.get_tensor_shape(fc_input)

                idt = model.get_tensor_datatype(fc_input)

                # skip conversion for layers with float input
                if not idt.is_integer():
                    continue

                # skip conversion for if value output is connected (not supported)
                if model.find_consumer(val_output) is not None:
                    continue

                num_labels = int(fc_in_shape[-1])
                num_inp_vecs = list(fc_in_shape[:-1])
                # create node with no parallelization first
                pe = 1

                k = model.get_initializer(k_input)[0]

                # create and insert new LabelSelect_Batch node
                new_node = helper.make_node(
                    "LabelSelect_Batch",
                    [fc_input],
                    [idx_output],
                    domain="finn.custom_op.fpgadataflow",
                    backend="fpgadataflow",
                    Labels=num_labels,
                    PE=pe,
                    K=k,
                    inputDataType=idt.name,
                    numInputVectors=num_inp_vecs,
                    name="LabelSelect_Batch_" + node.name,
                )
                graph.node.insert(node_ind, new_node)
                # remove old node
                graph.node.remove(node)
                graph_modified = True

        if graph_modified:
            model = model.transform(InferShapes())
            model = model.transform(InferDataTypes())
        return (model, graph_modified)


class InferGlobalAccPoolLayer(Transformation):
    """Convert any GlobalAveragePool into a GlobalAccPool HLS layer and a scalar Mul."""

    def apply(self, model):
        graph = model.graph
        node_ind = 0
        graph_modified = False
        for node in graph.node:
            node_ind += 1
            if node.op_type == "GlobalAveragePool":
                in0 = node.input[0]
                result = node.output[0]
                in0_shape = model.get_tensor_shape(in0)

                idt = model.get_tensor_datatype(in0)

                # skip conversion for layers with float input
                if not idt.is_integer():
                    continue

                # check layout and convert if necessary
                in0_layout = model.get_tensor_layout(in0)
                result_layout = model.get_tensor_layout(result)

                if in0_layout == DataLayout.NCHW:
                    in0 = nchw_to_nhwc(in0, model, node_ind)
                    node_ind += 1
                    in0_shape = model.get_tensor_shape(in0)

                # keep track of where we need to insert the HLS Op
                # it has to be ahead of the output transform
                insert_point = node_ind

                if result_layout == DataLayout.NCHW:
                    result = nchw_to_nhwc(result, model, node_ind, reverse=True)
                    node_ind += 1

                num_ch = int(in0_shape[-1])
                vecs = in0_shape[:-1]
                # create node with no parallelization first
                pe = 1

                # create an additional tensor of the same shape and layout as result
                out_shape = model.get_tensor_shape(result)
                pool_out = helper.make_tensor_value_info(
                    model.make_new_valueinfo_name(), TensorProto.FLOAT, out_shape
                )
                model.graph.value_info.append(pool_out)
                pool_out = pool_out.name
                model.set_tensor_layout(pool_out, model.get_tensor_layout(result))

                new_pool = helper.make_node(
                    "GlobalAccPool_Batch",
                    [in0],
                    [pool_out],
                    domain="finn.custom_op.fpgadataflow",
                    backend="fpgadataflow",
                    NumChannels=num_ch,
                    PE=pe,
                    inputDataType=idt.name,
                    numInputVectors=vecs,
                    name="GlobalAccPool_Batch_" + node.name,
                )

                mul_value = helper.make_tensor_value_info(
                    model.make_new_valueinfo_name(), TensorProto.FLOAT, [1]
                )
                model.graph.value_info.append(mul_value)
                model.set_initializer(
                    mul_value.name, np.array(1 / (vecs[1] * vecs[2]), dtype=np.float32)
                )
                new_mul = helper.make_node(
                    "Mul",
                    [pool_out, mul_value.name],
                    [result],
                )
                graph.node.insert(insert_point, new_pool)
                graph.node.insert(insert_point + 1, new_mul)
                node_ind += 1
                # remove old node
                graph.node.remove(node)
                graph_modified = True

        if graph_modified:
            model = model.transform(InferShapes())
            model = model.transform(InferDataTypes())
        return (model, graph_modified)


class InferLookupLayer(Transformation):
    """Convert Gather nodes with constant op0 into Lookup HLS layers."""

    def apply(self, model):
        graph = model.graph
        node_ind = 0
        graph_modified = False
        for node in graph.node:
            node_ind += 1
            if node.op_type == "Gather":
                emb_name = node.input[0]
                embs = model.get_initializer(emb_name)
                axis = get_by_name(node.attribute, "axis")
                # skip conversion if input0 is not constant
                if embs is None:
                    continue
                # skip conversion if axis != 0
                if axis is not None and axis.i != 0:
                    continue
                ind_name = node.input[1]
                ind_dtype = model.get_tensor_datatype(ind_name)
                emb_dtype = model.get_tensor_datatype(emb_name)
                # skip conversion if inputs are not unsigned integers
                if (not ind_dtype.is_integer()) or ind_dtype.signed():
                    continue
                num_embs, emb_dim = embs.shape
                out_name = node.output[0]
                ishape = model.get_tensor_shape(node.input[1])
                # create and insert new Lookup node
                new_node = helper.make_node(
                    "Lookup",
                    [ind_name, emb_name],
                    [out_name],
                    domain="finn.custom_op.fpgadataflow",
                    backend="fpgadataflow",
                    name="Lookup_" + node.name,
                    NumEmbeddings=num_embs,
                    EmbeddingDim=emb_dim,
                    EmbeddingType=emb_dtype.name,
                    InputType=ind_dtype.name,
                    InputShape=list(ishape),
                )
                graph.node.insert(node_ind, new_node)
                # remove old node
                graph.node.remove(node)
                graph_modified = True

        if graph_modified:
            model = model.transform(InferShapes())
            model = model.transform(InferDataTypes())
        return (model, graph_modified)


class InferConcatLayer(Transformation):
    """Convert suitable Concat nodes (operating on last/-1 axis)
    into StreamingConcat HLS layers."""

    def apply(self, model):
        graph = model.graph
        node_ind = 0
        graph_modified = False
        for node in graph.node:
            node_ind += 1
            if node.op_type == "Concat":
                ishape = model.get_tensor_shape(node.input[0])
                axis = get_by_name(node.attribute, "axis")
                if (axis is None) or (ishape is None):
                    continue
                axis = axis.i
                last_axis = len(ishape) - 1
                # skip conversion if not using last axis
                if (axis != -1) and (axis != last_axis):
                    continue
                # check datatype coherence
                dt0 = model.get_tensor_datatype(node.input[0])
                if dt0 is None:
                    continue
                dt_coherent = all(
                    [model.get_tensor_datatype(x) == dt0 for x in node.input]
                )
                if not dt_coherent:
                    continue
                # skip conversion if inputs are not integers
                if not dt0.is_integer():
                    continue
                # ready for conversion
                elems_per_stream = [model.get_tensor_shape(x)[-1] for x in node.input]
                inp_vec = list(model.get_tensor_shape(node.input[0])[:-1])
                new_node = helper.make_node(
                    "StreamingConcat",
                    node.input,
                    node.output,
                    domain="finn.custom_op.fpgadataflow",
                    backend="fpgadataflow",
                    name="Concat_" + node.name,
                    ElemsPerStream=elems_per_stream,
                    inputDataType=dt0.name,
                    numInputVectors=inp_vec,
                )
                graph.node.insert(node_ind, new_node)
                # remove old node
                graph.node.remove(node)
                graph_modified = True

        if graph_modified:
            model = model.transform(InferShapes())
            model = model.transform(InferDataTypes())
        return (model, graph_modified)


<<<<<<< HEAD
class InferQuantizedMaxNorm(Transformation):
    """Convert pattern of ReduceMax + Div followed by MultiThreshold
    into QuantMaxNorm HLS layers."""

    def _find_pattern(self, model):
        graph = model.graph
        node_ind = 0
        for node in graph.node:
            node_ind += 1
            if node.op_type == "ReduceMax":
                successors = model.find_direct_successors(node)
                if len(successors) == 1 and successors[0].op_type == "Div":
                    div_node = successors[0]
                    if node.input[0] == div_node.input[0]:
                        mt_node = model.find_direct_successors(div_node)
                        if len(mt_node) == 1 and mt_node[0].op_type == "MultiThreshold":
                            mt_node = mt_node[0]
                            return [node, node_ind, div_node, mt_node]
        return []

    def apply(self, model):
        graph_modified = False
        pattern = self._find_pattern(model)
        if len(pattern) >= 1:
            rm, rm_id, div, mt = pattern
            # to instantiate quantmaxnor we need in/out tensor, IFMDim, NorMax,idt,odt
            rm_input = rm.input[0]
            mt_output = mt.output[0]
            rm_input_shape = model.get_tensor_shape(rm_input)
            ifm_dim = [rm_input_shape[1], rm_input_shape[2]]
            idt = model.get_tensor_datatype(rm_input)
            odt = model.get_tensor_datatype(mt_output)
            # get NorMax
            thresh = model.get_initializer(mt.input[1])
            if (thresh <= 1.0).all():
                nor_max = 0
            else:
                # output of Div node can only be between 0.0 and 1.0
                # get index of threshold that is just below 1.0
                nor_max = np.argmax(thresh > 1.0) - 1
            new_node = helper.make_node(
                "QuantMaxNorm",
                [rm_input],
                [mt_output],
                domain="finn.custom_op.fpgadataflow",
                backend="fpgadataflow",
                IFMDim=ifm_dim,
                NorMax=nor_max,
                inputDataType=idt.name,
                outputDataType=odt.name,
            )
            model.graph.node.insert(rm_id, new_node)
            model.graph.node.remove(rm)
            model.graph.node.remove(div)
            model.graph.node.remove(mt)
            model = model.transform(RemoveUnusedTensors())
            model = model.transform(InferShapes())
            model = model.transform(InferDataTypes())
            graph_modified = True

=======
class InferStreamingEltwise(Transformation):
    """Convert eltwise Sub or Sub -> Abs to StreamingEltwise layer
    with SubEltwise or AbsDiffEltwise op."""

    def apply(self, model):
        graph = model.graph
        node_ind = 0
        graph_modified = False
        for node in graph.node:
            node_ind += 1
            if node.op_type == "Sub":
                in0 = node.input[0]
                in1 = node.input[1]
                result = node.output[0]
                in0_shape = model.get_tensor_shape(in0)
                in1_shape = model.get_tensor_shape(in1)

                # skip if different shapes on inputs
                if in0_shape != in1_shape:
                    continue

                idt0 = model.get_tensor_datatype(in0)
                idt1 = model.get_tensor_datatype(in1)

                # skip conversion for layers with float input
                if not (idt0.is_integer() and idt1.is_integer()):
                    continue

                eltwiseOp = "Sub"
                nodes_to_remove = [node]
                # look for a downstream Abs node
                res_consumer = model.find_consumer(result)
                if (res_consumer is not None) and (res_consumer.op_type == "Abs"):
                    eltwiseOp = "AbsDiff"
                    result = res_consumer.output[0]
                    nodes_to_remove.append(res_consumer)

                # check layout and convert if necessary
                in0_layout = model.get_tensor_layout(in0)
                in1_layout = model.get_tensor_layout(in1)
                result_layout = model.get_tensor_layout(result)

                if in0_layout == DataLayout.NCHW:
                    in0 = nchw_to_nhwc(in0, model, node_ind)
                    node_ind += 1
                    in0_shape = model.get_tensor_shape(in0)

                if in1_layout == DataLayout.NCHW:
                    in1 = nchw_to_nhwc(in1, model, node_ind)
                    node_ind += 1
                    in1_shape = model.get_tensor_shape(in1)

                # keep track of where we need to insert the HLS Op
                # it has to be ahead of the output transform
                insert_point = node_ind

                if result_layout == DataLayout.NCHW:
                    result = nchw_to_nhwc(result, model, node_ind, reverse=True)
                    node_ind += 1

                # now safe to assume num_channels is size of last dimension
                num_channels = int(in0_shape[-1])
                # create node with no parallelization first
                pe = 1

                # create and insert new Eltwise node
                new_node = helper.make_node(
                    "StreamingEltwise",
                    [in0, in1],
                    [result],
                    domain="finn.custom_op.fpgadataflow",
                    backend="fpgadataflow",
                    NumChannels=num_channels,
                    PE=pe,
                    inputDataType0=idt0.name,
                    inputDataType1=idt1.name,
                    eltwiseOp=eltwiseOp,
                    numInputVectors=in0_shape[:-1],
                    name="StreamingEltwise_" + node.name,
                )
                graph.node.insert(insert_point, new_node)
                # remove old nodes
                for nd in nodes_to_remove:
                    graph.node.remove(nd)
                graph_modified = True

        # if graph_modified:
        # model = model.transform(InferShapes())
        # model = model.transform(InferDataTypes())
>>>>>>> 9187e247
        return (model, graph_modified)<|MERGE_RESOLUTION|>--- conflicted
+++ resolved
@@ -1718,7 +1718,6 @@
         return (model, graph_modified)
 
 
-<<<<<<< HEAD
 class InferQuantizedMaxNorm(Transformation):
     """Convert pattern of ReduceMax + Div followed by MultiThreshold
     into QuantMaxNorm HLS layers."""
@@ -1778,8 +1777,10 @@
             model = model.transform(InferShapes())
             model = model.transform(InferDataTypes())
             graph_modified = True
-
-=======
+        return (model, graph_modified)
+
+
+
 class InferStreamingEltwise(Transformation):
     """Convert eltwise Sub or Sub -> Abs to StreamingEltwise layer
     with SubEltwise or AbsDiffEltwise op."""
@@ -1869,5 +1870,4 @@
         # if graph_modified:
         # model = model.transform(InferShapes())
         # model = model.transform(InferDataTypes())
->>>>>>> 9187e247
         return (model, graph_modified)