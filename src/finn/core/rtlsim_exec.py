# Copyright (c) 2020 Xilinx, Inc.
# All rights reserved.
#
# Redistribution and use in source and binary forms, with or without
# modification, are permitted provided that the following conditions are met:
#
# * Redistributions of source code must retain the above copyright notice, this
#   list of conditions and the following disclaimer.
#
# * Redistributions in binary form must reproduce the above copyright notice,
#   this list of conditions and the following disclaimer in the documentation
#   and/or other materials provided with the distribution.
#
# * Neither the name of Xilinx nor the names of its
#   contributors may be used to endorse or promote products derived from
#   this software without specific prior written permission.
#
# THIS SOFTWARE IS PROVIDED BY THE COPYRIGHT HOLDERS AND CONTRIBUTORS "AS IS"
# AND ANY EXPRESS OR IMPLIED WARRANTIES, INCLUDING, BUT NOT LIMITED TO, THE
# IMPLIED WARRANTIES OF MERCHANTABILITY AND FITNESS FOR A PARTICULAR PURPOSE ARE
# DISCLAIMED. IN NO EVENT SHALL THE COPYRIGHT HOLDER OR CONTRIBUTORS BE LIABLE
# FOR ANY DIRECT, INDIRECT, INCIDENTAL, SPECIAL, EXEMPLARY, OR CONSEQUENTIAL
# DAMAGES (INCLUDING, BUT NOT LIMITED TO, PROCUREMENT OF SUBSTITUTE GOODS OR
# SERVICES; LOSS OF USE, DATA, OR PROFITS; OR BUSINESS INTERRUPTION) HOWEVER
# CAUSED AND ON ANY THEORY OF LIABILITY, WHETHER IN CONTRACT, STRICT LIABILITY,
# OR TORT (INCLUDING NEGLIGENCE OR OTHERWISE) ARISING IN ANY WAY OUT OF THE USE
# OF THIS SOFTWARE, EVEN IF ADVISED OF THE POSSIBILITY OF SUCH DAMAGE.

try:
    import finn_xsi.adapter as finnxsi
except ModuleNotFoundError:
    finnxsi = None

import numpy as np
import os
from qonnx.custom_op.registry import getCustomOp

from finn.util.basic import (
    get_deps_dir,
    get_finn_root,
    get_liveness_threshold_cycles,
    get_vivado_root,
    launch_process_helper,
    make_build_dir,
)
from finn.util.data_packing import npy_to_rtlsim_input, rtlsim_output_to_npy


def prep_rtlsim_io_dict(model, execution_context):
    # extract i/o info to prepare io_dict
    io_dict = {"inputs": {}, "outputs": {}}
    if_dict = eval(model.get_metadata_prop("vivado_stitch_ifnames"))
    # go over and prepare inputs
    for i, i_vi in enumerate(model.graph.input):
        i_name = i_vi.name
        i_tensor = execution_context[i_name]
        i_dt = model.get_tensor_datatype(i_name)
        first_node_onnx = model.find_consumer(i_name)
        first_node = getCustomOp(first_node_onnx)
        node_inp_ind = list(first_node_onnx.input).index(i_name)

        if node_inp_ind == 0:
            # default node input (input 0)
            i_stream_w = first_node.get_instream_width()
            i_folded_shape = first_node.get_folded_input_shape()
        else:
            # not input 0; node must support specifying inp index
            # for these functions
            i_stream_w = first_node.get_instream_width(node_inp_ind)
            i_folded_shape = first_node.get_folded_input_shape(node_inp_ind)
        batchsize = i_tensor.shape[0]
        # override batch size for input
        i_folded_shape = list(i_folded_shape)
        i_folded_shape[0] = batchsize
        i_folded_shape = tuple(i_folded_shape)
        # TODO any other layout transformations need to happen here!
        i_tensor = i_tensor.reshape(i_folded_shape)
        # pack input for rtlsim
        packed_input = npy_to_rtlsim_input(i_tensor, i_dt, i_stream_w)
        # add to io_dict
        if_name = if_dict["s_axis"][i][0]
        io_dict["inputs"][if_name] = packed_input
    # go over outputs to determine how many values will be produced
    num_out_values = 0
    o_tensor_info = []
    for o, o_vi in enumerate(model.graph.output):
        # output in io_dict just needs an empty list
        if_name = if_dict["m_axis"][o][0]
        io_dict["outputs"][if_name] = []
        # extract output shape
        o_name = o_vi.name
        o_shape = model.get_tensor_shape(o_name)
        o_dt = model.get_tensor_datatype(o_name)
        last_node = getCustomOp(model.find_producer(o_name))
        o_folded_shape = last_node.get_folded_output_shape()
        # override batch size from actual input
        o_shape = list(o_shape)
        o_shape[0] = batchsize
        o_shape = tuple(o_shape)
        o_folded_shape = list(o_folded_shape)
        o_folded_shape[0] = batchsize
        o_folded_shape = tuple(o_folded_shape)
        o_stream_w = last_node.get_outstream_width()
        o_tensor_info.append((o_stream_w, o_dt, o_folded_shape, o_shape))
        num_out_values += batchsize * last_node.get_number_output_values()
    return io_dict, if_dict, num_out_values, o_tensor_info, batchsize


def file_to_basename(x):
    return os.path.basename(os.path.realpath(x))


def rtlsim_exec_cppxsi(
    model,
    execution_context,
    dummy_data_mode=False,
<<<<<<< HEAD
    postproc_cpp="",
    iter_progress_cpp="",
=======
>>>>>>> eae226de
    timeout_cycles=None,
    throttle_cycles=0,
):
    """Use XSI C++ rtl simulation to execute given model with stitched IP.
    The dummy_data_mode flag controls whether the simulation is driven by
    dummy data or real data. The execution_context parameter must be formatted
    according to whether dummy or real data is used.
    Example with dummy_data = True:
        execution_context = {
            "inputs" : {"<name_of_input_stream>" : <number_of_transactions>},
            "outputs" : {"<name_of_output_stream>" : <number_of_transactions>},
        }
    Example with dummy_data = False:
        execution_context = {
            "<tensor_name>" : <np.ndarray>
        }

    If timeout_cycles is not None, the default value from get_liveness_threshold_cycles
    will be used.
    throttle_cycles will be used to pause the input stream every time an input frame is finished.
    """
    # TODO: support running functional rtlsim with real I/O data
    # TODO: support running with multiple inputs/outputs
    if timeout_cycles is None:
        timeout_cycles = get_liveness_threshold_cycles()

    assert dummy_data_mode, "Only dummy_data_mode=True is supported for now"

    # ensure stitched ip project already exists
    assert os.path.isfile(
        model.get_metadata_prop("wrapper_filename")
    ), """The
    file name from metadata property "wrapper_filename" doesn't exist."""
    assert os.path.isdir(
        model.get_metadata_prop("vivado_stitch_proj")
    ), """The
    directory from metadata property "vivado_stitch_proj" doesn't exist"""
    trace_file = model.get_metadata_prop("rtlsim_trace")
    if not dummy_data_mode:
        # ignore last value which would be batchsize
        io_dict, if_dict, num_out_values, o_tensor_info = prep_rtlsim_io_dict(
            model, execution_context
        )[:-1]

    # prepare rtlsim compiled object (unless it already exists)
    rtlsim_so = model.get_metadata_prop("rtlsim_so")
    top_module_file_name = file_to_basename(model.get_metadata_prop("wrapper_filename"))
    top_module_name = top_module_file_name.strip(".v")
    if (rtlsim_so is None) or (not os.path.isfile(rtlsim_so)):
        vivado_stitch_proj_dir = model.get_metadata_prop("vivado_stitch_proj")
        with open(vivado_stitch_proj_dir + "/all_verilog_srcs.txt", "r") as f:
            all_verilog_srcs = f.read().split()
        single_src_dir = make_build_dir("rtlsim_" + top_module_name + "_")
        debug = not (trace_file is None or trace_file == "")
        rtlsim_so = finnxsi.compile_sim_obj(
            top_module_name, all_verilog_srcs, single_src_dir, debug=debug
        )
        # save generated lib filename in attribute
        model.set_metadata_prop("rtlsim_so", rtlsim_so[0] + "/" + rtlsim_so[1])
        sim_base, sim_rel = rtlsim_so
        # pass in correct tracefile from attribute
        if trace_file == "default":
            trace_file = top_module_file_name + ".wdb"
    else:
        sim_base, sim_rel = rtlsim_so.split("xsim.dir")
        sim_rel = "xsim.dir" + sim_rel
    # prepare the C++ sim driver template
    finnxsi_dir = get_finn_root() + "/finn_xsi"
    fifosim_config_fname = finnxsi_dir + "/rtlsim_config.hpp.template"
    with open(fifosim_config_fname, "r") as f:
        fifsom_config_template = f.read()

    instream_iters = []
    outstream_iters = []
    for top_inp in model.graph.input:
        iname = top_inp.name
        first_node = model.find_consumer(iname)
        assert first_node is not None, "Failed to find consumer for " + iname
        fnode_inst = getCustomOp(first_node)
        top_ind = list(first_node.input).index(iname)
        ishape_folded = fnode_inst.get_folded_input_shape(ind=top_ind)
        instream_iters.append(np.prod(ishape_folded[:-1]))
    for top_out in model.graph.output:
        oname = top_out.name
        last_node = model.find_producer(oname)
        assert last_node is not None, "Failed to find producer for " + oname
        lnode_inst = getCustomOp(last_node)
        top_ind = list(last_node.output).index(oname)
        oshape_folded = lnode_inst.get_folded_output_shape(ind=top_ind)
        outstream_iters.append(np.prod(oshape_folded[:-1]))

    # retrieve the number of inputs from execution_context
    n_inferences = execution_context[model.graph.input[0].name]
    ifnames = model.get_metadata_prop("vivado_stitch_ifnames")
    assert not (
        ifnames is None
    ), "Couldn't find stitched-IP interface names, did you run IP stitching first?"
    ifnames = eval(ifnames)
    if "aximm" in ifnames.keys() and ifnames["aximm"] != []:
        assert (
            False
        ), f"cppxsi sim doesn't know how to handle full AXI MM interfaces: {ifnames['aximm']}"
    instream_names = [x[0] for x in ifnames["s_axis"]]
    outstream_names = [x[0] for x in ifnames["m_axis"]]
    instream_descrs = [
        (instream_names[i], instream_iters[i], instream_iters[i] + throttle_cycles)
        for i in range(len(instream_names))
    ]
    instream_descrs_str = str(instream_descrs).replace("[", "").replace("]", "")
    instream_descrs_str = instream_descrs_str.replace("(", "{").replace(")", "}")
    instream_descrs_str = instream_descrs_str.replace("'", '"')

    outstream_descrs = [
        (outstream_names[i], outstream_iters[i], outstream_iters[i])
        for i in range(len(outstream_names))
    ]
    outstream_descrs_str = str(outstream_descrs).replace("[", "").replace("]", "")
    outstream_descrs_str = outstream_descrs_str.replace("(", "{").replace(")", "}")
    outstream_descrs_str = outstream_descrs_str.replace("'", '"')

    # fill in the template arguments for sim config
    template_dict = {
        # number of inferences
        "N_INFERENCES": n_inferences,
        # max number of cycles to wait for output activity before timeout
        "TIMEOUT_CYCLES": timeout_cycles,
        # name of the top-level HDL module
        "TOP_MODULE_NAME": top_module_name,
<<<<<<< HEAD
        # names of the top-level AXI streams and signals
        "INSTREAM_NAME": instream_names_str,
        "OUTSTREAM_NAME": outstream_names_str,
        # names of control signals to be deasserted
        "DEASSERT_SIGNAL_NAMES": deassert_signals_str,
        "CLK_NAME": "ap_clk",
        "CLK2X_NAME": "ap_clk2x",
        "CLKNAMES": clknames,
        "NRST_NAME": "ap_rst_n",
        "ITER_PROGRESS_CPP": iter_progress_cpp,
=======
        # top-level AXI stream descriptors
        "ISTREAM_DESC": instream_descrs_str,
        "OSTREAM_DESC": outstream_descrs_str,
>>>>>>> eae226de
        # control tracing and trace filename
        "TRACE_FILE": "nullptr" if trace_file is None else f'"{trace_file}"',
        # sim kernel .so to use (depends on Vivado version)
        "SIMKERNEL_SO": finnxsi.get_simkernel_so(),
        # log file for xsi (not the sim driver)
        "XSIM_LOG_FILE": '"xsi.log"',
    }
    for key, val in template_dict.items():
        fifsom_config_template = fifsom_config_template.replace(f"@{key}@", str(val))
    with open(sim_base + "/rtlsim_config.hpp", "w") as f:
        f.write(fifsom_config_template)

    vivado_incl_dir = get_vivado_root() + "/data/xsim/include"
<<<<<<< HEAD
    xsi_include_dir = get_deps_dir() + "/pyxsi/src"
=======
>>>>>>> eae226de
    # launch g++ to compile the rtlsim executable
    build_cmd = [
        "g++",
        f"-I{finnxsi_dir}",
        f"-I{vivado_incl_dir}",
        f"-I{sim_base}",
        "-std=c++17",
        "-O3",
        "-o",
        "rtlsim_xsi",
        f"{finnxsi_dir}/rtlsim_xsi.cpp",
        f"{finnxsi_dir}/xsi_finn.cpp",
        "-ldl",
        "-lrt",
    ]
    # write compilation command to a file for easy re-running/debugging
    with open(sim_base + "/compile_rtlsim.sh", "w") as f:
        f.write(" ".join(build_cmd))
    launch_process_helper(build_cmd, cwd=sim_base)
    assert os.path.isfile(sim_base + "/rtlsim_xsi"), "Failed to compile rtlsim executable"

    # launch the rtlsim executable
    # important to specify LD_LIBRARY_PATH here for XSI to work correctly
    runsim_env = os.environ.copy()
    runsim_env["LD_LIBRARY_PATH"] = get_vivado_root() + "/lib/lnx64.o"
    runsim_cmd = ["bash", "run_rtlsim.sh"]
    with open(sim_base + "/run_rtlsim.sh", "w") as f:
        f.write(
            f"LD_LIBRARY_PATH={runsim_env['LD_LIBRARY_PATH']} ./rtlsim_xsi > rtlsim_xsi_log.txt"
        )
    launch_process_helper(runsim_cmd, cwd=sim_base)

    # parse results file and return dict
    results_filename = sim_base + "/results.txt"
    with open(results_filename, "r") as f:
        results = f.read().strip().split("\n")
    ret_dict = {}
    for result_line in results:
        key, val = result_line.split("\t")
        ret_dict[key] = int(val)
    if "TIMEOUT" in ret_dict.keys():
        assert ret_dict["TIMEOUT"] == 0, f"XSI C++ simulation timed out, see {results_filename}"
    return ret_dict


def rtlsim_exec_finnxsi(model, execution_context, pre_hook=None, post_hook=None):
    """Use finnxsi to execute given model with stitched IP. The execution
    context contains the input values. Hook functions can be optionally
    specified to observe/alter the state of the circuit
    - pre_hook : hook function to be called before sim start (after reset)
    - post_hook : hook function to be called after sim end
    """
    # ensure stitched ip project already exists
    assert os.path.isfile(
        model.get_metadata_prop("wrapper_filename")
    ), """The
    file name from metadata property "wrapper_filename" doesn't exist."""
    assert os.path.isdir(
        model.get_metadata_prop("vivado_stitch_proj")
    ), """The
    directory from metadata property "vivado_stitch_proj" doesn't exist"""
    trace_file = model.get_metadata_prop("rtlsim_trace")
    io_dict, if_dict, num_out_values, o_tensor_info, batchsize = prep_rtlsim_io_dict(
        model, execution_context
    )

    # prepare rtlsim model
    rtlsim_so = model.get_metadata_prop("rtlsim_so")
    if (rtlsim_so is None) or (not os.path.isfile(rtlsim_so)):
        vivado_stitch_proj_dir = model.get_metadata_prop("vivado_stitch_proj")
        with open(vivado_stitch_proj_dir + "/all_verilog_srcs.txt", "r") as f:
            all_verilog_srcs = f.read().split()
        top_module_file_name = file_to_basename(model.get_metadata_prop("wrapper_filename"))
        top_module_name = top_module_file_name.strip(".v")
        single_src_dir = make_build_dir("rtlsim_" + top_module_name + "_")
        debug = not (trace_file is None or trace_file == "")
        rtlsim_so = finnxsi.compile_sim_obj(
            top_module_name, all_verilog_srcs, single_src_dir, debug=debug
        )
        # save generated lib filename in attribute
        model.set_metadata_prop("rtlsim_so", rtlsim_so[0] + "/" + rtlsim_so[1])
        sim_base, sim_rel = rtlsim_so
        # pass in correct tracefile from attribute
        if trace_file == "default":
            trace_file = top_module_file_name + ".wdb"
        sim = finnxsi.load_sim_obj(sim_base, sim_rel, trace_file)
    else:
        sim_base, sim_rel = rtlsim_so.split("xsim.dir")
        sim_rel = "xsim.dir" + sim_rel
        sim = finnxsi.load_sim_obj(sim_base, sim_rel, trace_file)

    # reset and call rtlsim, including any pre/post hooks
    finnxsi.reset_rtlsim(sim)
    if pre_hook is not None:
        pre_hook(sim)
    n_cycles = finnxsi.rtlsim_multi_io(
        sim,
        io_dict,
        num_out_values,
        sname="",
        liveness_threshold=get_liveness_threshold_cycles() * batchsize,
    )
    if post_hook is not None:
        post_hook(sim)
    # important to call close_rtlsim for finnxsi to flush traces and stop
    finnxsi.close_rtlsim(sim)

    # unpack outputs and put back into execution context
    for o, o_vi in enumerate(model.graph.output):
        o_name = o_vi.name
        if_name = if_dict["m_axis"][o][0]
        o_stream_w, o_dt, o_folded_shape, o_shape = o_tensor_info[o]
        packed_output = io_dict["outputs"][if_name]
        o_folded_tensor = rtlsim_output_to_npy(
            packed_output, None, o_dt, o_folded_shape, o_stream_w, o_dt.bitwidth()
        )
        execution_context[o_name] = o_folded_tensor.reshape(o_shape)

    model.set_metadata_prop("cycles_rtlsim", str(n_cycles))


def rtlsim_exec(model, execution_context, pre_hook=None, post_hook=None):
    """Use XSI to execute given model with stitched IP. The execution
    context contains the input values. Hook functions can be optionally
    specified to observe/alter the state of the circuit, receiving the
    sim object as their first argument:
    - pre_hook : hook function to be called before sim start (after reset)
    - post_hook : hook function to be called after sim end
    """
    rtlsim_exec_finnxsi(model, execution_context, pre_hook, post_hook)<|MERGE_RESOLUTION|>--- conflicted
+++ resolved
@@ -36,7 +36,6 @@
 from qonnx.custom_op.registry import getCustomOp
 
 from finn.util.basic import (
-    get_deps_dir,
     get_finn_root,
     get_liveness_threshold_cycles,
     get_vivado_root,
@@ -114,11 +113,6 @@
     model,
     execution_context,
     dummy_data_mode=False,
-<<<<<<< HEAD
-    postproc_cpp="",
-    iter_progress_cpp="",
-=======
->>>>>>> eae226de
     timeout_cycles=None,
     throttle_cycles=0,
 ):
@@ -247,22 +241,9 @@
         "TIMEOUT_CYCLES": timeout_cycles,
         # name of the top-level HDL module
         "TOP_MODULE_NAME": top_module_name,
-<<<<<<< HEAD
-        # names of the top-level AXI streams and signals
-        "INSTREAM_NAME": instream_names_str,
-        "OUTSTREAM_NAME": outstream_names_str,
-        # names of control signals to be deasserted
-        "DEASSERT_SIGNAL_NAMES": deassert_signals_str,
-        "CLK_NAME": "ap_clk",
-        "CLK2X_NAME": "ap_clk2x",
-        "CLKNAMES": clknames,
-        "NRST_NAME": "ap_rst_n",
-        "ITER_PROGRESS_CPP": iter_progress_cpp,
-=======
         # top-level AXI stream descriptors
         "ISTREAM_DESC": instream_descrs_str,
         "OSTREAM_DESC": outstream_descrs_str,
->>>>>>> eae226de
         # control tracing and trace filename
         "TRACE_FILE": "nullptr" if trace_file is None else f'"{trace_file}"',
         # sim kernel .so to use (depends on Vivado version)
@@ -276,10 +257,6 @@
         f.write(fifsom_config_template)
 
     vivado_incl_dir = get_vivado_root() + "/data/xsim/include"
-<<<<<<< HEAD
-    xsi_include_dir = get_deps_dir() + "/pyxsi/src"
-=======
->>>>>>> eae226de
     # launch g++ to compile the rtlsim executable
     build_cmd = [
         "g++",
