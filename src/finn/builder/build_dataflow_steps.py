--- conflicted
+++ resolved
@@ -477,11 +477,7 @@
 def step_specialize_to_rtl(model: ModelWrapper, cfg: DataflowBuildConfig):
     """Convert layers implemented in HLS to an equivalent specialized RTL
     implementation if possible."""
-<<<<<<< HEAD
-    specialize_to_rtl_transforms = [to_rtl.InferRTLMatrixVectorActivation()]
-=======
     specialize_to_rtl_transforms = [to_rtl.InferRTLMatrixVectorActivation(), to_rtl.InferRTLVectorVectorActivation()]
->>>>>>> e0c6c26e
     for trn in specialize_to_rtl_transforms:
         model = model.transform(trn)
     return model
