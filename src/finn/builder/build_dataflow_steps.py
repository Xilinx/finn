--- conflicted
+++ resolved
@@ -595,14 +595,9 @@
                     swg_exception=cfg.default_swg_exception,
                     vivado_ram_style=cfg.large_fifo_mem_style,
                     fifosim_input_throttle=cfg.fifosim_input_throttle,
-<<<<<<< HEAD
-                    cfg_n_inferences=cfg.fifosim_n_inferences,
-                )
-=======
                 ),
                 apply_to_subgraphs=True,
                 use_preorder_traversal=False,
->>>>>>> ecc400a8
             )
             # InsertAndSetFIFODepths internally removes any shallow FIFOs
             # so no need to call RemoveShallowFIFOs here
