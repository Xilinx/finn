# Copyright (c) 2020 Xilinx, Inc.
# All rights reserved.
#
# Redistribution and use in source and binary forms, with or without
# modification, are permitted provided that the following conditions are met:
#
# * Redistributions of source code must retain the above copyright notice, this
#   list of conditions and the following disclaimer.
#
# * Redistributions in binary form must reproduce the above copyright notice,
#   this list of conditions and the following disclaimer in the documentation
#   and/or other materials provided with the distribution.
#
# * Neither the name of Xilinx nor the names of its
#   contributors may be used to endorse or promote products derived from
#   this software without specific prior written permission.
#
# THIS SOFTWARE IS PROVIDED BY THE COPYRIGHT HOLDERS AND CONTRIBUTORS "AS IS"
# AND ANY EXPRESS OR IMPLIED WARRANTIES, INCLUDING, BUT NOT LIMITED TO, THE
# IMPLIED WARRANTIES OF MERCHANTABILITY AND FITNESS FOR A PARTICULAR PURPOSE ARE
# DISCLAIMED. IN NO EVENT SHALL THE COPYRIGHT HOLDER OR CONTRIBUTORS BE LIABLE
# FOR ANY DIRECT, INDIRECT, INCIDENTAL, SPECIAL, EXEMPLARY, OR CONSEQUENTIAL
# DAMAGES (INCLUDING, BUT NOT LIMITED TO, PROCUREMENT OF SUBSTITUTE GOODS OR
# SERVICES; LOSS OF USE, DATA, OR PROFITS; OR BUSINESS INTERRUPTION) HOWEVER
# CAUSED AND ON ANY THEORY OF LIABILITY, WHETHER IN CONTRACT, STRICT LIABILITY,
# OR TORT (INCLUDING NEGLIGENCE OR OTHERWISE) ARISING IN ANY WAY OUT OF THE USE
# OF THIS SOFTWARE, EVEN IF ADVISED OF THE POSSIBILITY OF SUCH DAMAGE.

import json
import numpy as np
import os
from copy import deepcopy
from distutils.dir_util import copy_tree
from qonnx.util.cleanup import cleanup_model
from shutil import copy

import finn.transformation.fpgadataflow.convert_to_hls_layers as to_hls
import finn.transformation.streamline.absorb as absorb
from finn.analysis.fpgadataflow.dataflow_performance import dataflow_performance
from finn.analysis.fpgadataflow.exp_cycles_per_layer import exp_cycles_per_layer
from finn.analysis.fpgadataflow.hls_synth_res_estimation import hls_synth_res_estimation
from finn.analysis.fpgadataflow.op_and_param_counts import (
    aggregate_dict_keys,
    op_and_param_counts,
)
from finn.analysis.fpgadataflow.res_estimation import (
    res_estimation,
    res_estimation_complete,
)
from finn.builder.build_dataflow_config import (
    DataflowBuildConfig,
    DataflowOutputType,
    ShellFlowType,
    VerificationStepType,
)
from finn.core.modelwrapper import ModelWrapper
from finn.core.onnx_exec import execute_onnx
from finn.core.throughput_test import throughput_test_rtlsim
from finn.custom_op.registry import getCustomOp
from finn.transformation.bipolar_to_xnor import ConvertBipolarMatMulToXnorPopcount
from finn.transformation.fold_constants import FoldConstants
from finn.transformation.fpgadataflow.annotate_cycles import AnnotateCycles
from finn.transformation.fpgadataflow.compile_cppsim import CompileCppSim
from finn.transformation.fpgadataflow.create_dataflow_partition import (
    CreateDataflowPartition,
)
from finn.transformation.fpgadataflow.create_stitched_ip import CreateStitchedIP
from finn.transformation.fpgadataflow.hlssynth_ip import HLSSynthIP
from finn.transformation.fpgadataflow.insert_dwc import InsertDWC
from finn.transformation.fpgadataflow.insert_fifo import InsertFIFO
from finn.transformation.fpgadataflow.make_pynq_driver import MakePYNQDriver
from finn.transformation.fpgadataflow.make_zynq_proj import ZynqBuild
from finn.transformation.fpgadataflow.prepare_cppsim import PrepareCppSim
from finn.transformation.fpgadataflow.prepare_ip import PrepareIP
from finn.transformation.fpgadataflow.replace_verilog_relpaths import (
    ReplaceVerilogRelPaths,
)
from finn.transformation.fpgadataflow.set_exec_mode import SetExecMode
from finn.transformation.fpgadataflow.set_fifo_depths import (
    InsertAndSetFIFODepths,
    RemoveShallowFIFOs,
)
from finn.transformation.fpgadataflow.set_folding import SetFolding
from finn.transformation.fpgadataflow.synth_ooc import SynthOutOfContext
from finn.transformation.fpgadataflow.vitis_build import VitisBuild
from finn.transformation.general import (
    ApplyConfig,
    GiveReadableTensorNames,
    GiveUniqueNodeNames,
    RemoveStaticGraphInputs,
    RemoveUnusedTensors,
)
from finn.transformation.infer_data_layouts import InferDataLayouts
from finn.transformation.infer_datatypes import InferDataTypes
from finn.transformation.infer_shapes import InferShapes
from finn.transformation.lower_convs_to_matmul import LowerConvsToMatMul
from finn.transformation.move_reshape import RemoveCNVtoFCFlatten
from finn.transformation.qonnx.convert_qonnx_to_finn import ConvertQONNXtoFINN
from finn.transformation.qonnx.quant_act_to_multithreshold import (
    default_filter_function_generator,
)
from finn.transformation.streamline import Streamline
from finn.transformation.streamline.reorder import MakeMaxPoolNHWC
from finn.util.basic import get_rtlsim_trace_depth
from finn.util.config import extract_model_config_to_json
from finn.util.pyverilator import pyverilate_get_liveness_threshold_cycles
from finn.util.test import execute_parent
<<<<<<< HEAD
from finn.transformation.fpgadataflow.prepare_cppsim import PrepareCppSim
from finn.transformation.fpgadataflow.compile_cppsim import CompileCppSim
from finn.transformation.fpgadataflow.set_exec_mode import SetExecMode
from finn.transformation.fpgadataflow.prepare_rtlsim import PrepareRTLSim
from finn.core.throughput_test import throughput_test_rtlsim
from copy import deepcopy
from finn.util.platforms import platforms
=======
>>>>>>> 29d4d790


def verify_step(
    model: ModelWrapper, cfg: DataflowBuildConfig, step_name: str, need_parent: bool
):
    print("Running verification for " + step_name)
    verify_out_dir = cfg.output_dir + "/verification_output"
    intermediate_models_dir = cfg.output_dir + "/intermediate_models"
    os.makedirs(verify_out_dir, exist_ok=True)
    (in_npy, exp_out_npy) = cfg._resolve_verification_io_pair()
    if need_parent:
        assert (
            cfg.save_intermediate_models
        ), "Enable save_intermediate_models for verification"
        parent_model_fn = intermediate_models_dir + "/dataflow_parent.onnx"
        child_model_fn = intermediate_models_dir + "/verify_%s.onnx" % step_name
        model.save(child_model_fn)
        out_tensor_name = ModelWrapper(parent_model_fn).graph.output[0].name
        out_dict = execute_parent(
            parent_model_fn, child_model_fn, in_npy, return_full_ctx=True
        )
        out_npy = out_dict[out_tensor_name]
    else:
        inp_tensor_name = model.graph.input[0].name
        out_tensor_name = model.graph.output[0].name
        inp_dict = {inp_tensor_name: in_npy}
        out_dict = execute_onnx(model, inp_dict, True)
        out_npy = out_dict[out_tensor_name]
    res = np.isclose(exp_out_npy, out_npy, atol=1e-3).all()
    res_to_str = {True: "SUCCESS", False: "FAIL"}
    res_str = res_to_str[res]
    if cfg.verify_save_full_context:
        verification_output_fn = verify_out_dir + "/verify_%s_%s.npz" % (
            step_name,
            res_str,
        )
        np.savez(verification_output_fn, **out_dict)
    else:
        verification_output_fn = verify_out_dir + "/verify_%s_%s.npy" % (
            step_name,
            res_str,
        )
        np.save(verification_output_fn, out_npy)
    print("Verification for %s : %s" % (step_name, res_str))


def prepare_for_stitched_ip_rtlsim(verify_model, cfg):
    need_restitch = False
    # rtlsim only supports certain impl_style for some nodes
    # StreamingFIFO must have impl_style=rtl
    for fifo_layer in verify_model.get_nodes_by_op_type("StreamingFIFO"):
        inst = getCustomOp(fifo_layer)
        if inst.get_nodeattr("impl_style") != "rtl":
            inst.set_nodeattr("impl_style", "rtl")
            inst.set_nodeattr("code_gen_dir_ipgen", "")
            inst.set_nodeattr("ipgen_path", "")
            need_restitch = True
    # StreamingDataWidthConverter must have impl_style=hls
    for dwc_layer in verify_model.get_nodes_by_op_type(
        "StreamingDataWidthConverter_Batch"
    ):
        inst = getCustomOp(dwc_layer)
        if inst.get_nodeattr("impl_style") != "hls":
            inst.set_nodeattr("impl_style", "hls")
            inst.set_nodeattr("code_gen_dir_ipgen", "")
            inst.set_nodeattr("ipgen_path", "")
            need_restitch = True
    # if we've made alterations to the model, need to do some re-prep
    if need_restitch:
        print("Need to regen/re-stitch some IP for STITCHED_IP_RTLSIM")
        verify_model = verify_model.transform(
            PrepareIP(cfg._resolve_fpga_part(), cfg._resolve_hls_clk_period())
        )
        verify_model = verify_model.transform(HLSSynthIP())
        verify_model = verify_model.transform(
            CreateStitchedIP(
                cfg._resolve_fpga_part(),
                cfg.synth_clk_period_ns,
                vitis=False,
            )
        )
    # set top-level prop for stitched-ip rtlsim and launch
    verify_model.set_metadata_prop("exec_mode", "rtlsim")
    # TODO make configurable
    # verify_model.set_metadata_prop("rtlsim_trace", "trace.vcd")
    return verify_model


def step_qonnx_to_finn(model: ModelWrapper, cfg: DataflowBuildConfig):
    """
    This step will only execute if QONNX nodes are found.
    These include the following op_types: "Quant" , "Trunc" and "BinaryQuant".
    If such nodes are found the step will run the tidy-up step from QONNX
    and then convert the QONNX model to the FINN-ONNX dialect.
    """
    # Check if any QONNX nodes exist, i.e. BinaryQuant, Quant or Trunc
    q_count = 0
    for op_type in ["BinaryQuant", "Quant", "Trunc"]:
        q_count += len(model.get_nodes_by_op_type(op_type))
    if q_count == 0:
        return model

    # QONNX cleanup
    model = cleanup_model(model)
    # QONNX to FINN-ONNX
    model = model.transform(
        ConvertQONNXtoFINN(
            filter_function=default_filter_function_generator(
                max_multithreshold_bit_width=cfg.max_multithreshold_bit_width
            )
        )
    )

    if VerificationStepType.QONNX_TO_FINN_PYTHON in cfg._resolve_verification_steps():
        verify_step(model, cfg, "qonnx_to_finn_python", need_parent=False)

    return model


def step_tidy_up(model: ModelWrapper, cfg: DataflowBuildConfig):
    """Run the tidy-up step on given model. This includes shape and datatype
    inference, constant folding, and giving nodes and tensors better names.
    """

    model = model.transform(InferShapes())
    model = model.transform(FoldConstants())
    model = model.transform(GiveUniqueNodeNames())
    model = model.transform(GiveReadableTensorNames())
    model = model.transform(InferDataTypes())
    model = model.transform(RemoveStaticGraphInputs())

    if VerificationStepType.TIDY_UP_PYTHON in cfg._resolve_verification_steps():
        verify_step(model, cfg, "initial_python", need_parent=False)

    return model


def step_streamline(model: ModelWrapper, cfg: DataflowBuildConfig):
    """Run streamlining on given model. Streamlining involves moving floating point
    scale/shift parameters around, collapsing adjacent ones into a single parameter,
    then absorbing the scale/shift into the following `MultiThreshold` node.
    Streamlining requires careful topology design and cannot be applied to all
    topologies.
    """

    model = model.transform(absorb.AbsorbSignBiasIntoMultiThreshold())
    model = model.transform(Streamline())
    need_lowering = len(model.get_nodes_by_op_type("Conv")) > 0
    if need_lowering:
        model = model.transform(LowerConvsToMatMul())
        model = model.transform(MakeMaxPoolNHWC())
        model = model.transform(absorb.AbsorbTransposeIntoMultiThreshold())
        model = model.transform(MakeMaxPoolNHWC())
        model = model.transform(absorb.AbsorbConsecutiveTransposes())
    model = model.transform(ConvertBipolarMatMulToXnorPopcount())
    model = model.transform(Streamline())
    # absorb final add-mul nodes into TopK
    model = model.transform(absorb.AbsorbScalarMulAddIntoTopK())
    model = model.transform(InferDataLayouts())
    model = model.transform(RemoveUnusedTensors())

    if VerificationStepType.STREAMLINED_PYTHON in cfg._resolve_verification_steps():
        verify_step(model, cfg, "streamlined_python", need_parent=False)

    return model


def step_convert_to_hls(model: ModelWrapper, cfg: DataflowBuildConfig):
    """Convert eligible nodes to `HLSCustomOp` subclasses that represent HLS
    layers. Which nodes and particular configurations can be converted to HLS
    is limited, see the source code of the `convert_to_hls` module for more."""

    mem_mode = cfg.default_mem_mode.value
    if cfg.standalone_thresholds:
        # doing this first causes all threshold layers to be standalone
        model = model.transform(to_hls.InferThresholdingLayer())
    # needed for bipolar MatMul layers
    model = model.transform(to_hls.InferBinaryStreamingFCLayer(mem_mode))
    # needed for non-bipolar MatMul layers
    model = model.transform(to_hls.InferQuantizedStreamingFCLayer(mem_mode))
    # TopK to LabelSelect
    model = model.transform(to_hls.InferLabelSelectLayer())
    # input quantization (if any) as standalone threshold
    model = model.transform(to_hls.InferThresholdingLayer())
    # needed for convolutions -- TODO always exec?
    need_conv = len(model.get_nodes_by_op_type("Im2Col")) > 0
    if need_conv:
        model = model.transform(to_hls.InferConvInpGen())
        model = model.transform(to_hls.InferStreamingMaxPool())
        model = model.transform(RemoveCNVtoFCFlatten())
    # get rid of Tranpose -> Tranpose identity seq
    model = model.transform(absorb.AbsorbConsecutiveTransposes())
    model = model.transform(GiveUniqueNodeNames())
    model = model.transform(InferDataLayouts())
    return model


def step_create_dataflow_partition(model: ModelWrapper, cfg: DataflowBuildConfig):
    """Separate consecutive groups of HLSCustomOp nodes into StreamingDataflowPartition
    nodes, which point to a separate ONNX file. Dataflow accelerator synthesis
    can only be performed on those HLSCustomOp sub-graphs."""

    parent_model = model.transform(
        CreateDataflowPartition(
            partition_model_dir=cfg.output_dir
            + "/intermediate_models/supported_op_partitions"
        )
    )
    sdp_nodes = parent_model.get_nodes_by_op_type("StreamingDataflowPartition")
    assert len(sdp_nodes) == 1, "Only a single StreamingDataflowPartition supported."
    sdp_node = sdp_nodes[0]
    sdp_node = getCustomOp(sdp_node)
    dataflow_model_filename = sdp_node.get_nodeattr("model")
    if cfg.save_intermediate_models:
        parent_model.save(cfg.output_dir + "/intermediate_models/dataflow_parent.onnx")
    model = ModelWrapper(dataflow_model_filename)
    return model


def step_target_fps_parallelization(model: ModelWrapper, cfg: DataflowBuildConfig):
    """If target_fps was specified, use the SetFolding transformation to determine
    parallelization attributes. The auto-generated config will be saved under
    auto_folding_config.json under the outputs, which can serve as a basis for
    customizing the folding factors further."""

    folding_mode = cfg.folding_mode
    if folding_mode=="resources":
        print("Folding the network based on the resource budget of {}x of the available LUTs!".format(cfg.resource_frac))
        if cfg.max_luts is not None:
            max_luts = cfg.max_luts
        elif cfg.board is not None:
            try:
                board_resources = platforms[cfg.board]().compute_resources
                max_luts = sum(res[0] for res in board_resources)
            except KeyError as e:
                print("Board {} not found in finn.util.platforms!".format(board))
                raise
        else:
            raise Exception("Please specify either the maximum number of LUTs available or board")
        target_cycles_per_frame = cfg._resolve_cycles_per_frame()
        model = model.transform(
<<<<<<< HEAD
            SetFoldingExhaustive(
                target_cycles_per_frame, cfg.mvau_wwidth_max, scale_ratio=cfg.resource_frac, max_luts=max_luts
            )
        )
    elif folding_mode=="frames":
        print("Folding the network based on target frames per second!")
        target_cycles_per_frame = cfg._resolve_cycles_per_frame()
        if target_cycles_per_frame is not None:
            model = model.transform(
                SetFolding(
                    target_cycles_per_frame,
                    mvau_wwidth_max=cfg.mvau_wwidth_max,
                    two_pass_relaxation=cfg.folding_two_pass_relaxation,
                )
            )
    else:
        raise("Folding mode {} not recognized! Please choose either 'frames' or 'resources'.".format(folding_mode))
=======
            SetFolding(
                target_cycles_per_frame,
                mvau_wwidth_max=cfg.mvau_wwidth_max,
                two_pass_relaxation=cfg.folding_two_pass_relaxation,
            )
        )
        # extract the suggested configuration and save it as json
        hw_attrs = [
            "PE",
            "SIMD",
            "ram_style",
            "resType",
            "mem_mode",
            "runtime_writeable_weights",
        ]
        extract_model_config_to_json(
            model, cfg.output_dir + "/auto_folding_config.json", hw_attrs
        )

>>>>>>> 29d4d790
    return model


def step_apply_folding_config(model: ModelWrapper, cfg: DataflowBuildConfig):
    """Apply the folding configuration file onto the model to set folding (parallelization)
    and other attributes, if config file is specified."""

    if cfg.folding_config_file is not None:
        model = model.transform(GiveUniqueNodeNames())
        model = model.transform(ApplyConfig(cfg.folding_config_file))

    if VerificationStepType.FOLDED_HLS_CPPSIM in cfg._resolve_verification_steps():
        # prepare cppsim
        model = model.transform(PrepareCppSim())
        model = model.transform(CompileCppSim())
        model = model.transform(SetExecMode("cppsim"))
        verify_step(model, cfg, "folded_hls_cppsim", need_parent=True)
    return model


def step_generate_estimate_reports(model: ModelWrapper, cfg: DataflowBuildConfig):
    "Generate per-layer resource and cycle estimates using analytical models."

    if DataflowOutputType.ESTIMATE_REPORTS in cfg.generate_outputs:
        report_dir = cfg.output_dir + "/report"
        os.makedirs(report_dir, exist_ok=True)
        ops_and_params = model.analysis(op_and_param_counts)
        with open(report_dir + "/op_and_param_counts.json", "w") as f:
            json.dump(ops_and_params, f, indent=2)
        estimate_layer_cycles = model.analysis(exp_cycles_per_layer)
        with open(report_dir + "/estimate_layer_cycles.json", "w") as f:
            json.dump(estimate_layer_cycles, f, indent=2)
        estimate_layer_resources = model.analysis(res_estimation)
        estimate_layer_resources["total"] = aggregate_dict_keys(
            estimate_layer_resources
        )
        with open(report_dir + "/estimate_layer_resources.json", "w") as f:
            json.dump(estimate_layer_resources, f, indent=2)
        estimate_layer_resources_complete = model.analysis(res_estimation_complete)
        with open(report_dir + "/estimate_layer_config_alternatives.json", "w") as f:
            json.dump(estimate_layer_resources_complete, f, indent=2)
        # need to call AnnotateCycles before dataflow_performance
        model = model.transform(AnnotateCycles())
        estimate_network_performance = model.analysis(dataflow_performance)
        # add some more metrics to estimated performance
        n_clock_cycles_per_sec = (10 ** 9) / cfg.synth_clk_period_ns
        est_fps = n_clock_cycles_per_sec / estimate_network_performance["max_cycles"]
        estimate_network_performance["estimated_throughput_fps"] = est_fps
        est_latency_ns = (
            estimate_network_performance["critical_path_cycles"]
            * cfg.synth_clk_period_ns
        )
        estimate_network_performance["estimated_latency_ns"] = est_latency_ns
        with open(report_dir + "/estimate_network_performance.json", "w") as f:
            json.dump(estimate_network_performance, f, indent=2)
    return model


def step_hls_codegen(model: ModelWrapper, cfg: DataflowBuildConfig):
    "Generate Vivado HLS code to prepare HLSCustomOp nodes for IP generation."

    model = model.transform(
        PrepareIP(cfg._resolve_fpga_part(), cfg._resolve_hls_clk_period())
    )
    return model


def step_hls_ipgen(model: ModelWrapper, cfg: DataflowBuildConfig):
    """Run Vivado HLS synthesis on generated code for HLSCustomOp nodes,
    in order to generate IP blocks."""

    model = model.transform(HLSSynthIP())
    model = model.transform(ReplaceVerilogRelPaths())
    report_dir = cfg.output_dir + "/report"
    os.makedirs(report_dir, exist_ok=True)
    estimate_layer_resources_hls = model.analysis(hls_synth_res_estimation)
    with open(report_dir + "/estimate_layer_resources_hls.json", "w") as f:
        json.dump(estimate_layer_resources_hls, f, indent=2)
    return model


def step_set_fifo_depths(model: ModelWrapper, cfg: DataflowBuildConfig):
    """
    Depending on the auto_fifo_depths setting, do one of the following:
    * if auto_fifo_depths=True:  Run the `InsertAndSetFIFODepths` transformation
    to attempt to determine the FIFO sizes that provide full throughput. Involves
    running stitched-IP rtlsim and may take a long time.
    * if auto_fifo_depths=False:  Assume the folding config file contains FIFO
    sizes as well. Runs the `InsertFIFO` transformation, then
    `ApplyConfig(cfg.folding_config_file)`, and finally `RemoveShallowFIFOs`.
    Coherency with config file node naming is ensured by calling
    `GiveUniqueNodeNames`.
    """

    if cfg.auto_fifo_depths:
        model = model.transform(
            InsertAndSetFIFODepths(
                cfg._resolve_fpga_part(),
                cfg._resolve_hls_clk_period(),
                vivado_ram_style=cfg.large_fifo_mem_style.value,
            )
        )
    else:
        # assume folding cfg json contains FIFO sizes too
        # insert DWCs, FIFOs and run ApplyConfig once more
        model = model.transform(InsertDWC())
        # need to make sure all FIFOs are created so that their depth can be
        # set by ApplyConfig, so create_shallow_fifos=True
        model = model.transform(InsertFIFO(create_shallow_fifos=True))
        model = model.transform(GiveUniqueNodeNames())
        model = model.transform(GiveReadableTensorNames())
        if cfg.folding_config_file is not None:
            model = model.transform(ApplyConfig(cfg.folding_config_file))
        # remove any shallow FIFOs
        model = model.transform(RemoveShallowFIFOs())

    # extract the final configuration and save it as json
    hw_attrs = [
        "PE",
        "SIMD",
        "ram_style",
        "depth",
        "impl_style",
        "resType",
        "mem_mode",
        "runtime_writeable_weights",
    ]
    extract_model_config_to_json(
        model, cfg.output_dir + "/final_hw_config.json", hw_attrs
    )

    # after FIFOs are ready to go, call PrepareIP and HLSSynthIP again
    # this will only run for the new nodes (e.g. FIFOs and DWCs)
    model = model.transform(
        PrepareIP(cfg._resolve_fpga_part(), cfg._resolve_hls_clk_period())
    )
    model = model.transform(HLSSynthIP())
    return model


def step_create_stitched_ip(model: ModelWrapper, cfg: DataflowBuildConfig):
    """Create stitched IP for a graph after all HLS IP blocks have been generated.
    Depends on the DataflowOutputType.STITCHED_IP output product."""

    if DataflowOutputType.STITCHED_IP in cfg.generate_outputs:
        stitched_ip_dir = cfg.output_dir + "/stitched_ip"
        model = model.transform(
            CreateStitchedIP(
                cfg._resolve_fpga_part(),
                cfg.synth_clk_period_ns,
                vitis=cfg.stitched_ip_gen_dcp,
            )
        )
        # TODO copy all ip sources into output dir? as zip?
        copy_tree(model.get_metadata_prop("vivado_stitch_proj"), stitched_ip_dir)
        print("Vivado stitched IP written into " + stitched_ip_dir)
    if VerificationStepType.STITCHED_IP_RTLSIM in cfg._resolve_verification_steps():
        # prepare ip-stitched rtlsim
        verify_model = deepcopy(model)
        verify_model = prepare_for_stitched_ip_rtlsim(verify_model, cfg)
        # use critical path estimate to set rtlsim liveness threshold
        # (very conservative)
        verify_model = verify_model.transform(AnnotateCycles())
        estimate_network_performance = verify_model.analysis(dataflow_performance)
        prev_liveness = pyverilate_get_liveness_threshold_cycles()
        os.environ["LIVENESS_THRESHOLD"] = str(
            int(estimate_network_performance["critical_path_cycles"])
        )
        if cfg.verify_save_rtlsim_waveforms:
            report_dir = cfg.output_dir + "/report"
            os.makedirs(report_dir, exist_ok=True)
            verify_model.set_metadata_prop(
                "rtlsim_trace", "%s/verify_rtlsim.vcd" % (report_dir)
            )
        verify_step(verify_model, cfg, "stitched_ip_rtlsim", need_parent=True)
        os.environ["LIVENESS_THRESHOLD"] = str(prev_liveness)
    return model


def step_measure_rtlsim_performance(model: ModelWrapper, cfg: DataflowBuildConfig):
    """Measure performance + latency of stitched-IP model in rtlsim (pyverilator).
    Depends on the DataflowOutputType.STITCHED_IP output product.
    """

    if DataflowOutputType.RTLSIM_PERFORMANCE in cfg.generate_outputs:
        assert (
            DataflowOutputType.STITCHED_IP in cfg.generate_outputs
        ), "rtlsim_perf needs stitched IP"
        report_dir = cfg.output_dir + "/report"
        os.makedirs(report_dir, exist_ok=True)
        # prepare ip-stitched rtlsim
        rtlsim_model = deepcopy(model)
        rtlsim_model = prepare_for_stitched_ip_rtlsim(rtlsim_model, cfg)
        # run with single input to get latency
        orig_rtlsim_trace_depth = get_rtlsim_trace_depth()
        rtlsim_bs = int(cfg.rtlsim_batch_size)
        assert rtlsim_bs > 0, "rtlsim batch size must be >0"
        if cfg.verify_save_rtlsim_waveforms:
            # set depth to 3 for layer-by-layer visibility
            os.environ["RTLSIM_TRACE_DEPTH"] = "3"
            rtlsim_model.set_metadata_prop(
                "rtlsim_trace", "%s/rtlsim_perf_batch_%d.vcd" % (report_dir, rtlsim_bs)
            )
        rtlsim_model.set_metadata_prop("extra_verilator_args", str(["-CFLAGS", "-O3"]))
        rtlsim_perf_dict = throughput_test_rtlsim(rtlsim_model, rtlsim_bs)
        rtlsim_latency = rtlsim_perf_dict["cycles"]
        rtlsim_perf_dict["latency_cycles"] = rtlsim_latency
        with open(report_dir + "/rtlsim_performance.json", "w") as f:
            json.dump(rtlsim_perf_dict, f, indent=2)
        if cfg.verify_save_rtlsim_waveforms:
            # restore original trace depth
            os.environ["RTLSIM_TRACE_DEPTH"] = str(orig_rtlsim_trace_depth)

    return model


def step_make_pynq_driver(model: ModelWrapper, cfg: DataflowBuildConfig):
    """Create a PYNQ Python driver that can be used to interface the generated
    accelerator."""

    if DataflowOutputType.PYNQ_DRIVER in cfg.generate_outputs:
        driver_dir = cfg.output_dir + "/driver"
        model = model.transform(MakePYNQDriver(cfg._resolve_driver_platform()))
        copy_tree(model.get_metadata_prop("pynq_driver_dir"), driver_dir)
        print("PYNQ Python driver written into " + driver_dir)
    return model


def step_out_of_context_synthesis(model: ModelWrapper, cfg: DataflowBuildConfig):
    """Run out-of-context synthesis and generate reports.
    Depends on the DataflowOutputType.STITCHED_IP output product."""
    if DataflowOutputType.OOC_SYNTH in cfg.generate_outputs:
        assert (
            DataflowOutputType.STITCHED_IP in cfg.generate_outputs
        ), "OOC needs stitched IP"
        model = model.transform(
            SynthOutOfContext(
                part=cfg._resolve_fpga_part(), clk_period_ns=cfg.synth_clk_period_ns
            )
        )
        report_dir = cfg.output_dir + "/report"
        os.makedirs(report_dir, exist_ok=True)
        ooc_res_dict = model.get_metadata_prop("res_total_ooc_synth")
        ooc_res_dict = eval(ooc_res_dict)

        estimate_network_performance = model.analysis(dataflow_performance)
        # add some more metrics to estimated performance
        n_clock_cycles_per_sec = float(ooc_res_dict["fmax_mhz"]) * (10 ** 6)
        est_fps = n_clock_cycles_per_sec / estimate_network_performance["max_cycles"]
        ooc_res_dict["estimated_throughput_fps"] = est_fps
        with open(report_dir + "/ooc_synth_and_timing.json", "w") as f:
            json.dump(ooc_res_dict, f, indent=2)
    return model


def step_synthesize_bitfile(model: ModelWrapper, cfg: DataflowBuildConfig):
    """Synthesize a bitfile for the using the specified shell flow, using either
    Vivado or Vitis, to target the specified board."""

    if DataflowOutputType.BITFILE in cfg.generate_outputs:
        bitfile_dir = cfg.output_dir + "/bitfile"
        os.makedirs(bitfile_dir, exist_ok=True)
        report_dir = cfg.output_dir + "/report"
        os.makedirs(report_dir, exist_ok=True)
        partition_model_dir = cfg.output_dir + "/intermediate_models/kernel_partitions"
        if cfg.shell_flow_type == ShellFlowType.VIVADO_ZYNQ:
            model = model.transform(
                ZynqBuild(
                    cfg.board,
                    cfg.synth_clk_period_ns,
                    cfg.enable_hw_debug,
                    partition_model_dir=partition_model_dir,
                )
            )
            copy(model.get_metadata_prop("bitfile"), bitfile_dir + "/finn-accel.bit")
            copy(model.get_metadata_prop("hw_handoff"), bitfile_dir + "/finn-accel.hwh")
            copy(
                model.get_metadata_prop("vivado_synth_rpt"),
                report_dir + "/post_synth_resources.xml",
            )
            vivado_pynq_proj_dir = model.get_metadata_prop("vivado_pynq_proj")
            timing_rpt = (
                "%s/finn_zynq_link.runs/impl_1/top_wrapper_timing_summary_routed.rpt"
                % vivado_pynq_proj_dir
            )
            copy(timing_rpt, report_dir + "/post_route_timing.rpt")

        elif cfg.shell_flow_type == ShellFlowType.VITIS_ALVEO:
            model = model.transform(
                VitisBuild(
                    cfg._resolve_fpga_part(),
                    cfg.synth_clk_period_ns,
                    cfg.vitis_platform,
                    strategy=cfg._resolve_vitis_opt_strategy(),
                    enable_debug=cfg.enable_hw_debug,
                    floorplan_file=cfg.vitis_floorplan_file,
                    partition_model_dir=partition_model_dir,
                )
            )
            copy(model.get_metadata_prop("bitfile"), bitfile_dir + "/finn-accel.xclbin")
            copy(
                model.get_metadata_prop("vivado_synth_rpt"),
                report_dir + "/post_synth_resources.xml",
            )
        else:
            raise Exception("Unrecognized shell_flow_type: " + str(cfg.shell_flow_type))
        print("Bitfile written into " + bitfile_dir)

    return model


def step_deployment_package(model: ModelWrapper, cfg: DataflowBuildConfig):
    """Create a deployment package including the driver and bitfile."""

    if DataflowOutputType.DEPLOYMENT_PACKAGE in cfg.generate_outputs:
        deploy_dir = cfg.output_dir + "/deploy"
        bitfile_dir = cfg.output_dir + "/bitfile"
        driver_dir = cfg.output_dir + "/driver"
        os.makedirs(deploy_dir, exist_ok=True)
        copy_tree(bitfile_dir, deploy_dir + "/bitfile")
        copy_tree(driver_dir, deploy_dir + "/driver")
    return model


#: map step name strings to step functions
build_dataflow_step_lookup = {
    "step_qonnx_to_finn": step_qonnx_to_finn,
    "step_tidy_up": step_tidy_up,
    "step_streamline": step_streamline,
    "step_convert_to_hls": step_convert_to_hls,
    "step_create_dataflow_partition": step_create_dataflow_partition,
    "step_target_fps_parallelization": step_target_fps_parallelization,
    "step_apply_folding_config": step_apply_folding_config,
    "step_generate_estimate_reports": step_generate_estimate_reports,
    "step_hls_codegen": step_hls_codegen,
    "step_hls_ipgen": step_hls_ipgen,
    "step_set_fifo_depths": step_set_fifo_depths,
    "step_create_stitched_ip": step_create_stitched_ip,
    "step_measure_rtlsim_performance": step_measure_rtlsim_performance,
    "step_make_pynq_driver": step_make_pynq_driver,
    "step_out_of_context_synthesis": step_out_of_context_synthesis,
    "step_synthesize_bitfile": step_synthesize_bitfile,
    "step_deployment_package": step_deployment_package,
}<|MERGE_RESOLUTION|>--- conflicted
+++ resolved
@@ -81,6 +81,7 @@
     RemoveShallowFIFOs,
 )
 from finn.transformation.fpgadataflow.set_folding import SetFolding
+from finn.transformation.fpgadataflow.set_folding_exhaustive import SetFoldingExhaustive
 from finn.transformation.fpgadataflow.synth_ooc import SynthOutOfContext
 from finn.transformation.fpgadataflow.vitis_build import VitisBuild
 from finn.transformation.general import (
@@ -103,18 +104,9 @@
 from finn.transformation.streamline.reorder import MakeMaxPoolNHWC
 from finn.util.basic import get_rtlsim_trace_depth
 from finn.util.config import extract_model_config_to_json
+from finn.util.platforms import platforms
 from finn.util.pyverilator import pyverilate_get_liveness_threshold_cycles
 from finn.util.test import execute_parent
-<<<<<<< HEAD
-from finn.transformation.fpgadataflow.prepare_cppsim import PrepareCppSim
-from finn.transformation.fpgadataflow.compile_cppsim import CompileCppSim
-from finn.transformation.fpgadataflow.set_exec_mode import SetExecMode
-from finn.transformation.fpgadataflow.prepare_rtlsim import PrepareRTLSim
-from finn.core.throughput_test import throughput_test_rtlsim
-from copy import deepcopy
-from finn.util.platforms import platforms
-=======
->>>>>>> 29d4d790
 
 
 def verify_step(
@@ -341,27 +333,36 @@
     customizing the folding factors further."""
 
     folding_mode = cfg.folding_mode
-    if folding_mode=="resources":
-        print("Folding the network based on the resource budget of {}x of the available LUTs!".format(cfg.resource_frac))
+    if folding_mode == "resources":
+        print(
+            "Folding the network based on the resource budget of {}x \
+            of the available LUTs!".format(
+                cfg.resource_frac
+            )
+        )
         if cfg.max_luts is not None:
             max_luts = cfg.max_luts
         elif cfg.board is not None:
             try:
                 board_resources = platforms[cfg.board]().compute_resources
                 max_luts = sum(res[0] for res in board_resources)
-            except KeyError as e:
-                print("Board {} not found in finn.util.platforms!".format(board))
+            except KeyError:
+                print("Board {} not found in finn.util.platforms!".format(cfg.board))
                 raise
         else:
-            raise Exception("Please specify either the maximum number of LUTs available or board")
+            raise Exception(
+                "Please specify either the maximum number of LUTs available or board"
+            )
         target_cycles_per_frame = cfg._resolve_cycles_per_frame()
         model = model.transform(
-<<<<<<< HEAD
             SetFoldingExhaustive(
-                target_cycles_per_frame, cfg.mvau_wwidth_max, scale_ratio=cfg.resource_frac, max_luts=max_luts
-            )
-        )
-    elif folding_mode=="frames":
+                target_cycles_per_frame,
+                cfg.mvau_wwidth_max,
+                scale_ratio=cfg.resource_frac,
+                max_luts=max_luts,
+            )
+        )
+    elif folding_mode == "frames":
         print("Folding the network based on target frames per second!")
         target_cycles_per_frame = cfg._resolve_cycles_per_frame()
         if target_cycles_per_frame is not None:
@@ -373,14 +374,13 @@
                 )
             )
     else:
-        raise("Folding mode {} not recognized! Please choose either 'frames' or 'resources'.".format(folding_mode))
-=======
-            SetFolding(
-                target_cycles_per_frame,
-                mvau_wwidth_max=cfg.mvau_wwidth_max,
-                two_pass_relaxation=cfg.folding_two_pass_relaxation,
-            )
-        )
+        raise (
+            "Folding mode {} not recognized! Please choose either 'frames'\
+             or 'resources'.".format(
+                folding_mode
+            )
+        )
+
         # extract the suggested configuration and save it as json
         hw_attrs = [
             "PE",
@@ -394,7 +394,6 @@
             model, cfg.output_dir + "/auto_folding_config.json", hw_attrs
         )
 
->>>>>>> 29d4d790
     return model
 
 
