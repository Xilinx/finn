--- conflicted
+++ resolved
@@ -177,11 +177,7 @@
             inp_dict = {inp_tensor_name: in_npy}
             if rtlsim_pre_hook is not None:
                 rtlsim_exec(model, inp_dict, pre_hook=rtlsim_pre_hook)
-<<<<<<< HEAD
-                out_dict = inp_dict
-=======
                 out_npy = inp_dict[out_tensor_name]
->>>>>>> 009dc17a
             else:
                 out_dict = execute_onnx(model, inp_dict, True)
                 out_npy = out_dict[out_tensor_name]
