--- conflicted
+++ resolved
@@ -43,10 +43,6 @@
         if is_fpgadataflow_node(node) is True:
             op_type = node.op_type
             inst = registry.custom_op[op_type](node)
-<<<<<<< HEAD
             cycle_dict[str(node.name)] = inst.get_exp_cycles()
-=======
-            cycle_dict[node.name] = inst.get_exp_cycles()
->>>>>>> 57154c19
 
     return cycle_dict