# Copyright (c) 2020, Xilinx
# All rights reserved.
#
# Redistribution and use in source and binary forms, with or without
# modification, are permitted provided that the following conditions are met:
#
# * Redistributions of source code must retain the above copyright notice, this
#   list of conditions and the following disclaimer.
#
# * Redistributions in binary form must reproduce the above copyright notice,
#   this list of conditions and the following disclaimer in the documentation
#   and/or other materials provided with the distribution.
#
# * Neither the name of FINN nor the names of its
#   contributors may be used to endorse or promote products derived from
#   this software without specific prior written permission.
#
# THIS SOFTWARE IS PROVIDED BY THE COPYRIGHT HOLDERS AND CONTRIBUTORS "AS IS"
# AND ANY EXPRESS OR IMPLIED WARRANTIES, INCLUDING, BUT NOT LIMITED TO, THE
# IMPLIED WARRANTIES OF MERCHANTABILITY AND FITNESS FOR A PARTICULAR PURPOSE ARE
# DISCLAIMED. IN NO EVENT SHALL THE COPYRIGHT HOLDER OR CONTRIBUTORS BE LIABLE
# FOR ANY DIRECT, INDIRECT, INCIDENTAL, SPECIAL, EXEMPLARY, OR CONSEQUENTIAL
# DAMAGES (INCLUDING, BUT NOT LIMITED TO, PROCUREMENT OF SUBSTITUTE GOODS OR
# SERVICES; LOSS OF USE, DATA, OR PROFITS; OR BUSINESS INTERRUPTION) HOWEVER
# CAUSED AND ON ANY THEORY OF LIABILITY, WHETHER IN CONTRACT, STRICT LIABILITY,
# OR TORT (INCLUDING NEGLIGENCE OR OTHERWISE) ARISING IN ANY WAY OUT OF THE USE
# OF THIS SOFTWARE, EVEN IF ADVISED OF THE POSSIBILITY OF SUCH DAMAGE.

import os
import subprocess

<<<<<<< HEAD
from pyverilator import PyVerilator
from finn.util.basic import get_by_name
=======
try:
    from pyverilator import PyVerilator
except ModuleNotFoundError:
    PyVerilator = None
from finn.util.basic import get_by_name, make_build_dir
>>>>>>> b2dc7f81


class IPGenBuilder:
    """Builds the bash script to generate IP blocks using Vivado HLS."""

    def __init__(self):
        self.tcl_script = ""
        self.ipgen_path = ""
        self.code_gen_dir = ""
        self.ipgen_script = ""

    def append_tcl(self, tcl_script):
        """Sets member variable "tcl_script" to given tcl script."""
        self.tcl_script = tcl_script

    def set_ipgen_path(self, path):
        """Sets member variable ipgen_path to given path."""
        self.ipgen_path = path

    def build(self, code_gen_dir):
        """Builds the bash script with given parameters and saves it in given folder.
        To guarantee the generation in the correct folder the bash script contains a
        cd command."""
        self.code_gen_dir = code_gen_dir
        self.ipgen_script = str(self.code_gen_dir) + "/ipgen.sh"
        working_dir = os.environ["PWD"]
        f = open(self.ipgen_script, "w")
        f.write("#!/bin/bash \n")
        f.write("cd {}\n".format(code_gen_dir))
        f.write("vivado_hls {}\n".format(self.tcl_script))
        f.write("cd {}\n".format(working_dir))
        f.close()
        bash_command = ["bash", self.ipgen_script]
        process_compile = subprocess.Popen(bash_command, stdout=subprocess.PIPE)
        process_compile.communicate()


def pyverilate_stitched_ip(model):
    "Given a model with stitched IP, return a PyVerilator sim object."
    if PyVerilator is None:
        raise ImportError("Installation of PyVerilator is required.")

    vivado_stitch_proj_dir = model.get_metadata_prop("vivado_stitch_proj")
    with open(vivado_stitch_proj_dir + "/all_verilog_srcs.txt", "r") as f:
        all_verilog_srcs = f.read().split()

    def file_to_dir(x):
        return os.path.dirname(os.path.realpath(x))

    all_verilog_dirs = list(map(file_to_dir, all_verilog_srcs))
    top_verilog = model.get_metadata_prop("wrapper_filename")
    build_dir = make_build_dir("pyverilator_ipstitched_")
    sim = PyVerilator.build(
        top_verilog, verilog_path=all_verilog_dirs, build_dir=build_dir
    )
    return sim


def pyverilate_get_liveness_threshold_cycles():
    """Return the number of no-output cycles rtlsim will wait before assuming
    the simulation is not finishing and throwing an exception."""

    return int(os.getenv("LIVENESS_THRESHOLD", 10000))


def is_fpgadataflow_node(node):
    is_node = False
    if node is not None:
        if node.domain == "finn":
            n_backend = get_by_name(node.attribute, "backend")
            if n_backend is not None:
                backend_value = n_backend.s.decode("UTF-8")
                if backend_value == "fpgadataflow":
                    is_node = True

    return is_node<|MERGE_RESOLUTION|>--- conflicted
+++ resolved
@@ -29,16 +29,11 @@
 import os
 import subprocess
 
-<<<<<<< HEAD
-from pyverilator import PyVerilator
-from finn.util.basic import get_by_name
-=======
 try:
     from pyverilator import PyVerilator
 except ModuleNotFoundError:
     PyVerilator = None
 from finn.util.basic import get_by_name, make_build_dir
->>>>>>> b2dc7f81
 
 
 class IPGenBuilder:
