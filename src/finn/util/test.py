--- conflicted
+++ resolved
@@ -26,29 +26,22 @@
 # OR TORT (INCLUDING NEGLIGENCE OR OTHERWISE) ARISING IN ANY WAY OUT OF THE USE
 # OF THIS SOFTWARE, EVEN IF ADVISED OF THE POSSIBILITY OF SUCH DAMAGE.
 
-<<<<<<< HEAD
-from brevitas_examples import bnn_pynq, imagenet_classification
-=======
 import onnx
 import onnx.numpy_helper as nph
 import pkg_resources as pk
 from pkgutil import get_data
-from brevitas_examples import bnn_pynq
->>>>>>> 30d92075
+from brevitas_examples import bnn_pynq, imagenet_classification
 import numpy as np
 import pytest
 import warnings
 from finn.core.modelwrapper import ModelWrapper
-<<<<<<< HEAD
-import torchvision.transforms.functional as torchvision_util
-=======
 import os
 from finn.util.basic import pynq_part_map, alveo_part_map, alveo_default_platform
 from finn.transformation.fpgadataflow.make_zynq_proj import ZynqBuild
 from finn.transformation.fpgadataflow.vitis_build import VitisBuild, VitisOptStrategy
 from finn.custom_op.registry import getCustomOp
 from finn.core.onnx_exec import execute_onnx
->>>>>>> 30d92075
+import torchvision.transforms.functional as torchvision_util
 
 # map of (wbits,abits) -> model
 example_map = {
@@ -110,17 +103,6 @@
         pytest.skip(filename + " not found from previous test step, skipping")
 
 
-<<<<<<< HEAD
-def resize_smaller_side(target_pixels, img):
-    """Resizes smallest side of image to target pixels and resizes larger side with
-    same ratio. Expects a PIL image."""
-    return torchvision_util.resize(img, target_pixels)
-
-
-def crop_center(size, img):
-    """Crop central size*size window out of a PIL image."""
-    return torchvision_util.center_crop(img, size)
-=======
 def get_build_env(kind, target_clk_ns):
     """Get board-related build environment for testing.
     - kind = either zynq or alveo.
@@ -199,4 +181,14 @@
         return ret
     else:
         return ret[oname]
->>>>>>> 30d92075
+
+
+def resize_smaller_side(target_pixels, img):
+    """Resizes smallest side of image to target pixels and resizes larger side with
+    same ratio. Expects a PIL image."""
+    return torchvision_util.resize(img, target_pixels)
+
+
+def crop_center(size, img):
+    """Crop central size*size window out of a PIL image."""
+    return torchvision_util.center_crop(img, size)