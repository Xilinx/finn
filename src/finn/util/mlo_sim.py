# Copyright (C) 2025, Advanced Micro Devices, Inc.
# All rights reserved.
#
# Redistribution and use in source and binary forms, with or without
# modification, are permitted provided that the following conditions are met:
#
# * Redistributions of source code must retain the above copyright notice, this
#   list of conditions and the following disclaimer.
#
# * Redistributions in binary form must reproduce the above copyright notice,
#   this list of conditions and the following disclaimer in the documentation
#   and/or other materials provided with the distribution.
#
# * Neither the name of FINN nor the names of its
#   contributors may be used to endorse or promote products derived from
#   this software without specific prior written permission.
#
# THIS SOFTWARE IS PROVIDED BY THE COPYRIGHT HOLDERS AND CONTRIBUTORS "AS IS"
# AND ANY EXPRESS OR IMPLIED WARRANTIES, INCLUDING, BUT NOT LIMITED TO, THE
# IMPLIED WARRANTIES OF MERCHANTABILITY AND FITNESS FOR A PARTICULAR PURPOSE ARE
# DISCLAIMED. IN NO EVENT SHALL THE COPYRIGHT HOLDER OR CONTRIBUTORS BE LIABLE
# FOR ANY DIRECT, INDIRECT, INCIDENTAL, SPECIAL, EXEMPLARY, OR CONSEQUENTIAL
# DAMAGES (INCLUDING, BUT NOT LIMITED TO, PROCUREMENT OF SUBSTITUTE GOODS OR
# SERVICES; LOSS OF USE, DATA, OR PROFITS; OR BUSINESS INTERRUPTION) HOWEVER
# CAUSED AND ON ANY THEORY OF LIABILITY, WHETHER IN CONTRACT, STRICT LIABILITY,
# OR TORT (INCLUDING NEGLIGENCE OR OTHERWISE) ARISING IN ANY WAY OUT OF THE USE
# OF THIS SOFTWARE, EVEN IF ADVISED OF THE POSSIBILITY OF SUCH DAMAGE.


# This module contains helpers for handling the MLO rtlsimulation. It instantiates
# aximm simulation tasks for handling the aximm interfaces.

from finn_xsi.sim_engine import SimEngine
from qonnx.core.modelwrapper import ModelWrapper
from qonnx.custom_op.registry import getCustomOp
from typing import Callable
import numpy as np

def is_mlo(model: ModelWrapper) -> bool:
    """Returns True if the model is an MLO model, false otherwise"""
    for node in model.graph.node:
        if node.op_type == "FINNLoop":
            return True
    return False

def dat_file_to_numpy_array(file_path):
    with open(file_path, 'r') as file:
        byte_values = [int(line.strip(), 16) for line in file]
    byte_array = np.array(byte_values, dtype=np.uint8)
    return byte_array

def mlo_prehook_func_factory(model: ModelWrapper) -> Callable[[SimEngine], None]:
    """Factory that will construct a prehook function to
    setup the axi memory mapped interfaces for MLO validation.
    """

    # Get the FINNLoop
    finnloop_op = None
    for node in model.graph.node:
        if node.op_type == "FINNLoop":
            finnloop_op = getCustomOp(node)
    assert finnloop_op is not None

    finnloop_body = finnloop_op.get_nodeattr("body")

    mvau_hbm_weights = {}
    extern_idx = 0
    for idx, lb_inp in enumerate(finnloop_body.graph.input):
        downstream = finnloop_body.find_consumer(lb_inp.name)
        if downstream.op_type.startswith("MVAU"):
            mvau_hbm_weights[idx] = {}
            mvau_hbm_weights[idx]["name"] = lb_inp.name
            param_name = finnloop_op.onnx_node.input[idx]
<<<<<<< HEAD
            param_val = model.get_initializer(param_name)
            mvau_hbm_weights[idx]["value"] = param_val
            #mvau_hbm_weights[idx]["extern_idx"] = int(downstream.name.split('_')[-1])
            mvau_hbm_weights[idx]["extern_idx"] = extern_idx
            extern_idx = extern_idx + 1
=======
            #import pdb; pdb.set_trace()
            #param_val = model.get_initializer(param_name)
            #mvau_hbm_weights[idx]["value"] = param_val
            datfile = f"{finnloop_op.get_nodeattr('code_gen_dir_ipgen')}/memblock_{downstream.name}.dat"
            mvau_hbm_weights[idx]["value"] = dat_file_to_numpy_array(datfile)
            mvau_hbm_weights[idx]["extern_idx"] = int(downstream.name.split('_')[-1]) 
>>>>>>> d5620b3b

    def mlo_rtlsim_prehook(sim):
        sim.aximm_queue("m_axi_hbm")
        for name, intf in mvau_hbm_weights.items():
            sim.aximm_ro_image(f"m_axi_gmem{intf['extern_idx']}", 0, intf["value"].flatten())

    return mlo_rtlsim_prehook<|MERGE_RESOLUTION|>--- conflicted
+++ resolved
@@ -30,11 +30,12 @@
 # This module contains helpers for handling the MLO rtlsimulation. It instantiates
 # aximm simulation tasks for handling the aximm interfaces.
 
+import numpy as np
 from finn_xsi.sim_engine import SimEngine
 from qonnx.core.modelwrapper import ModelWrapper
 from qonnx.custom_op.registry import getCustomOp
 from typing import Callable
-import numpy as np
+
 
 def is_mlo(model: ModelWrapper) -> bool:
     """Returns True if the model is an MLO model, false otherwise"""
@@ -43,11 +44,13 @@
             return True
     return False
 
+
 def dat_file_to_numpy_array(file_path):
-    with open(file_path, 'r') as file:
+    with open(file_path, "r") as file:
         byte_values = [int(line.strip(), 16) for line in file]
     byte_array = np.array(byte_values, dtype=np.uint8)
     return byte_array
+
 
 def mlo_prehook_func_factory(model: ModelWrapper) -> Callable[[SimEngine], None]:
     """Factory that will construct a prehook function to
@@ -64,27 +67,21 @@
     finnloop_body = finnloop_op.get_nodeattr("body")
 
     mvau_hbm_weights = {}
-    extern_idx = 0
+    # extern_idx = 0
     for idx, lb_inp in enumerate(finnloop_body.graph.input):
         downstream = finnloop_body.find_consumer(lb_inp.name)
         if downstream.op_type.startswith("MVAU"):
             mvau_hbm_weights[idx] = {}
             mvau_hbm_weights[idx]["name"] = lb_inp.name
-            param_name = finnloop_op.onnx_node.input[idx]
-<<<<<<< HEAD
-            param_val = model.get_initializer(param_name)
-            mvau_hbm_weights[idx]["value"] = param_val
-            #mvau_hbm_weights[idx]["extern_idx"] = int(downstream.name.split('_')[-1])
-            mvau_hbm_weights[idx]["extern_idx"] = extern_idx
-            extern_idx = extern_idx + 1
-=======
-            #import pdb; pdb.set_trace()
-            #param_val = model.get_initializer(param_name)
-            #mvau_hbm_weights[idx]["value"] = param_val
-            datfile = f"{finnloop_op.get_nodeattr('code_gen_dir_ipgen')}/memblock_{downstream.name}.dat"
+            # param_name = finnloop_op.onnx_node.input[idx]
+            # import pdb; pdb.set_trace()
+            # param_val = model.get_initializer(param_name)
+            # mvau_hbm_weights[idx]["value"] = param_val
+            datfile = (
+                f"{finnloop_op.get_nodeattr('code_gen_dir_ipgen')}/memblock_{downstream.name}.dat"
+            )
             mvau_hbm_weights[idx]["value"] = dat_file_to_numpy_array(datfile)
-            mvau_hbm_weights[idx]["extern_idx"] = int(downstream.name.split('_')[-1]) 
->>>>>>> d5620b3b
+            mvau_hbm_weights[idx]["extern_idx"] = int(downstream.name.split("_")[-1])
 
     def mlo_rtlsim_prehook(sim):
         sim.aximm_queue("m_axi_hbm")
