# Copyright (C) 2022, Advanced Micro Devices, Inc.
# All rights reserved.
#
# Redistribution and use in source and binary forms, with or without
# modification, are permitted provided that the following conditions are met:
#
# * Redistributions of source code must retain the above copyright notice, this
#   list of conditions and the following disclaimer.
#
# * Redistributions in binary form must reproduce the above copyright notice,
#   this list of conditions and the following disclaimer in the documentation
#   and/or other materials provided with the distribution.
#
# * Neither the name of FINN nor the names of its
#   contributors may be used to endorse or promote products derived from
#   this software without specific prior written permission.
#
# THIS SOFTWARE IS PROVIDED BY THE COPYRIGHT HOLDERS AND CONTRIBUTORS "AS IS"
# AND ANY EXPRESS OR IMPLIED WARRANTIES, INCLUDING, BUT NOT LIMITED TO, THE
# IMPLIED WARRANTIES OF MERCHANTABILITY AND FITNESS FOR A PARTICULAR PURPOSE ARE
# DISCLAIMED. IN NO EVENT SHALL THE COPYRIGHT HOLDER OR CONTRIBUTORS BE LIABLE
# FOR ANY DIRECT, INDIRECT, INCIDENTAL, SPECIAL, EXEMPLARY, OR CONSEQUENTIAL
# DAMAGES (INCLUDING, BUT NOT LIMITED TO, PROCUREMENT OF SUBSTITUTE GOODS OR
# SERVICES; LOSS OF USE, DATA, OR PROFITS; OR BUSINESS INTERRUPTION) HOWEVER
# CAUSED AND ON ANY THEORY OF LIABILITY, WHETHER IN CONTRACT, STRICT LIABILITY,
# OR TORT (INCLUDING NEGLIGENCE OR OTHERWISE) ARISING IN ANY WAY OUT OF THE USE
# OF THIS SOFTWARE, EVEN IF ADVISED OF THE POSSIBILITY OF SUCH DAMAGE.

import math
import numpy as np
import os
from qonnx.core.datatype import DataType
from qonnx.custom_op.general import im2col
from qonnx.custom_op.general.im2col import compute_conv_output_dim

from finn.custom_op.fpgadataflow.hlscustomop import HLSCustomOp
from finn.util.basic import get_rtlsim_trace_depth, make_build_dir
from finn.util.data_packing import npy_to_rtlsim_input, rtlsim_output_to_npy

try:
    from pyverilator import PyVerilator
except ModuleNotFoundError:
    PyVerilator = None

# RTL Convolution Input Generator / Sliding Window Generator (SWG)
# Matches and extends the functionality of all ConvolutionInputGenerator_* functions
# in finn-hlslib by generating HDL code for two different implementation styles:
# - Addressable cyclic buffer: to be used when out_width <= in_width
# - Parallel registers + line buffers: to be used when out_width > in_width
# Supports non-square, 1D, strided, dilated, and depthwise convolutions.
# Note: the actual data layout produced is different for depthwise and non-depthwise:
# * non-depthwise SWG: (1, OFMDim_H, OFMDim_W, K_H, K_W, IFMChannels/SIMD, SIMD)
# * depthwise SWG: (1, OFMDim_H, OFMDim_W, IFMChannels/SIMD, K_H, K_W, SIMD)

# NOTE: "Parallel" implementation style not yet implemented in this version!


class ConvolutionInputGenerator_rtl(HLSCustomOp):
    """Class that does not correspond to one of the finn-hlslib ConvolutionInputGenerator
    (sliding window) function variants. Generates an RTL ConvolutionInputGenerator
    implementation based on (System-)Verilog templates, defined in finn-rtllib/swg."""

    def __init__(self, onnx_node):
        super().__init__(onnx_node)

    def get_nodeattr_types(self):
        my_attrs = {
            "ConvKernelDim": ("ints", True, []),  # [H, W] = [Y, X]
            "IFMChannels": ("i", True, 0),
            "IFMDim": ("ints", True, []),  # [H, W] = [Y, X]
            "OFMDim": ("ints", True, []),  # [H, W] = [Y, X]
            "SIMD": ("i", True, 0),
            # additional parallelization parameter - not yet implemented
            "M": ("i", False, 1),
            # alternative implementation style - not yet implemented
            "parallel_window": ("i", False, 0, {0}),
            "Stride": ("ints", True, []),  # [H, W] = [Y, X]
            "Dilation": ("ints", True, []),  # [H, W] = [Y, X]
            # FINN DataTypes for inputs, weights, outputs
            "inputDataType": ("s", True, ""),
            "outputDataType": ("s", True, ""),
            "depthwise": ("i", False, 0, {0, 1}),
            # Enable reprogrammable implementation to change FM dimensions,
            # stride, or dilation during runtime
            "dynamic_mode": ("i", False, 0, {0, 1}),
            # FPGA resource type for ConvolutionInputGenerator input buffer
            # auto -- let Vivado decide
            # block -- use BRAM
            # distributed -- use LUTRAM
            # ultra -- use URAM
            "ram_style": (
                "s",
                False,
                "auto",
                {"auto", "block", "distributed", "ultra"},
            ),
            # attribute to save top module name - not user configurable
            "gen_top_module": ("s", False, ""),
        }
        my_attrs.update(super().get_nodeattr_types())
        return my_attrs

    def get_normal_input_shape(self, ind=0):
        ifm_dim_h, ifm_dim_w = self.get_nodeattr("IFMDim")
        ifm_ch = self.get_nodeattr("IFMChannels")
        ishape = (1, ifm_dim_h, ifm_dim_w, ifm_ch)
        return ishape

    def get_folded_input_shape(self, ind=0):
        ifm_dim_h, ifm_dim_w = self.get_nodeattr("IFMDim")
        ifm_ch = self.get_nodeattr("IFMChannels")
        simd = self.get_nodeattr("SIMD")
        assert ifm_ch % simd == 0, "SIMD must divide IFMChannels"
        wf = int(ifm_ch / simd)
        folded_ishape = (1, ifm_dim_h, ifm_dim_w, wf, simd)
        return folded_ishape

    def get_normal_output_shape(self, ind=0):
        k_h, k_w = self.get_nodeattr("ConvKernelDim")
        ifm_dim_h, ifm_dim_w = self.get_nodeattr("IFMDim")
        ifm_ch = self.get_nodeattr("IFMChannels")
        stride_h, stride_w = self.get_nodeattr("Stride")
        dilation_h, dilation_w = self.get_nodeattr("Dilation")
        pad = 0
        ofm_dim_h = compute_conv_output_dim(ifm_dim_h, k_h, stride_h, pad, dilation_h)
        ofm_dim_w = compute_conv_output_dim(ifm_dim_w, k_w, stride_w, pad, dilation_w)
        oshape = (1, ofm_dim_h, ofm_dim_w, k_h * k_w * ifm_ch)
        return oshape

    def get_folded_output_shape(self, ind=0):
        k_h, k_w = self.get_nodeattr("ConvKernelDim")
        ifm_dim_h, ifm_dim_w = self.get_nodeattr("IFMDim")
        ifm_ch = self.get_nodeattr("IFMChannels")
        stride_h, stride_w = self.get_nodeattr("Stride")
        dilation_h, dilation_w = self.get_nodeattr("Dilation")
        simd = self.get_nodeattr("SIMD")
        pad = 0
        ofm_dim_h = compute_conv_output_dim(ifm_dim_h, k_h, stride_h, pad, dilation_h)
        ofm_dim_w = compute_conv_output_dim(ifm_dim_w, k_w, stride_w, pad, dilation_w)
        assert ifm_ch % simd == 0, "SIMD must divide IFMChannels"
        if self.get_nodeattr("parallel_window"):
            wf = int((ifm_ch) // simd)
            folded_oshape = (1, ofm_dim_h, ofm_dim_w, wf, k_h * k_w * simd)
        else:
            wf = int((k_h * k_w * ifm_ch) // simd)
            folded_oshape = (1, ofm_dim_h, ofm_dim_w, wf, simd)
        return folded_oshape

    def make_shape_compatible_op(self, model):
        exp_ishape = self.get_normal_input_shape()
        oshape = self.get_normal_output_shape()
        ishape = tuple(model.get_tensor_shape(self.onnx_node.input[0]))
        assert ishape == exp_ishape, "Unexpect input shape for ConvInpGen."
        return super().make_const_shape_op(oshape)

    def infer_node_datatype(self, model):
        node = self.onnx_node
        # data type stays the same
        dtype = model.get_tensor_datatype(node.input[0])
        model.set_tensor_datatype(node.output[0], dtype)

    def verify_node(self):
        pass

    def get_input_datatype(self, ind=0):
        """Returns FINN DataType of input."""
        return DataType[self.get_nodeattr("inputDataType")]

    def get_output_datatype(self, ind=0):
        """Returns FINN DataType of output."""
        return DataType[self.get_nodeattr("outputDataType")]

    def get_instream_width(self, ind=0):
        ibits = self.get_input_datatype().bitwidth()
        simd = self.get_nodeattr("SIMD")
        ifm_ch = self.get_nodeattr("IFMChannels")
        assert ifm_ch % simd == 0, "SIMD must divide IFMChannels"
        in_width = simd * ibits
        return in_width

    def get_outstream_width(self, ind=0):
        if self.get_nodeattr("parallel_window"):
            # feed all window pixels in parallel
            k_h, k_w = self.get_nodeattr("ConvKernelDim")
            return self.get_instream_width() * k_h * k_w
        else:
            # if parallel variant not in use: same width for output and input stream
            return self.get_instream_width()

    def get_number_input_values(self):
        folded_ishape = self.get_folded_input_shape()
        num_input_elems = np.prod(folded_ishape[:-1])
        return num_input_elems

    def get_number_output_values(self):
        folded_oshape = self.get_folded_output_shape()
        num_output_elems = np.prod(folded_oshape[:-1])
        return num_output_elems

    def get_1d_conv_attrs_normalized(self):
        # normalize FM dimensions so that:
        # [H, W] = [Y, X] = [1, D] or [D, 1] are always mapped to [1, D].
        # The dummy ('1') dimension is the Y-dimension.
        ifm_ch = self.get_nodeattr("IFMChannels")
        k = self.get_nodeattr("ConvKernelDim")
        ifm_dim = self.get_nodeattr("IFMDim")
        ofm_dim = self.get_nodeattr("OFMDim")
        stride = self.get_nodeattr("Stride")
        dilation = self.get_nodeattr("Dilation")

        if ifm_dim[1] == 1:
            ifm_dim = ifm_dim[::-1]
            ofm_dim = ofm_dim[::-1]
            k = k[::-1]
            stride = stride[::-1]
            dilation = dilation[::-1]

        return (ifm_ch, ifm_dim, ofm_dim, k, stride, dilation)

    def get_buffer_depth(self):
        ifm_ch = self.get_nodeattr("IFMChannels")
        k = self.get_nodeattr("ConvKernelDim")
        ifm_dim = self.get_nodeattr("IFMDim")
        stride = self.get_nodeattr("Stride")
        dilation = self.get_nodeattr("Dilation")
        simd = self.get_nodeattr("SIMD")

        k_h, k_w = k
        h, w = ifm_dim
        stride_h, stride_w = stride
        dilation_h, dilation_w = dilation
        mmv_in = 1
        mmv_out = 1
        channel_factor = int(ifm_ch / simd)

        impl_style = self.select_impl_style()
        if impl_style == "default":
            # compute minimal buffer length (assuming it holds 1 complete window)
            buffer_min_size = (
                (k_h - 1) * dilation_h * w + (k_w - 1) * dilation_w + 1
            ) * channel_factor

            # add additional buffer space in case of stride > 1
            # this minimizes cycle count as it allows an earlier pre-load of inputs
            buffer_depth = (
                buffer_min_size
                + max(
                    0,
                    ((stride_w - 1) - (int(mmv_out * k_h * k_w / mmv_in)))
                    * channel_factor,
                )
                + max(
                    0,
                    ((stride_h - 1) * w - (int(mmv_out * k_h * k_w / mmv_in)))
                    * channel_factor,
                )
            )
        else:
            buffer_depth = 0
            raise Exception("Requested impl. style not implemented")
        return buffer_depth

    def get_exp_cycles(self):
        simd = self.get_nodeattr("SIMD")
        ifm_ch = self.get_nodeattr("IFMChannels")
        k = self.get_nodeattr("ConvKernelDim")
        ifm_dim = self.get_nodeattr("IFMDim")
        ofm_dim = self.get_nodeattr("OFMDim")
        stride = self.get_nodeattr("Stride")
        dilation = self.get_nodeattr("Dilation")
        depthwise = self.get_nodeattr("depthwise")
        ifm_dim_h, ifm_dim_w = ifm_dim
        ofm_dim_h, ofm_dim_w = ofm_dim
        k_h, k_w = k
        stride_h, stride_w = stride
        dilation_h, dilation_w = dilation

        channel_factor = int(ifm_ch / simd)

        if ifm_dim_h == 1 or ifm_dim_w == 1:
            # 1D case
            (
                ifm_ch,
                [ifm_dim_h, ifm_dim_w],
                [ofm_dim_h, ofm_dim_w],
                [k_h, k_w],
                [stride_h, stride_w],
                [dilation_h, dilation_w],
            ) = self.get_1d_conv_attrs_normalized()

            if depthwise:
                exp_cycles = (
                    +ofm_dim_w * k_w * channel_factor
                    + channel_factor * (k_w - 1) * (stride_w - 1)
                    - (k_w - 1)
                    + 2
                )
            else:
                exp_cycles = ofm_dim_w * k_w * channel_factor + 2
        else:
            # 2D case
            buffer_min_size = (
                (k_h - 1) * dilation_h * ifm_dim_w + (k_w - 1) * dilation_w + 1
            ) * channel_factor
            cycles_write_block = ofm_dim_w * k_w * k_h * channel_factor
            cycles_read_block = stride_w * ifm_dim_w * channel_factor
            max_cycles = max(cycles_write_block, cycles_read_block)
            if depthwise:
                max_cycles += ofm_dim_w * (stride_w - 1) * (channel_factor - 1)
            exp_cycles = buffer_min_size + ofm_dim_h * max_cycles  # initial buffering
            if depthwise:
                exp_cycles += (stride_h - 1) * ifm_dim_w * channel_factor

        return int(exp_cycles)

    def bram_estimation(self):
        simd = self.get_nodeattr("SIMD")
        ram_style = self.get_nodeattr("ram_style")

        # NOTE: Actual BRAM usage might be lower in some cases.
        # This does not account for the exact Vivado behavior yet.
        buffer_width = simd * self.get_input_datatype().bitwidth()
        buffer_depth = self.get_buffer_depth()
        if ram_style == "block" or ram_style == "auto":
            if buffer_depth <= 512:
                ram_width = 36
            elif buffer_depth <= 1024:
                ram_width = 18
            elif buffer_depth <= 2048:
                ram_width = 9
            elif buffer_depth <= 4096:
                ram_width = 4
            elif buffer_depth <= 8192:
                ram_width = 2
            else:
                ram_width = 1

            ram_cascade_depth = math.ceil(buffer_depth / 16384)
            ram_cascade_width = math.ceil(buffer_width / ram_width)
            cascade_savings = 0
            if buffer_depth > 16384:
                remainder_depth = buffer_depth % 16384
                if remainder_depth <= 512:
                    remainder_width = 36
                elif remainder_depth <= 1024:
                    remainder_width = 18
                elif remainder_depth <= 2048:
                    remainder_width = 9
                elif remainder_depth <= 4096:
                    remainder_width = 4
                elif remainder_depth <= 8192:
                    remainder_width = 2
                else:
                    remainder_width = 1

                remainder_cascade_width = math.ceil(buffer_width / remainder_width)
                cascade_savings = ram_cascade_width - remainder_cascade_width

            return int(ram_cascade_depth * ram_cascade_width - cascade_savings)
        else:
            return 0

    def lut_estimation(self):
        simd = self.get_nodeattr("SIMD")
        ram_style = self.get_nodeattr("ram_style")
        buffer_width = simd * self.get_input_datatype().bitwidth()
        buffer_depth = self.get_buffer_depth()
        if ram_style == "distributed":
            ram_luts = int(buffer_width * math.ceil(buffer_depth / 38))
        else:
            ram_luts = 0
        return 300 + ram_luts

    def uram_estimation(self):
        simd = self.get_nodeattr("SIMD")
        ram_style = self.get_nodeattr("ram_style")
        buffer_width = simd * self.get_input_datatype().bitwidth()
        buffer_depth = self.get_buffer_depth()

        if ram_style == "ultra":
            ram_depth = 4096
            ram_width = 72
            ram_cascade_depth = math.ceil(buffer_depth / ram_depth)
            ram_cascade_width = math.ceil(buffer_width / ram_width)
            return int(ram_cascade_depth * ram_cascade_width)
        else:
            return 0

    def execute_node(self, context, graph):
        mode = self.get_nodeattr("exec_mode")
        node = self.onnx_node
        exp_ishape = self.get_normal_input_shape()
        exp_oshape = self.get_normal_output_shape()
        folded_ishape = self.get_folded_input_shape()

        if mode == "cppsim":
            raise Exception(
                "cppsim not possible for RTL SWG, please set exec_mode to rtlsim"
            )
        elif mode == "rtlsim":
            code_gen_dir = self.get_nodeattr("code_gen_dir_ipgen")
        else:
            raise Exception(
                """Invalid value for attribute exec_mode! Is currently set to: {}
            has to be set to one of the following value ("cppsim", "rtlsim")""".format(
                    mode
                )
            )

        inp = context[node.input[0]]
        assert str(inp.dtype) == "float32", "Input datatype is not float32"
        assert (
            inp.shape == exp_ishape
        ), """Input shape doesn't match expected shape (1, ifm_dim, ifm_dim, ifm_ch)."""
        if self.get_input_datatype() == DataType["BIPOLAR"]:
            # store bipolar activations as binary
            inp = (inp + 1) / 2
            export_idt = DataType["BINARY"]
        else:
            export_idt = self.get_input_datatype()

        # reshape input into folded form
        inp = inp.reshape(folded_ishape)
        # make copy before saving array
        reshaped_input = inp.copy()
        np.save(os.path.join(code_gen_dir, "input_0.npy"), reshaped_input)

        sim = self.get_rtlsim()
        nbits = self.get_instream_width()
        rtlsim_inp = npy_to_rtlsim_input(
            "{}/input_0.npy".format(code_gen_dir), export_idt, nbits
        )
        super().reset_rtlsim(sim)
        super().toggle_clk(sim)
        rtlsim_output = self.rtlsim(sim, rtlsim_inp)
        odt = export_idt
        target_bits = odt.bitwidth()
        packed_bits = self.get_outstream_width()
        out_npy_path = "{}/output.npy".format(code_gen_dir)
        out_shape = self.get_folded_output_shape()
        rtlsim_output_to_npy(
            rtlsim_output, out_npy_path, odt, out_shape, packed_bits, target_bits
        )
        # load and reshape output
        output = np.load(out_npy_path)
        output = np.asarray([output], dtype=np.float32).reshape(*exp_oshape)
        context[node.output[0]] = output

        # binary -> bipolar if needed
        if self.get_output_datatype() == DataType["BIPOLAR"]:
            out = context[node.output[0]]
            out = 2 * out - 1
            context[node.output[0]] = out
        assert (
            context[node.output[0]].shape == exp_oshape
        ), """Output
        shape doesn't match expected shape (1, ofm_dim_h, ofm_dim_w, k_h*k_w*ifm_ch)."""

    def prepare_codegen_default(self):
        # Default implementation style for MMV_out = 1: addressable cyclic buffer
        # Computing incremental addressing scheme directly..
        if self.get_nodeattr("dynamic_mode"):
            template_select = "/finn-rtllib/swg/swg_template_default_dynamic.sv"
        else:
            template_select = "/finn-rtllib/swg/swg_template_default.sv"
        template_path = os.environ["FINN_ROOT"] + template_select
        code_gen_dict = {}

        ifm_ch = self.get_nodeattr("IFMChannels")
        k = self.get_nodeattr("ConvKernelDim")
        ifm_dim = self.get_nodeattr("IFMDim")
        stride = self.get_nodeattr("Stride")
        dilation = self.get_nodeattr("Dilation")
        depthwise = self.get_nodeattr("depthwise")
        simd = self.get_nodeattr("SIMD")

        k_h, k_w = k
        h, w = ifm_dim
        pad = [0, 0, 0, 0]  # padding happens in separate padding node for now
        stride_h, stride_w = stride
        dilation_h, dilation_w = dilation
        pad_h = pad[0] + pad[2]
        pad_w = pad[1] + pad[3]
        out_dim_h = im2col.compute_conv_output_dim(h, k_h, stride_h, pad_h, dilation_h)
        out_dim_w = im2col.compute_conv_output_dim(w, k_w, stride_w, pad_w, dilation_w)
        mmv_in = 1
        mmv_out = 1
        channel_factor = int(ifm_ch / simd)

        # compute minimal buffer length (assuming it holds 1 complete window)
        buffer_min_size = (
            (k_h - 1) * dilation_h * w + (k_w - 1) * dilation_w + 1
        ) * channel_factor

        buffer_actual_size = self.get_buffer_depth()
        code_gen_dict["$BUF_ELEM_TOTAL$"] = [str(buffer_actual_size)]

        # compute some intermediate values, e.g., kernel "width" = k_w incl. dilation
        # or cols/rows that are skipped due to imperfect stride<->dim combination
        kernel_width = (k_w - 1) * dilation_w + 1
        kernel_height = (k_h - 1) * dilation_h + 1
        skip_columns = w % (kernel_width + (out_dim_w - 1) * stride_w)
        skip_rows = h % (kernel_height + (out_dim_h - 1) * stride_h)

        # compute address increment values for 5-loop nest
        addr_incr_end_simd = 1
        addr_incr_end_window_elem = (dilation_w - 1) * channel_factor + 1
        addr_incr_end_window_row = (
            ((w - kernel_width) * channel_factor)  # remaining line
            + ((dilation_h - 1) * w * channel_factor)  # skip lines
            + 1  # wrap-around of minimally sized buffer
        )
        addr_incr_end_window = -buffer_min_size + stride_w * channel_factor + 1
        addr_incr_end_row = (
            -buffer_min_size
            + ((skip_columns + kernel_width) * channel_factor)  # remaining line
            + ((stride_h - 1) * w * channel_factor)  # skip lines
            + 1
        )

        # re-use same controller structure -> re-assign address increments
        if depthwise:
            addr_incr_end_window_elem = dilation_w * channel_factor
            addr_incr_end_window_row = (
                channel_factor
                + (w - kernel_width) * channel_factor
                + (dilation_h - 1) * w * channel_factor
            )
            addr_incr_end_simd = -buffer_min_size + (channel_factor + 1)

        # sanity check
        assert not (
            abs(addr_incr_end_window) > buffer_actual_size
        ), "ERROR: W increment > buffer size, wrap logic doesn't account for this"
        assert not (
            abs(addr_incr_end_row) > buffer_actual_size
        ), "ERROR: H increment > buffer size, wrap logic doesn't account for this"

        # set certain threshold indices to detect when reading/writing finishes
        code_gen_dict["$LAST_READ_ELEM$"] = [str(h * w * channel_factor - 1)]
        code_gen_dict["$LAST_WRITE_ELEM$"] = [
            str(((h - skip_rows - 1) * w + (w - skip_columns)) * channel_factor - 1)
        ]

        # default controller loop structure: # iterations (counters) map directly
        loop_h_iterations = out_dim_h
        loop_w_iterations = out_dim_w
        loop_kh_iterations = k_h
        loop_kw_iterations = k_w
        loop_simd_iterations = channel_factor

        if depthwise and channel_factor > 1:
            # re-arrange existing controller loop structure for depthwise convolutions
            loop_kh_iterations = channel_factor
            loop_kw_iterations = k_h
            loop_simd_iterations = k_w
            addr_incr_end_simd_ = addr_incr_end_simd
            addr_incr_end_simd = addr_incr_end_window_elem
            addr_incr_end_window_elem = addr_incr_end_window_row
            addr_incr_end_window_row = addr_incr_end_simd_
            elem_per_window = k_h * k_w

            tail_incr_w = addr_incr_end_window + buffer_min_size - channel_factor
            tail_incr_h = addr_incr_end_row + buffer_min_size - channel_factor
            tail_incr_last_window = buffer_min_size - 1
            code_gen_dict["$IS_DEPTHWISE$"] = ["1"]
        else:
            # depthwise output format is equivalent to non-depthwise if SIMD=C
            elem_per_window = k_h * k_w * channel_factor

            tail_incr_w = addr_incr_end_window + buffer_min_size - 1
            tail_incr_h = addr_incr_end_row + buffer_min_size - 1
            tail_incr_last_window = buffer_min_size - 1
            code_gen_dict["$IS_DEPTHWISE$"] = ["0"]

        # support SIMD = IFMChannels and k_w = 1 cases
        # for k = [k_h, k_w] = [1, k_w], no adjustment is needed
        # for k = [k_h, k_w] = [1, 1], do not use this impl. style (mmv_out=K=1)
        # innermost loop is executed at least once -> adjust if needed
        if loop_simd_iterations == 1:
            # skip innermost SIMD loop completely
            if loop_kw_iterations == 1:
                # skip innermost KW loop completely
                code_gen_dict["$INNERMOST_STATE$"] = ["STATE_LOOP_KH"]
                loop_kh_iterations -= 1  # -1 because state is initial state
            else:
                code_gen_dict["$INNERMOST_STATE$"] = ["STATE_LOOP_KW"]
                loop_kw_iterations -= 1  # -1 because state is initial state
        else:
            code_gen_dict["$INNERMOST_STATE$"] = ["STATE_LOOP_SIMD"]
            loop_simd_iterations -= 1  # -1 because state is initial state

<<<<<<< HEAD
        code_gen_dict["$LOOP_H_ITERATIONS$"] = [str(loop_h_iterations - 2)]
        code_gen_dict["$LOOP_W_ITERATIONS$"] = [str(loop_w_iterations - 2)]
        code_gen_dict["$LOOP_KH_ITERATIONS$"] = [str(loop_kh_iterations - 2)]
        code_gen_dict["$LOOP_KW_ITERATIONS$"] = [str(loop_kw_iterations - 2)]
        code_gen_dict["$LOOP_SIMD_ITERATIONS$"] = [str(loop_simd_iterations - 2)]

=======
>>>>>>> 904a318f
        cntr_bitwidth = math.ceil(
            math.log2(
                max(
                    loop_h_iterations - 2 + 1,
                    loop_w_iterations - 2 + 1,
                    loop_kh_iterations - 2 + 1,
                    loop_kw_iterations - 2 + 1,
                    loop_simd_iterations - 2 + 1,
                )
            )
        )
        code_gen_dict["$CNTR_BITWIDTH$"] = [str(cntr_bitwidth)]
<<<<<<< HEAD
=======
        code_gen_dict["$LOOP_H_ITERATIONS$"] = [str(loop_h_iterations - 2)]
        code_gen_dict["$LOOP_W_ITERATIONS$"] = [str(loop_w_iterations - 2)]
        code_gen_dict["$LOOP_KH_ITERATIONS$"] = [str(loop_kh_iterations - 2)]
        code_gen_dict["$LOOP_KW_ITERATIONS$"] = [str(loop_kw_iterations - 2)]
        code_gen_dict["$LOOP_SIMD_ITERATIONS$"] = [str(loop_simd_iterations - 2)]
>>>>>>> 904a318f

        incr_bitwidth = 1 + math.ceil(
            math.log2(
                max(
                    abs(addr_incr_end_simd) + 1,
                    abs(addr_incr_end_window_elem) + 1,
                    abs(addr_incr_end_window_row) + 1,
                    abs(addr_incr_end_window) + 1,
                    abs(addr_incr_end_row) + 1,
                    abs(tail_incr_w) + 1,
                    abs(tail_incr_h) + 1,
                    abs(tail_incr_last_window) + 1,
                )
            )
        )
        code_gen_dict["$INCR_BITWIDTH$"] = [str(incr_bitwidth)]
<<<<<<< HEAD
        code_gen_dict["$ADDR_INCREMENT_MAP$"] = [
            "'{{ {}'d0, {}'d{}, {}'d{}, {}'d{}, {}'d{}, {}'d{}}}".format(
                incr_bitwidth,
                int(copysign(incr_bitwidth, addr_incr_end_simd)),
                abs(addr_incr_end_simd),
                int(copysign(incr_bitwidth, addr_incr_end_window_elem)),
                abs(addr_incr_end_window_elem),
                int(copysign(incr_bitwidth, addr_incr_end_window_row)),
                abs(addr_incr_end_window_row),
                int(copysign(incr_bitwidth, addr_incr_end_window)),
                abs(addr_incr_end_window),
                int(copysign(incr_bitwidth, addr_incr_end_row)),
                abs(addr_incr_end_row),
            )
        ]
        code_gen_dict["$INCR_HEAD_SIMD$"] = [str(addr_incr_end_simd)]
        code_gen_dict["$INCR_HEAD_KW$"] = [str(addr_incr_end_window_elem)]
        code_gen_dict["$INCR_HEAD_KH$"] = [str(addr_incr_end_window_row)]
        code_gen_dict["$INCR_HEAD_W$"] = [str(addr_incr_end_window)]
        code_gen_dict["$INCR_HEAD_H$"] = [str(addr_incr_end_row)]
=======
        code_gen_dict["$HEAD_INCR_SIMD$"] = [str(addr_incr_end_simd)]
        code_gen_dict["$HEAD_INCR_KW$"] = [str(addr_incr_end_window_elem)]
        code_gen_dict["$HEAD_INCR_KH$"] = [str(addr_incr_end_window_row)]
        code_gen_dict["$HEAD_INCR_W$"] = [str(addr_incr_end_window)]
        code_gen_dict["$HEAD_INCR_H$"] = [str(addr_incr_end_row)]
        code_gen_dict["$TAIL_INCR_W$"] = [str(tail_incr_w)]
        code_gen_dict["$TAIL_INCR_H$"] = [str(tail_incr_h)]
        code_gen_dict["$TAIL_INCR_LAST$"] = [str(tail_incr_last_window)]
>>>>>>> 904a318f

        code_gen_dict["$ELEM_PER_WINDOW$"] = [str(elem_per_window)]
        code_gen_dict["$SIMD$"] = [str(simd)]
        code_gen_dict["$MMV_IN$"] = [str(mmv_in)]
        code_gen_dict["$MMV_OUT$"] = [str(mmv_out)]

        return template_path, code_gen_dict

    def select_impl_style(self):
        simd = self.get_nodeattr("SIMD")
        M = self.get_nodeattr("M")
        ifm_ch = self.get_nodeattr("IFMChannels")
        ifm_dim = self.get_nodeattr("IFMDim")
        stride = self.get_nodeattr("Stride")
        dilation = self.get_nodeattr("Dilation")
        k = self.get_nodeattr("ConvKernelDim")
        ifm_dim_h, ifm_dim_w = ifm_dim
        stride_h, stride_w = stride
        dilation_h, dilation_w = dilation
        k_h, k_w = k
        kernel_width = (k_w - 1) * dilation_w + 1  # incl. dilation
        kernel_height = (k_h - 1) * dilation_h + 1  # incl. dilation

        # check for valid configuration
        assert (
            kernel_height <= ifm_dim_h
            and kernel_width <= ifm_dim_w
            and stride_h <= ifm_dim_h
            and stride_w <= ifm_dim_w
        ), "Illegal conv configuration: kernel or stride > FM dimension"

        # init folding config
        if self.get_nodeattr("parallel_window"):
            # mmv_in = M * 1
            mmv_out = M * k_h * k_w
            assert (
                ifm_ch == simd
            ), "Constraint violated: SIMD must be equal to IFMChannels"
        else:
            # mmv_in = 1
            mmv_out = 1
            assert (
                ifm_ch % simd == 0
            ), "Constraint violated: SIMD must divide IFMChannels"

        # choose implementation style
        if mmv_out > 1 or (k_h == 1 and k_w == 1):
            impl_style = "parallel"
            assert (
                ifm_ch == simd
            ), "Constraint violated: SIMD must be equal to IFMChannels"
        else:
            impl_style = "default"

        assert (
            impl_style == "default"
        ), "ERROR: Parallel window mode not yet implemented"
        return impl_style

    def generate_hdl(self):
        impl_style = self.select_impl_style()

        # prepare code generation by filling out dictionaries
        if impl_style == "default":
            template_path, code_gen_dict = self.prepare_codegen_default()
        else:
            raise Exception("Requested impl. style not implemented")

        # add general parameters to dictionary
        code_gen_dict["$TOP_MODULE_NAME$"] = [self.get_verilog_top_module_name()]
        # save top module name so we can refer to it after this node has been renamed
        # (e.g. by GiveUniqueNodeNames(prefix) during MakeZynqProject)
        self.set_nodeattr("gen_top_module", self.get_verilog_top_module_name())
        code_gen_dict["$BIT_WIDTH$"] = [str(self.get_input_datatype().bitwidth())]
        ram_style = self.get_nodeattr("ram_style")
        if ram_style == "auto":
            code_gen_dict["$RAM_STYLE$"] = [""]
        else:
            code_gen_dict["$RAM_STYLE$"] = ['(* ram_style = "{}" *)'.format(ram_style)]

        # apply code generation to templates
        code_gen_dir = self.get_nodeattr("code_gen_dir_ipgen")
        with open(template_path, "r") as f:
            template = f.read()
        if self.get_nodeattr("dynamic_mode"):
            template_select = "/finn-rtllib/swg/swg_template_wrapper_dynamic.v"
        else:
            template_select = "/finn-rtllib/swg/swg_template_wrapper.v"
        with open(os.environ["FINN_ROOT"] + template_select, "r") as f:
            template_wrapper = f.read()
        with open(
            os.environ["FINN_ROOT"] + "/finn-rtllib/swg/swg_template_axilite.v", "r"
        ) as f:
            template_axilite = f.read()
        for key in code_gen_dict:
            # transform list into long string separated by '\n'
            code_gen_line = "\n".join(code_gen_dict[key])
            template = template.replace(key, code_gen_line)
            template_wrapper = template_wrapper.replace(key, code_gen_line)
            template_axilite = template_axilite.replace(key, code_gen_line)
        with open(
            os.path.join(
                code_gen_dir, self.get_nodeattr("gen_top_module") + "_impl.sv"
            ),
            "w",
        ) as f:
            f.write(template)
        with open(
            os.path.join(
                code_gen_dir, self.get_nodeattr("gen_top_module") + "_wrapper.v"
            ),
            "w",
        ) as f:
            f.write(template_wrapper)

        # AXI-Lite reg. file component is only needed for dynamic mode
        if self.get_nodeattr("dynamic_mode"):
            with open(
                os.path.join(
                    code_gen_dir, self.get_nodeattr("gen_top_module") + "_axilite.v"
                ),
                "w",
            ) as f:
                f.write(template_axilite)

        # set ipgen_path and ip_path so that HLS-Synth transformation
        # and stich_ip transformation do not complain
        self.set_nodeattr("ipgen_path", code_gen_dir)
        self.set_nodeattr("ip_path", code_gen_dir)

    def prepare_rtlsim(self):
        """Creates a Verilator emulation library for the RTL code generated
        for this node, sets the rtlsim_so attribute to its path and returns
        a PyVerilator wrapper around it."""
        # Modified to use generated (System-)Verilog instead of HLS output products

        if PyVerilator is None:
            raise ImportError("Installation of PyVerilator is required.")

        code_gen_dir = self.get_nodeattr("code_gen_dir_ipgen")
        verilog_paths = [code_gen_dir]
        verilog_files = [
            self.get_nodeattr("gen_top_module") + "_wrapper.v",
            self.get_nodeattr("gen_top_module") + "_impl.sv",
        ]
        if self.get_nodeattr("dynamic_mode"):
            verilog_files.append(self.get_nodeattr("gen_top_module") + "_axilite.v")

        # build the Verilator emu library
        sim = PyVerilator.build(
            verilog_files,
            build_dir=make_build_dir("pyverilator_" + self.onnx_node.name + "_"),
            verilog_path=verilog_paths,
            trace_depth=get_rtlsim_trace_depth(),
            top_module_name=self.get_verilog_top_module_name(),
        )
        # save generated lib filename in attribute
        self.set_nodeattr("rtlsim_so", sim.lib._name)
        return sim

    def code_generation_ipi(self):
        """Constructs and returns the TCL for node instantiation in Vivado IPI."""
        code_gen_dir = self.get_nodeattr("code_gen_dir_ipgen")

        sourcefiles = [
            self.get_nodeattr("gen_top_module") + "_wrapper.v",
            self.get_nodeattr("gen_top_module") + "_impl.sv",
        ]

        if self.get_nodeattr("dynamic_mode"):
            sourcefiles += [self.get_nodeattr("gen_top_module") + "_axilite.v"]

        sourcefiles = [os.path.join(code_gen_dir, f) for f in sourcefiles]

        cmd = []
        for f in sourcefiles:
            cmd += ["add_files -norecurse %s" % (f)]
        cmd += [
            "create_bd_cell -type module -reference %s %s"
            % (self.get_nodeattr("gen_top_module"), self.onnx_node.name)
        ]
        return cmd

    def get_verilog_top_module_intf_names(self):
        # Overload default HLSCustomOp implementation to add axilite control IF
        """Return a dict of names of input and output interfaces.
        The keys reflect the protocols each interface implements:
        'clk', 'rst', 'm_axis', 's_axis', 'aximm', 'axilite'.
        Values are lists of tuples (axis, aximm) or names (axilite):
        'axis' tuples correspond to the list of node inputs in order,
        each tuple is (interface_name, interface_width_bits).
        axilite always assumed to be 32 bits and is not tuple (name only).
        Each block must have at most one aximm and one axilite."""
        intf_names = super().get_verilog_top_module_intf_names()
        if self.get_nodeattr("dynamic_mode"):
            intf_names["axilite"] = ["s_axilite"]
        return intf_names

    def get_dynamic_config(self, ifm_dim=None, stride=None, dilation=None):
        """Returns a configuration dict to re-configure FM dimension during
        runtime. Stride and dilation can also be changed. Certain restrictions
        apply (e.g. component must be synthesized for largest buffer size)."""
        # NOTE: For better driver integration, this functionality could be packaged
        # as a standalone function in the future

        if ifm_dim is None:
            ifm_dim = self.get_nodeattr("IFMDim")
        k = self.get_nodeattr("ConvKernelDim")
        if stride is None:
            stride = self.get_nodeattr("Stride")
        if dilation is None:
            dilation = self.get_nodeattr("Dilation")

        k_h, k_w = k
        stride_h, stride_w = stride
        dilation_h, dilation_w = dilation
        ifm_dim_h, ifm_dim_w = ifm_dim
        ofm_dim_h = compute_conv_output_dim(ifm_dim_h, k_h, stride_h, 0, dilation_h)
        ofm_dim_w = compute_conv_output_dim(ifm_dim_w, k_w, stride_w, 0, dilation_w)
        ofm_dim = [ofm_dim_h, ofm_dim_w]

        # update attributes and perform sanity check
        original_buffer_depth = self.get_buffer_depth()
        self.set_nodeattr("IFMDim", ifm_dim)
        self.set_nodeattr("OFMDim", ofm_dim)
        self.set_nodeattr("Stride", stride)
        self.set_nodeattr("Dilation", dilation)
        assert (
            self.get_buffer_depth() <= original_buffer_depth
        ), """Error: requested
            dynamic configuration does not fit in generated buffer implementation."""

        # (re-)call codegen and extract new values
        # each setting is mapped to an axi-lite register address
        template_path, code_gen_dict = self.prepare_codegen_default()
        config = {
            "cfg_wren": (0 * 4, 1),
            "cfg_cntr_simd": (1 * 4, int(code_gen_dict["$LOOP_SIMD_ITERATIONS$"][0])),
            "cfg_cntr_kw": (2 * 4, int(code_gen_dict["$LOOP_KW_ITERATIONS$"][0])),
            "cfg_cntr_kh": (3 * 4, int(code_gen_dict["$LOOP_KH_ITERATIONS$"][0])),
            "cfg_cntr_w": (4 * 4, int(code_gen_dict["$LOOP_W_ITERATIONS$"][0])),
            "cfg_cntr_h": (5 * 4, int(code_gen_dict["$LOOP_H_ITERATIONS$"][0])),
<<<<<<< HEAD
            "cfg_incr_head_simd": (6 * 4, int(code_gen_dict["$INCR_HEAD_SIMD$"][0])),
            "cfg_incr_head_kw": (7 * 4, int(code_gen_dict["$INCR_HEAD_KW$"][0])),
            "cfg_incr_head_kh": (8 * 4, int(code_gen_dict["$INCR_HEAD_KH$"][0])),
            "cfg_incr_head_w": (9 * 4, int(code_gen_dict["$INCR_HEAD_W$"][0])),
            "cfg_incr_head_h": (10 * 4, int(code_gen_dict["$INCR_HEAD_H$"][0])),
=======
            "cfg_incr_head_simd": (6 * 4, int(code_gen_dict["$HEAD_INCR_SIMD$"][0])),
            "cfg_incr_head_kw": (7 * 4, int(code_gen_dict["$HEAD_INCR_KW$"][0])),
            "cfg_incr_head_kh": (8 * 4, int(code_gen_dict["$HEAD_INCR_KH$"][0])),
            "cfg_incr_head_w": (9 * 4, int(code_gen_dict["$HEAD_INCR_W$"][0])),
            "cfg_incr_head_h": (10 * 4, int(code_gen_dict["$HEAD_INCR_H$"][0])),
>>>>>>> 904a318f
            "cfg_incr_tail_w": (11 * 4, int(code_gen_dict["$TAIL_INCR_W$"][0])),
            "cfg_incr_tail_h": (12 * 4, int(code_gen_dict["$TAIL_INCR_H$"][0])),
            "cfg_incr_tail_last": (13 * 4, int(code_gen_dict["$TAIL_INCR_LAST$"][0])),
            "cfg_last_read": (14 * 4, int(code_gen_dict["$LAST_READ_ELEM$"][0])),
            "cfg_last_write": (15 * 4, int(code_gen_dict["$LAST_WRITE_ELEM$"][0])),
        }
        return config

    def code_generation_ipgen(self, model, fpgapart, clk):
        """Normally: Generates C++ code and tcl script for IP generation.
        Here: Generates (System-)Verilog code for IP generation."""
        self.generate_hdl()

    def ipgen_singlenode_code(self):
        """Normally: Builds the bash script for IP generation."""
        pass

    def code_generation_cppsim(self, model):
        """Normally: Generates C++ code for simulation (cppsim)."""
        pass

    def compile_singlenode_code(self):
        pass

    def global_includes(self):
        pass

    def defines(self, var):
        pass

    def read_npy_data(self):
        pass

    def strm_decl(self):
        pass

    def docompute(self):
        pass

    def dataoutstrm(self):
        pass

    def save_as_npy(self):
        pass

    def blackboxfunction(self):
        pass

    def pragmas(self):
        pass<|MERGE_RESOLUTION|>--- conflicted
+++ resolved
@@ -590,15 +590,6 @@
             code_gen_dict["$INNERMOST_STATE$"] = ["STATE_LOOP_SIMD"]
             loop_simd_iterations -= 1  # -1 because state is initial state
 
-<<<<<<< HEAD
-        code_gen_dict["$LOOP_H_ITERATIONS$"] = [str(loop_h_iterations - 2)]
-        code_gen_dict["$LOOP_W_ITERATIONS$"] = [str(loop_w_iterations - 2)]
-        code_gen_dict["$LOOP_KH_ITERATIONS$"] = [str(loop_kh_iterations - 2)]
-        code_gen_dict["$LOOP_KW_ITERATIONS$"] = [str(loop_kw_iterations - 2)]
-        code_gen_dict["$LOOP_SIMD_ITERATIONS$"] = [str(loop_simd_iterations - 2)]
-
-=======
->>>>>>> 904a318f
         cntr_bitwidth = math.ceil(
             math.log2(
                 max(
@@ -611,14 +602,11 @@
             )
         )
         code_gen_dict["$CNTR_BITWIDTH$"] = [str(cntr_bitwidth)]
-<<<<<<< HEAD
-=======
         code_gen_dict["$LOOP_H_ITERATIONS$"] = [str(loop_h_iterations - 2)]
         code_gen_dict["$LOOP_W_ITERATIONS$"] = [str(loop_w_iterations - 2)]
         code_gen_dict["$LOOP_KH_ITERATIONS$"] = [str(loop_kh_iterations - 2)]
         code_gen_dict["$LOOP_KW_ITERATIONS$"] = [str(loop_kw_iterations - 2)]
         code_gen_dict["$LOOP_SIMD_ITERATIONS$"] = [str(loop_simd_iterations - 2)]
->>>>>>> 904a318f
 
         incr_bitwidth = 1 + math.ceil(
             math.log2(
@@ -635,28 +623,6 @@
             )
         )
         code_gen_dict["$INCR_BITWIDTH$"] = [str(incr_bitwidth)]
-<<<<<<< HEAD
-        code_gen_dict["$ADDR_INCREMENT_MAP$"] = [
-            "'{{ {}'d0, {}'d{}, {}'d{}, {}'d{}, {}'d{}, {}'d{}}}".format(
-                incr_bitwidth,
-                int(copysign(incr_bitwidth, addr_incr_end_simd)),
-                abs(addr_incr_end_simd),
-                int(copysign(incr_bitwidth, addr_incr_end_window_elem)),
-                abs(addr_incr_end_window_elem),
-                int(copysign(incr_bitwidth, addr_incr_end_window_row)),
-                abs(addr_incr_end_window_row),
-                int(copysign(incr_bitwidth, addr_incr_end_window)),
-                abs(addr_incr_end_window),
-                int(copysign(incr_bitwidth, addr_incr_end_row)),
-                abs(addr_incr_end_row),
-            )
-        ]
-        code_gen_dict["$INCR_HEAD_SIMD$"] = [str(addr_incr_end_simd)]
-        code_gen_dict["$INCR_HEAD_KW$"] = [str(addr_incr_end_window_elem)]
-        code_gen_dict["$INCR_HEAD_KH$"] = [str(addr_incr_end_window_row)]
-        code_gen_dict["$INCR_HEAD_W$"] = [str(addr_incr_end_window)]
-        code_gen_dict["$INCR_HEAD_H$"] = [str(addr_incr_end_row)]
-=======
         code_gen_dict["$HEAD_INCR_SIMD$"] = [str(addr_incr_end_simd)]
         code_gen_dict["$HEAD_INCR_KW$"] = [str(addr_incr_end_window_elem)]
         code_gen_dict["$HEAD_INCR_KH$"] = [str(addr_incr_end_window_row)]
@@ -665,7 +631,6 @@
         code_gen_dict["$TAIL_INCR_W$"] = [str(tail_incr_w)]
         code_gen_dict["$TAIL_INCR_H$"] = [str(tail_incr_h)]
         code_gen_dict["$TAIL_INCR_LAST$"] = [str(tail_incr_last_window)]
->>>>>>> 904a318f
 
         code_gen_dict["$ELEM_PER_WINDOW$"] = [str(elem_per_window)]
         code_gen_dict["$SIMD$"] = [str(simd)]
@@ -908,19 +873,11 @@
             "cfg_cntr_kh": (3 * 4, int(code_gen_dict["$LOOP_KH_ITERATIONS$"][0])),
             "cfg_cntr_w": (4 * 4, int(code_gen_dict["$LOOP_W_ITERATIONS$"][0])),
             "cfg_cntr_h": (5 * 4, int(code_gen_dict["$LOOP_H_ITERATIONS$"][0])),
-<<<<<<< HEAD
-            "cfg_incr_head_simd": (6 * 4, int(code_gen_dict["$INCR_HEAD_SIMD$"][0])),
-            "cfg_incr_head_kw": (7 * 4, int(code_gen_dict["$INCR_HEAD_KW$"][0])),
-            "cfg_incr_head_kh": (8 * 4, int(code_gen_dict["$INCR_HEAD_KH$"][0])),
-            "cfg_incr_head_w": (9 * 4, int(code_gen_dict["$INCR_HEAD_W$"][0])),
-            "cfg_incr_head_h": (10 * 4, int(code_gen_dict["$INCR_HEAD_H$"][0])),
-=======
             "cfg_incr_head_simd": (6 * 4, int(code_gen_dict["$HEAD_INCR_SIMD$"][0])),
             "cfg_incr_head_kw": (7 * 4, int(code_gen_dict["$HEAD_INCR_KW$"][0])),
             "cfg_incr_head_kh": (8 * 4, int(code_gen_dict["$HEAD_INCR_KH$"][0])),
             "cfg_incr_head_w": (9 * 4, int(code_gen_dict["$HEAD_INCR_W$"][0])),
             "cfg_incr_head_h": (10 * 4, int(code_gen_dict["$HEAD_INCR_H$"][0])),
->>>>>>> 904a318f
             "cfg_incr_tail_w": (11 * 4, int(code_gen_dict["$TAIL_INCR_W$"][0])),
             "cfg_incr_tail_h": (12 * 4, int(code_gen_dict["$TAIL_INCR_H$"][0])),
             "cfg_incr_tail_last": (13 * 4, int(code_gen_dict["$TAIL_INCR_LAST$"][0])),
