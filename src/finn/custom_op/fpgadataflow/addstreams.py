# Copyright (C) 2023, Advanced Micro Devices, Inc.
# All rights reserved.
#
# Redistribution and use in source and binary forms, with or without
# modification, are permitted provided that the following conditions are met:
#
# * Redistributions of source code must retain the above copyright notice, this
#   list of conditions and the following disclaimer.
#
# * Redistributions in binary form must reproduce the above copyright notice,
#   this list of conditions and the following disclaimer in the documentation
#   and/or other materials provided with the distribution.
#
# * Neither the name of FINN nor the names of its
#   contributors may be used to endorse or promote products derived from
#   this software without specific prior written permission.
#
# THIS SOFTWARE IS PROVIDED BY THE COPYRIGHT HOLDERS AND CONTRIBUTORS "AS IS"
# AND ANY EXPRESS OR IMPLIED WARRANTIES, INCLUDING, BUT NOT LIMITED TO, THE
# IMPLIED WARRANTIES OF MERCHANTABILITY AND FITNESS FOR A PARTICULAR PURPOSE ARE
# DISCLAIMED. IN NO EVENT SHALL THE COPYRIGHT HOLDER OR CONTRIBUTORS BE LIABLE
# FOR ANY DIRECT, INDIRECT, INCIDENTAL, SPECIAL, EXEMPLARY, OR CONSEQUENTIAL
# DAMAGES (INCLUDING, BUT NOT LIMITED TO, PROCUREMENT OF SUBSTITUTE GOODS OR
# SERVICES; LOSS OF USE, DATA, OR PROFITS; OR BUSINESS INTERRUPTION) HOWEVER
# CAUSED AND ON ANY THEORY OF LIABILITY, WHETHER IN CONTRACT, STRICT LIABILITY,
# OR TORT (INCLUDING NEGLIGENCE OR OTHERWISE) ARISING IN ANY WAY OUT OF THE USE
# OF THIS SOFTWARE, EVEN IF ADVISED OF THE POSSIBILITY OF SUCH DAMAGE.

import math
import numpy as np
import warnings
from qonnx.core.datatype import DataType

from finn.custom_op.fpgadataflow.hwcustomop import HWCustomOp


class AddStreams(HWCustomOp):
    """Abstraction layer for HW implementation of AddStreams."""

    def __init__(self, onnx_node, **kwargs):
        super().__init__(onnx_node, **kwargs)

    def get_nodeattr_types(self):
        my_attrs = super().get_nodeattr_types()
        my_attrs.update(
            {
                "NumChannels": ("i", True, ""),
                "PE": ("i", True, ""),
                # FINN DataTypes for inputs; output datatype inferred from input
                "inputDataTypes": ("strings", True, [""]),
                # number of input vectors, examples:
                # [1] is a single vector (like a FC layer with batch=1)
                # [4] is four vectors (like a FC layer with batch=4)
                # [1, 4, 4] is four * four vectors (like a conv layer with batch=1)
                "numInputVectors": ("ints", False, [1]),
                "inFIFODepths": ("ints", False, [2, 2]),
            }
        )
        return my_attrs

    def get_normal_input_shape(self, ind=0):
        ich = self.get_nodeattr("NumChannels")
        vecs = list(self.get_nodeattr("numInputVectors"))
        ishape = tuple(vecs + [ich])
        return ishape

    def get_folded_input_shape(self, ind=0):
        ich = self.get_nodeattr("NumChannels")
        pe = self.get_nodeattr("PE")
        assert ich % pe == 0, "PE must divide NumChannels"
        vecs = list(self.get_nodeattr("numInputVectors"))
        ishape = tuple(vecs + [ich // pe, pe])
        return ishape

    def get_normal_output_shape(self, ind=0):
        return self.get_normal_input_shape()

    def get_folded_output_shape(self, ind=0):
        return self.get_folded_input_shape()

    def infer_node_datatype(self, model):
        # check all input datatypes
        for i, inp in enumerate(self.onnx_node.input):
            idt = model.get_tensor_datatype(inp)
            if idt != self.get_input_datatype(i):
                warn_str = "inputDataType changing for %s: %s -> %s " % (
                    self.onnx_node.name,
                    str(self.get_input_datatype(i)),
                    str(idt),
                )
                warnings.warn(warn_str)
                old_datatypes_attr = self.get_nodeattr("inputDataTypes")
                old_datatypes_attr[i] = idt.name
                self.set_nodeattr("inputDataTypes", old_datatypes_attr)
        # enforce output data type (calculated based on idt)
        odt = self.get_output_datatype()
        model.set_tensor_datatype(self.onnx_node.output[0], odt)

    def get_input_datatype(self, ind=0):
        """Returns FINN DataType of input."""
        return DataType[self.get_nodeattr("inputDataTypes")[ind]]

    def get_output_datatype(self, ind=0):
        """Returns FINN DataType of output."""
        min_input = 0
        max_input = 0
        for i in range(len(self.get_nodeattr("inputDataTypes"))):
            idt = self.get_input_datatype(i)
            if idt.min() < min_input:
                min_input = idt.min()
            if idt.max() > max_input:
                max_input = idt.max()
        if min_input >= 0:
            out_bit_width = math.ceil(np.log2(max_input + 1))
            odt = DataType[f"UINT{out_bit_width + 1}"]
        else:
            max_abs_input = max(-min_input, 1 + max_input)
            out_bit_width = math.ceil(np.log2(max_abs_input) + 1)
            odt = DataType[f"INT{out_bit_width + 1}"]
        return odt

    def get_instream_width(self, ind=0):
        """Returns input stream width."""
        ibits = self.get_input_datatype(ind).bitwidth()
        pe = self.get_nodeattr("PE")
        in_width = pe * ibits
        return in_width

    def get_outstream_width(self, ind=0):
        """Returns output stream width."""
        obits = self.get_output_datatype().bitwidth()
        pe = self.get_nodeattr("PE")
        out_width = pe * obits
        return out_width

    def get_number_output_values(self):
        return np.prod(self.get_folded_output_shape()[:-1])

    def get_exp_cycles(self):
        # Channels/PE * batch size * fmdim * fmdim
        return np.prod(self.get_folded_output_shape()[:-1])

    def execute_node(self, context, graph):
        # simulate behavior using Python
        node = self.onnx_node
        inp0_values = context[node.input[0]]
        inp1_values = context[node.input[1]]
        oshape = context[node.output[0]].shape
        ishape0 = inp0_values.shape
        ishape1 = inp1_values.shape
        assert ishape0 == ishape1, "Shapes of inputs should be the same for Addstreams"
        result = inp0_values + inp1_values
        context[node.output[0]] = np.asarray(result, dtype=np.float32).reshape(oshape)

<<<<<<< HEAD
    def get_verilog_top_module_intf_names(self):
        intf_names = super().get_verilog_top_module_intf_names()
        sname = self.hls_sname()
        intf_names["s_axis"] = []
        for i in range(len(self.get_nodeattr("inputDataTypes"))):
            swidth = self.get_instream_width_padded(i)
            intf_names["s_axis"] += [("in{}_{}".format(i, sname), swidth)]
        return intf_names

=======
>>>>>>> dd65b6ef
    def derive_characteristic_fxns(self, period):
        n_inps = np.prod(self.get_folded_input_shape()[:-1])
        io_dict = {
            "inputs": {
                "in0": [0 for i in range(n_inps)],
                "in1": [0 for i in range(n_inps)],
            },
            "outputs": {"out0": []},
        }
        super().derive_characteristic_fxns(period, override_rtlsim_dict=io_dict)<|MERGE_RESOLUTION|>--- conflicted
+++ resolved
@@ -152,18 +152,6 @@
         result = inp0_values + inp1_values
         context[node.output[0]] = np.asarray(result, dtype=np.float32).reshape(oshape)
 
-<<<<<<< HEAD
-    def get_verilog_top_module_intf_names(self):
-        intf_names = super().get_verilog_top_module_intf_names()
-        sname = self.hls_sname()
-        intf_names["s_axis"] = []
-        for i in range(len(self.get_nodeattr("inputDataTypes"))):
-            swidth = self.get_instream_width_padded(i)
-            intf_names["s_axis"] += [("in{}_{}".format(i, sname), swidth)]
-        return intf_names
-
-=======
->>>>>>> dd65b6ef
     def derive_characteristic_fxns(self, period):
         n_inps = np.prod(self.get_folded_input_shape()[:-1])
         io_dict = {
