--- conflicted
+++ resolved
@@ -181,30 +181,12 @@
                     node_name,
                 )
             )
-<<<<<<< HEAD
-        # if using 2x pumped compute, connect the VVU's 2x clk input
-        # to the 2x clock port. Otherwise connect 2x clk to regular clk port
-        clk_name = self.get_verilog_top_module_intf_names()["clk"][0]
-        if self.get_nodeattr("pumpedCompute") or self.get_nodeattr("pumpedMemory"):
-            clk2x_name = self.get_verilog_top_module_intf_names()["clk2x"][0]
-            node_name = self.onnx_node.name
-            cmd.append(
-                "connect_bd_net [get_bd_pins %s/%s] [get_bd_pins %s/%s/%s]"
-                % (node_name, clk2x_name, node_name, node_name, clk2x_name)
-            )
-        else:
-            cmd.append(
-                "connect_bd_net [get_bd_pins %s/%s] [get_bd_pins %s/%s/ap_clk2x]"
-                % (node_name, clk_name, node_name, node_name)
-            )
-=======
         # Connect 2x clk to regular clk port
         clk_name = self.get_verilog_top_module_intf_names()["clk"][0]
         cmd.append(
             "connect_bd_net [get_bd_pins %s/%s] [get_bd_pins %s/%s/ap_clk2x]"
             % (node_name, clk_name, node_name, node_name)
         )
->>>>>>> fee99490
 
     def generate_hdl(self, model, fpgapart, clk):
         # Generate params as part of IP preparation
