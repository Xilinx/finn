--- conflicted
+++ resolved
@@ -90,17 +90,11 @@
                 if in_ind == 1:
                     if dynamic_input:
                         reshaped_input = context[inputs].reshape(-1, context[inputs].shape[-1])
-                        self.make_weight_file(
-                            reshaped_input, "decoupled_npy", "{}/input_1.npy".format(code_gen_dir)
-                        )
+                        self.make_weight_file(reshaped_input, "decoupled_npy", "{}/input_1.npy".format(code_gen_dir))
 
             sim = self.get_rtlsim()
             nbits = self.get_instream_width()
             inp = npy_to_rtlsim_input("{}/input_0.npy".format(code_gen_dir), export_idt, nbits)
-<<<<<<< HEAD
-=======
-
->>>>>>> 9ec97227
             super().reset_rtlsim(sim)
 
             if dynamic_input or mem_mode in ["external", "internal_decoupled"]:
@@ -110,21 +104,16 @@
                 wei = npy_to_rtlsim_input("{}/input_1.npy".format(code_gen_dir), export_wdt, wnbits)
                 num_w_reps = np.prod(self.get_nodeattr("numInputVectors"))
 
-                if dynamic_input:
-                    io_dict = {
-                        "inputs": {"in0": inp, "in1": wei * num_w_reps},
-                        "outputs": {"out0": []},
-                    }
-                else:
-                    io_dict = {
-                        "inputs": {"in0": inp, "in1": wei * num_w_reps},
-                        "outputs": {"out0": []},
-                    }
+                io_dict = {
+                    "inputs": {"in0": inp, "in1": wei * num_w_reps},
+                    "outputs": {"out0": []},
+                }
             else:
                 io_dict = {
                     "inputs": {"in0": inp},
                     "outputs": {"out0": []},
                 }
+                
             self.rtlsim_multi_io(sim, io_dict)
             super().close_rtlsim(sim)
             output = io_dict["outputs"]["out0"]
