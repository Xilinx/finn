--- conflicted
+++ resolved
@@ -79,19 +79,13 @@
                     expected_inp_shape = self.get_folded_input_shape(in_ind)
 
                     reshaped_input = context[inputs].reshape(expected_inp_shape)
-<<<<<<< HEAD
-                    export_idt = self.get_input_datatype()
-
-=======
                     export_idt = self.get_input_datatype(0)
->>>>>>> 877d4788
                     # make copy before saving the array
                     reshaped_input = reshaped_input.copy()
                     np.save(
                         os.path.join(code_gen_dir, "input_0.npy"),
                         reshaped_input,
                     )
-<<<<<<< HEAD
 
                 if in_ind == 1:
                     if dynamic_input:
@@ -107,49 +101,30 @@
             super().reset_rtlsim(sim)
 
             if dynamic_input or mem_mode in ["external", "internal_decoupled"]:
-                wnbits = self.get_weightstream_width()
-                export_wdt = self.get_weight_datatype()
+                wnbits = self.get_instream_width(1)
+                export_wdt = self.get_input_datatype(1)
 
                 wei = npy_to_rtlsim_input("{}/input_1.npy".format(code_gen_dir), export_wdt, wnbits)
                 num_w_reps = np.prod(self.get_nodeattr("numInputVectors"))
 
                 if dynamic_input:
-=======
-                elif in_ind > 1:
-                    raise Exception("Unexpected input found for MatrixVectorActivation_rtl")
-                in_ind += 1
-                sim = self.get_rtlsim()
-                nbits = self.get_instream_width(0)
-                inp = npy_to_rtlsim_input("{}/input_0.npy".format(code_gen_dir), export_idt, nbits)
-                super().reset_rtlsim(sim)
-                if mem_mode in ["external", "internal_decoupled"]:
-                    wnbits = self.get_instream_width(1)
-                    export_wdt = self.get_input_datatype(1)
-                    wei = npy_to_rtlsim_input(
-                        "{}/weights.npy".format(code_gen_dir), export_wdt, wnbits
-                    )
-                    num_w_reps = np.prod(self.get_nodeattr("numInputVectors"))
->>>>>>> 877d4788
                     io_dict = {
                         "inputs": {"in0": inp, "in1": wei * num_w_reps},
                         "outputs": {"out0": []},
                     }
                 else:
                     io_dict = {
-<<<<<<< HEAD
-                        "inputs": {"in0": inp, "weights": wei * num_w_reps},
-                        "outputs": {"out": []},
+                        "inputs": {"in0": inp, "in1": wei * num_w_reps},
+                        "outputs": {"out0": []},
                     }
             else:
                 io_dict = {
                     "inputs": {"in0": inp},
-                    "outputs": {"out": []},
+                    "outputs": {"out0": []},
                 }
-
             self.rtlsim_multi_io(sim, io_dict)
             super().close_rtlsim(sim)
-
-            output = io_dict["outputs"]["out"]
+            output = io_dict["outputs"]["out0"]
             odt = self.get_output_datatype()
             target_bits = odt.bitwidth()
             packed_bits = self.get_outstream_width()
@@ -161,25 +136,6 @@
             oshape = self.get_normal_output_shape()
             output = np.asarray([output], dtype=np.float32).reshape(*oshape)
             context[node.output[0]] = output
-=======
-                        "inputs": {"in0": inp},
-                        "outputs": {"out0": []},
-                    }
-                self.rtlsim_multi_io(sim, io_dict)
-                super().close_rtlsim(sim)
-                output = io_dict["outputs"]["out0"]
-                odt = self.get_output_datatype()
-                target_bits = odt.bitwidth()
-                packed_bits = self.get_outstream_width()
-                out_npy_path = "{}/output.npy".format(code_gen_dir)
-                out_shape = self.get_folded_output_shape()
-                rtlsim_output_to_npy(output, out_npy_path, odt, out_shape, packed_bits, target_bits)
-                # load and reshape output
-                output = np.load(out_npy_path)
-                oshape = self.get_normal_output_shape()
-                output = np.asarray([output], dtype=np.float32).reshape(*oshape)
-                context[node.output[0]] = output
->>>>>>> 877d4788
         else:
             raise Exception(
                 """Invalid value for attribute exec_mode! Is currently set to: {}
@@ -323,15 +279,10 @@
         template_path, code_gen_dict = self.prepare_codegen_default(fpgapart, clk)
         # determine if weights are narrow range and add parameter to code gen dict
         weights = model.get_initializer(self.onnx_node.input[1])
-<<<<<<< HEAD
-        wdt = self.get_weight_datatype()
+        wdt = self.get_input_datatype(1)
         narrow_weights = (
             0 if np.min(weights) == wdt.min() or self.get_nodeattr("dynamic_input") else 1
         )
-=======
-        wdt = self.get_input_datatype(1)
-        narrow_weights = 0 if np.min(weights) == wdt.min() else 1
->>>>>>> 877d4788
         code_gen_dict["$NARROW_WEIGHTS$"] = str(narrow_weights)
         # add general parameters to dictionary
         code_gen_dict["$MODULE_NAME_AXI_WRAPPER$"] = [self.get_verilog_top_module_name()]
