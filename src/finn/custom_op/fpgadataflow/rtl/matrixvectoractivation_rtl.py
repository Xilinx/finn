--- conflicted
+++ resolved
@@ -314,13 +314,7 @@
 
         if dynamic_input:
             self.generate_hdl_dynload()
-<<<<<<< HEAD
-        if self.get_nodeattr("mem_mode") == "internal_decoupled" and not self.get_nodeattr(
-            "mlo_max_iter"
-        ):
-=======
         elif mem_mode == "internal_decoupled" and not self.get_nodeattr("mlo_max_iter"):
->>>>>>> ecc400a8
             if self.get_nodeattr("ram_style") == "ultra" and not is_versal(fpgapart):
                 runtime_writeable = self.get_nodeattr("runtime_writeable_weights")
                 assert (
