# Copyright (C) 2024, Advanced Micro Devices, Inc.
# All rights reserved.
#
# Redistribution and use in source and binary forms, with or without
# modification, are permitted provided that the following conditions are met:
#
# * Redistributions of source code must retain the above copyright notice, this
#   list of conditions and the following disclaimer.
#
# * Redistributions in binary form must reproduce the above copyright notice,
#   this list of conditions and the following disclaimer in the documentation
#   and/or other materials provided with the distribution.
#
# * Neither the name of FINN nor the names of its
#   contributors may be used to endorse or promote products derived from
#   this software without specific prior written permission.
#
# THIS SOFTWARE IS PROVIDED BY THE COPYRIGHT HOLDERS AND CONTRIBUTORS "AS IS"
# AND ANY EXPRESS OR IMPLIED WARRANTIES, INCLUDING, BUT NOT LIMITED TO, THE
# IMPLIED WARRANTIES OF MERCHANTABILITY AND FITNESS FOR A PARTICULAR PURPOSE ARE
# DISCLAIMED. IN NO EVENT SHALL THE COPYRIGHT HOLDER OR CONTRIBUTORS BE LIABLE
# FOR ANY DIRECT, INDIRECT, INCIDENTAL, SPECIAL, EXEMPLARY, OR CONSEQUENTIAL
# DAMAGES (INCLUDING, BUT NOT LIMITED TO, PROCUREMENT OF SUBSTITUTE GOODS OR
# SERVICES; LOSS OF USE, DATA, OR PROFITS; OR BUSINESS INTERRUPTION) HOWEVER
# CAUSED AND ON ANY THEORY OF LIABILITY, WHETHER IN CONTRACT, STRICT LIABILITY,
# OR TORT (INCLUDING NEGLIGENCE OR OTHERWISE) ARISING IN ANY WAY OUT OF THE USE
# OF THIS SOFTWARE, EVEN IF ADVISED OF THE POSSIBILITY OF SUCH DAMAGE.

import numpy as np
import os

from finn.custom_op.fpgadataflow.matrixvectoractivation import MVAU
from finn.custom_op.fpgadataflow.rtlbackend import RTLBackend
from finn.util.basic import get_dsp_block, is_versal
from finn.util.data_packing import npy_to_rtlsim_input, rtlsim_output_to_npy

# ONNX i/o tensor shape assumptions for MatrixVectorActivation_rtl:
# input 0 is the input tensor, shape (.., i_size) = (..., MW)
# input 1 is the weight tensor, shape (i_size, o_size) = (MW, MH)
# output 0 is the output tensor, shape (.., o_size) = (..., MH)
# the ... here can be any shape (representing groups of vectors)


class MVAU_rtl(MVAU, RTLBackend):
    """Class that corresponds to finn-rtl Matrix Vector Unit."""

    def __init__(self, onnx_node, **kwargs):
        super().__init__(onnx_node, **kwargs)

    def get_nodeattr_types(self):
        my_attrs = {
            # Double-pumped DSPs enabled
            "pumpedCompute": ("i", False, 0, {0, 1}),
        }
        my_attrs.update(MVAU.get_nodeattr_types(self))
        my_attrs.update(RTLBackend.get_nodeattr_types(self))
        return my_attrs

    def execute_node(self, context, graph):
        mode = self.get_nodeattr("exec_mode")
        mem_mode = self.get_nodeattr("mem_mode")
        node = self.onnx_node

        if mode == "cppsim":
            MVAU.execute_node(self, context, graph)
        elif mode == "rtlsim":
            code_gen_dir = self.get_nodeattr("code_gen_dir_ipgen")
            # create a npy file fore each input of the node (in_ind is input index)
            in_ind = 0
            for inputs in node.input:
                # it is assumed that the first input of the node is the data input
                # the second input are the weights
                if in_ind == 0:
                    assert (
                        str(context[inputs].dtype) == "float32"
                    ), """Input datatype is
                    not float32 as expected."""
                    expected_inp_shape = self.get_folded_input_shape()
                    reshaped_input = context[inputs].reshape(expected_inp_shape)
                    export_idt = self.get_input_datatype()
                    # make copy before saving the array
                    reshaped_input = reshaped_input.copy()
                    np.save(
                        os.path.join(code_gen_dir, "input_{}.npy".format(in_ind)),
                        reshaped_input,
                    )
                elif in_ind > 1:
                    raise Exception("Unexpected input found for MatrixVectorActivation_rtl")
                in_ind += 1
                sim = self.get_rtlsim()
                nbits = self.get_instream_width()
                inp = npy_to_rtlsim_input("{}/input_0.npy".format(code_gen_dir), export_idt, nbits)
                super().reset_rtlsim(sim)
                if mem_mode in ["external", "internal_decoupled"]:
                    wnbits = self.get_weightstream_width()
                    export_wdt = self.get_weight_datatype()
                    wei = npy_to_rtlsim_input(
                        "{}/weights.npy".format(code_gen_dir), export_wdt, wnbits
                    )
                    num_w_reps = np.prod(self.get_nodeattr("numInputVectors"))
                    io_dict = {
                        "inputs": {"in0": inp, "weights": wei * num_w_reps},
                        "outputs": {"out": []},
                    }
                else:
                    io_dict = {
                        "inputs": {"in0": inp},
                        "outputs": {"out": []},
                    }
                self.rtlsim_multi_io(sim, io_dict)
                super().close_rtlsim(sim)
                output = io_dict["outputs"]["out"]
                odt = self.get_output_datatype()
                target_bits = odt.bitwidth()
                packed_bits = self.get_outstream_width()
                out_npy_path = "{}/output.npy".format(code_gen_dir)
                out_shape = self.get_folded_output_shape()
                rtlsim_output_to_npy(output, out_npy_path, odt, out_shape, packed_bits, target_bits)
                # load and reshape output
                output = np.load(out_npy_path)
                oshape = self.get_normal_output_shape()
                output = np.asarray([output], dtype=np.float32).reshape(*oshape)
                context[node.output[0]] = output
        else:
            raise Exception(
                """Invalid value for attribute exec_mode! Is currently set to: {}
            has to be set to one of the following value ("cppsim", "rtlsim")""".format(
                    mode
                )
            )

    def lut_estimation(self):
        return 0

    def dsp_estimation(self, fpgapart):
        # multiplication
        P = self.get_nodeattr("PE")
        Q = self.get_nodeattr("SIMD")
        dsp_block = get_dsp_block(fpgapart)
        if dsp_block == "DSP58":
            mult_dsp = P * np.ceil(Q / 3)
        else:
            mult_dsp = np.ceil(P / 4) * Q
        return int(mult_dsp)

    def instantiate_ip(self, cmd):
        # instantiate the RTL IP
        node_name = self.onnx_node.name
        code_gen_dir = self.get_nodeattr("code_gen_dir_ipgen")
        rtllib_dir = os.path.join(os.environ["FINN_ROOT"], "finn-rtllib/mvu/")
        sourcefiles = [
            os.path.join(code_gen_dir, self.get_nodeattr("gen_top_module") + "_wrapper.v"),
            rtllib_dir + "mvu_vvu_axi.sv",
            rtllib_dir + "replay_buffer.sv",
            rtllib_dir + "mvu_4sx4u.sv",
            rtllib_dir + "mvu_vvu_8sx9_dsp58.sv",
            rtllib_dir + "mvu_8sx8u_dsp48.sv",
        ]
        for f in sourcefiles:
            cmd.append("add_files -norecurse %s" % (f))
        mem_mode = self.get_nodeattr("mem_mode")
        if mem_mode == "internal_decoupled":
            cmd.append(
                "create_bd_cell -type hier -reference %s /%s/%s"
                % (
                    self.get_nodeattr("gen_top_module"),
                    node_name,
                    node_name,
                )
            )
            # if using 2x pumped compute, connect the MVU's 2x clk input
            # to the 2x clock port. Otherwise connect 2x clk to regular clk port
            clk_name = self.get_verilog_top_module_intf_names()["clk"][0]
            if self.get_nodeattr("pumpedCompute") or self.get_nodeattr("pumpedMemory"):
                clk2x_name = self.get_verilog_top_module_intf_names()["clk2x"][0]
                cmd.append(
                    "connect_bd_net [get_bd_pins %s/%s] [get_bd_pins %s/%s/%s]"
                    % (node_name, clk2x_name, node_name, node_name, clk2x_name)
                )
            else:
                cmd.append(
                    "connect_bd_net [get_bd_pins %s/%s] [get_bd_pins %s/%s/ap_clk2x]"
                    % (node_name, clk_name, node_name, node_name)
                )
        # external
        else:
            cmd.append(
                "create_bd_cell -type hier -reference %s %s"
                % (
                    self.get_nodeattr("gen_top_module"),
                    node_name,
                )
            )
<<<<<<< HEAD
        # if using 2x pumped compute, connect the MVU's 2x clk input
        # to the 2x clock port. Otherwise connect 2x clk to regular clk port
        clk_name = self.get_verilog_top_module_intf_names()["clk"][0]
        if self.get_nodeattr("pumpedCompute") or self.get_nodeattr("pumpedMemory"):
            clk2x_name = self.get_verilog_top_module_intf_names()["clk2x"][0]
            cmd.append(
                "connect_bd_net [get_bd_pins %s/%s] [get_bd_pins %s/%s/%s]"
                % (node_name, clk2x_name, node_name, node_name, clk2x_name)
            )
        else:
            if mem_mode == "internal_decoupled":
                cmd.append(
                    "connect_bd_net [get_bd_pins %s/%s] [get_bd_pins %s/%s/ap_clk2x]"
                    % (node_name, clk_name, node_name, node_name)
=======
            # if using 2x pumped compute, connect the MVU's 2x clk input
            # to the 2x clock port. Otherwise connect 2x clk to regular clk port
            clk_name = self.get_verilog_top_module_intf_names()["clk"][0]
            if self.get_nodeattr("pumpedCompute"):
                clk2x_name = self.get_verilog_top_module_intf_names()["clk2x"][0]
                cmd.append(
                    "connect_bd_net [get_bd_pins %s/%s] [get_bd_pins %s/%s]"
                    % (node_name, clk2x_name, node_name, clk2x_name)
>>>>>>> f22beacf
                )
            else:
                cmd.append(
                    "connect_bd_net [get_bd_pins %s/%s] [get_bd_pins %s/ap_clk2x]"
                    % (node_name, clk_name, node_name)
                )

    def _resolve_segment_len(self, clk):
        # Insert pipeline registers in the DSP58 chain to meet target clock frequency
        # ~0.741 ns seems the worst-case delay through first DSP
        # ~0.605 ns seems to be (on average) delay for all subsequent DSPs
        # clk >= (critical_path_dsps - 1) * 0.605 + 0.741
        if self.get_nodeattr("pumpedCompute"):
            ref_clk = clk / 2
            simd_factor = 6
        else:
            ref_clk = clk
            simd_factor = 3

        assert (
            ref_clk > 0.741
        ), """Infeasible clk target of {} ns has been set,
        consider lowering the targeted clock frequency!""".format(
            ref_clk
        )
        critical_path_dsps = np.floor((ref_clk - 0.741) / 0.605 + 1)
        max_chain_len = np.ceil(self.get_nodeattr("SIMD") / simd_factor)
        dsp_chain_len = critical_path_dsps if critical_path_dsps < max_chain_len else max_chain_len
        return dsp_chain_len

    def _resolve_impl_style(self, dsp_block):
        # Based on target device and activation/weight-width, choose the
        # supported RTL compute core
        assert (
            self.get_nodeattr("resType") != "lut"
        ), """LUT-based RTL-MVU implementation currently not supported!
        Please change resType for {} to 'dsp' or consider switching to HLS-based MVAU!""".format(
            self.onnx_node.name
        )

        act_width = self.get_input_datatype(0).bitwidth()
        weight_width = self.get_input_datatype(1).bitwidth()

        if dsp_block == "DSP58":
            if act_width <= 4 and weight_width <= 4:
                return "mvu_4sx4u_dsp48e2"
            else:
                return "mvu_vvu_8sx9_dsp58"
        else:
            if act_width <= 4 and weight_width <= 4:
                if dsp_block == "DSP48E1":
                    return "mvu_4sx4u_dsp48e1"
                elif dsp_block == "DSP48E2":
                    return "mvu_4sx4u_dsp48e2"
            else:
                return "mvu_8sx8u_dsp48"

    def generate_hdl(self, model, fpgapart, clk):
        # Generate params as part of IP preparation
        code_gen_dir = self.get_nodeattr("code_gen_dir_ipgen")
        self.generate_params(model, code_gen_dir)

        template_path, code_gen_dict = self.prepare_codegen_default(fpgapart, clk)
        # determine if weights are narrow range and add parameter to code gen dict
        weights = model.get_initializer(self.onnx_node.input[1])
        wdt = self.get_weight_datatype()
        narrow_weights = 0 if np.min(weights) == wdt.min() else 1
        code_gen_dict["$NARROW_WEIGHTS$"] = str(narrow_weights)
        # add general parameters to dictionary
        code_gen_dict["$MODULE_NAME_AXI_WRAPPER$"] = [self.get_verilog_top_module_name()]
        # save top module name so we can refer to it after this node has been renamed
        # (e.g. by GiveUniqueNodeNames(prefix) during MakeZynqProject)
        self.set_nodeattr("gen_top_module", self.get_verilog_top_module_name())

        # apply code generation to template
        with open(template_path, "r") as f:
            template_wrapper = f.read()
        for key in code_gen_dict:
            # transform list into long string separated by '\n'
            code_gen_line = "\n".join(code_gen_dict[key])
            template_wrapper = template_wrapper.replace(key, code_gen_line)
        with open(
            os.path.join(code_gen_dir, self.get_nodeattr("gen_top_module") + "_wrapper.v"),
            "w",
        ) as f:
            f.write(template_wrapper.replace("$FORCE_BEHAVIORAL$", str(0)))
        with open(
            os.path.join(code_gen_dir, self.get_nodeattr("gen_top_module") + "_wrapper_sim.v"),
            "w",
        ) as f:
            f.write(template_wrapper.replace("$FORCE_BEHAVIORAL$", str(1)))

        if self.get_nodeattr("mem_mode") == "internal_decoupled":
            if self.get_nodeattr("ram_style") == "ultra" and not is_versal(fpgapart):
                runtime_writeable = self.get_nodeattr("runtime_writeable_weights")
                assert (
                    runtime_writeable == 1
                ), """Layer with URAM weights must have runtime_writeable_weights=1
                    if Ultrascale device is targeted."""
            self.generate_hdl_memstream(fpgapart, pumped_memory=self.get_nodeattr("pumpedMemory"))
        # set ipgen_path and ip_path so that HLS-Synth transformation
        # and stich_ip transformation do not complain
        self.set_nodeattr("ipgen_path", code_gen_dir)
        self.set_nodeattr("ip_path", code_gen_dir)

    def prepare_codegen_default(self, fpgapart, clk):
        template_path = os.environ["FINN_ROOT"] + "/finn-rtllib/mvu/mvu_vvu_axi_wrapper.v"

        # check if settings are valid
        pumped_compute = self.get_nodeattr("pumpedCompute")
        simd = self.get_nodeattr("SIMD")
        if pumped_compute and simd == 1:
            raise Exception(
                "Clock pumping an input of SIMD=1 is not meaningful. Please increase SIMD."
            )
        dsp_block = get_dsp_block(fpgapart)
        code_gen_dict = {}
        code_gen_dict["$IS_MVU$"] = [str(1)]
        code_gen_dict["$COMPUTE_CORE$"] = [self._resolve_impl_style(dsp_block)]
<<<<<<< HEAD
        code_gen_dict["$PUMPED_COMPUTE$"] = [str(self.get_nodeattr("pumpedCompute"))]
=======
        code_gen_dict["$PUMPED_COMPUTE$"] = [str(pumped_compute)]
>>>>>>> f22beacf
        code_gen_dict["$MW$"] = [str(self.get_nodeattr("MW"))]
        code_gen_dict["$MH$"] = [str(self.get_nodeattr("MH"))]
        code_gen_dict["$PE$"] = [str(self.get_nodeattr("PE"))]
        code_gen_dict["$SIMD$"] = [str(simd)]
        code_gen_dict["$ACTIVATION_WIDTH$"] = [str(self.get_input_datatype(0).bitwidth())]
        code_gen_dict["$WEIGHT_WIDTH$"] = [str(self.get_input_datatype(1).bitwidth())]
        code_gen_dict["$ACCU_WIDTH$"] = [str(self.get_output_datatype().bitwidth())]
        code_gen_dict["$SIGNED_ACTIVATIONS$"] = (
            [str(1)] if (self.get_input_datatype(0).min() < 0) else [str(0)]
        )
        code_gen_dict["$SEGMENTLEN$"] = [str(self._resolve_segment_len(clk))]

        return template_path, code_gen_dict

    def get_rtl_file_list(self, abspath=False):
        if abspath:
            code_gen_dir = self.get_nodeattr("code_gen_dir_ipgen") + "/"
            rtllib_dir = os.path.join(os.environ["FINN_ROOT"], "finn-rtllib/mvu/")
        else:
            code_gen_dir = ""
            rtllib_dir = ""
        verilog_files = [
            code_gen_dir + self.get_nodeattr("gen_top_module") + "_wrapper_sim.v",
            rtllib_dir + "mvu_vvu_axi.sv",
            rtllib_dir + "replay_buffer.sv",
            rtllib_dir + "mvu_4sx4u.sv",
            rtllib_dir + "mvu_vvu_8sx9_dsp58.sv",
            rtllib_dir + "mvu_8sx8u_dsp48.sv",
        ]
        return verilog_files

    def get_verilog_paths(self):
        verilog_paths = super().get_verilog_paths()
        verilog_paths.append(os.environ["FINN_ROOT"] + "/finn-rtllib/mvu")
        return verilog_paths<|MERGE_RESOLUTION|>--- conflicted
+++ resolved
@@ -191,22 +191,6 @@
                     node_name,
                 )
             )
-<<<<<<< HEAD
-        # if using 2x pumped compute, connect the MVU's 2x clk input
-        # to the 2x clock port. Otherwise connect 2x clk to regular clk port
-        clk_name = self.get_verilog_top_module_intf_names()["clk"][0]
-        if self.get_nodeattr("pumpedCompute") or self.get_nodeattr("pumpedMemory"):
-            clk2x_name = self.get_verilog_top_module_intf_names()["clk2x"][0]
-            cmd.append(
-                "connect_bd_net [get_bd_pins %s/%s] [get_bd_pins %s/%s/%s]"
-                % (node_name, clk2x_name, node_name, node_name, clk2x_name)
-            )
-        else:
-            if mem_mode == "internal_decoupled":
-                cmd.append(
-                    "connect_bd_net [get_bd_pins %s/%s] [get_bd_pins %s/%s/ap_clk2x]"
-                    % (node_name, clk_name, node_name, node_name)
-=======
             # if using 2x pumped compute, connect the MVU's 2x clk input
             # to the 2x clock port. Otherwise connect 2x clk to regular clk port
             clk_name = self.get_verilog_top_module_intf_names()["clk"][0]
@@ -215,7 +199,6 @@
                 cmd.append(
                     "connect_bd_net [get_bd_pins %s/%s] [get_bd_pins %s/%s]"
                     % (node_name, clk2x_name, node_name, clk2x_name)
->>>>>>> f22beacf
                 )
             else:
                 cmd.append(
@@ -335,11 +318,7 @@
         code_gen_dict = {}
         code_gen_dict["$IS_MVU$"] = [str(1)]
         code_gen_dict["$COMPUTE_CORE$"] = [self._resolve_impl_style(dsp_block)]
-<<<<<<< HEAD
-        code_gen_dict["$PUMPED_COMPUTE$"] = [str(self.get_nodeattr("pumpedCompute"))]
-=======
         code_gen_dict["$PUMPED_COMPUTE$"] = [str(pumped_compute)]
->>>>>>> f22beacf
         code_gen_dict["$MW$"] = [str(self.get_nodeattr("MW"))]
         code_gen_dict["$MH$"] = [str(self.get_nodeattr("MH"))]
         code_gen_dict["$PE$"] = [str(self.get_nodeattr("PE"))]
