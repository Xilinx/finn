# Copyright (C) 2024, Advanced Micro Devices, Inc.
# All rights reserved.
#
# Redistribution and use in source and binary forms, with or without
# modification, are permitted provided that the following conditions are met:
#
# * Redistributions of source code must retain the above copyright notice, this
#   list of conditions and the following disclaimer.
#
# * Redistributions in binary form must reproduce the above copyright notice,
#   this list of conditions and the following disclaimer in the documentation
#   and/or other materials provided with the distribution.
#
# * Neither the name of FINN nor the names of its
#   contributors may be used to endorse or promote products derived from
#   this software without specific prior written permission.
#
# THIS SOFTWARE IS PROVIDED BY THE COPYRIGHT HOLDERS AND CONTRIBUTORS "AS IS"
# AND ANY EXPRESS OR IMPLIED WARRANTIES, INCLUDING, BUT NOT LIMITED TO, THE
# IMPLIED WARRANTIES OF MERCHANTABILITY AND FITNESS FOR A PARTICULAR PURPOSE ARE
# DISCLAIMED. IN NO EVENT SHALL THE COPYRIGHT HOLDER OR CONTRIBUTORS BE LIABLE
# FOR ANY DIRECT, INDIRECT, INCIDENTAL, SPECIAL, EXEMPLARY, OR CONSEQUENTIAL
# DAMAGES (INCLUDING, BUT NOT LIMITED TO, PROCUREMENT OF SUBSTITUTE GOODS OR
# SERVICES; LOSS OF USE, DATA, OR PROFITS; OR BUSINESS INTERRUPTION) HOWEVER
# CAUSED AND ON ANY THEORY OF LIABILITY, WHETHER IN CONTRACT, STRICT LIABILITY,
# OR TORT (INCLUDING NEGLIGENCE OR OTHERWISE) ARISING IN ANY WAY OUT OF THE USE
# OF THIS SOFTWARE, EVEN IF ADVISED OF THE POSSIBILITY OF SUCH DAMAGE.

import numpy as np
import os

from finn.custom_op.fpgadataflow.matrixvectoractivation import MVAU
from finn.custom_op.fpgadataflow.rtlbackend import RTLBackend
from finn.util.basic import get_dsp_block, is_versal
from finn.util.data_packing import npy_to_rtlsim_input, rtlsim_output_to_npy

# ONNX i/o tensor shape assumptions for MatrixVectorActivation_rtl:
# input 0 is the input tensor, shape (.., i_size) = (..., MW)
# input 1 is the weight tensor, shape (i_size, o_size) = (MW, MH)
# output 0 is the output tensor, shape (.., o_size) = (..., MH)
# the ... here can be any shape (representing groups of vectors)


class MVAU_rtl(MVAU, RTLBackend):
    """Class that corresponds to finn-rtl Matrix Vector Unit."""

    def __init__(self, onnx_node, **kwargs):
        super().__init__(onnx_node, **kwargs)

    def get_nodeattr_types(self):
        my_attrs = {
            # Double-pumped DSPs enabled
            "pumpedCompute": ("i", False, 0, {0, 1}),
        }
        my_attrs.update(MVAU.get_nodeattr_types(self))
        my_attrs.update(RTLBackend.get_nodeattr_types(self))
        return my_attrs

    def execute_node(self, context, graph):
        mode = self.get_nodeattr("exec_mode")
        mem_mode = self.get_nodeattr("mem_mode")
        node = self.onnx_node

        if mode == "cppsim":
            MVAU.execute_node(self, context, graph)
        elif mode == "rtlsim":
            code_gen_dir = self.get_nodeattr("code_gen_dir_ipgen")
            # create a npy file fore each input of the node (in_ind is input index)
            in_ind = 0
            for inputs in node.input:
                # it is assumed that the first input of the node is the data input
                # the second input are the weights
                if in_ind == 0:
                    assert (
                        str(context[inputs].dtype) == "float32"
                    ), """Input datatype is
                    not float32 as expected."""
                    expected_inp_shape = self.get_folded_input_shape()
                    reshaped_input = context[inputs].reshape(expected_inp_shape)
                    export_idt = self.get_input_datatype(0)
                    # make copy before saving the array
                    reshaped_input = reshaped_input.copy()
                    np.save(
                        os.path.join(code_gen_dir, "input_{}.npy".format(in_ind)),
                        reshaped_input,
                    )
                elif in_ind > 1:
                    raise Exception("Unexpected input found for MatrixVectorActivation_rtl")
                in_ind += 1
                sim = self.get_rtlsim()
                nbits = self.get_instream_width(0)
                inp = npy_to_rtlsim_input("{}/input_0.npy".format(code_gen_dir), export_idt, nbits)
                super().reset_rtlsim(sim)
                if mem_mode in ["external", "internal_decoupled"]:
                    wnbits = self.get_instream_width(1)
                    export_wdt = self.get_input_datatype(1)
                    wei = npy_to_rtlsim_input(
                        "{}/weights.npy".format(code_gen_dir), export_wdt, wnbits
                    )
                    num_w_reps = np.prod(self.get_nodeattr("numInputVectors"))
                    io_dict = {
                        "inputs": {"in0": inp, "in1": wei * num_w_reps},
                        "outputs": {"out0": []},
                    }
<<<<<<< HEAD
                    self.rtlsim_multi_io(sim, io_dict)
                    output = io_dict["outputs"]["out0"]
=======
>>>>>>> 54f141f4
                else:
                    io_dict = {
                        "inputs": {"in0": inp},
                        "outputs": {"out": []},
                    }
                self.rtlsim_multi_io(sim, io_dict)
                super().close_rtlsim(sim)
                output = io_dict["outputs"]["out"]
                odt = self.get_output_datatype()
                target_bits = odt.bitwidth()
                packed_bits = self.get_outstream_width()
                out_npy_path = "{}/output.npy".format(code_gen_dir)
                out_shape = self.get_folded_output_shape()
                rtlsim_output_to_npy(output, out_npy_path, odt, out_shape, packed_bits, target_bits)
                # load and reshape output
                output = np.load(out_npy_path)
                oshape = self.get_normal_output_shape()
                output = np.asarray([output], dtype=np.float32).reshape(*oshape)
                context[node.output[0]] = output
        else:
            raise Exception(
                """Invalid value for attribute exec_mode! Is currently set to: {}
            has to be set to one of the following value ("cppsim", "rtlsim")""".format(
                    mode
                )
            )

    def lut_estimation(self):
        return 0

    def dsp_estimation(self, fpgapart):
        # multiplication
        P = self.get_nodeattr("PE")
        Q = self.get_nodeattr("SIMD")
        dsp_block = get_dsp_block(fpgapart)
        if dsp_block == "DSP58":
            mult_dsp = P * np.ceil(Q / 3)
        else:
            mult_dsp = np.ceil(P / 4) * Q
        return int(mult_dsp)

    def instantiate_ip(self, cmd):
        # instantiate the RTL IP
        node_name = self.onnx_node.name
        code_gen_dir = self.get_nodeattr("code_gen_dir_ipgen")
        rtllib_dir = os.path.join(os.environ["FINN_ROOT"], "finn-rtllib/mvu/")
        sourcefiles = [
            os.path.join(code_gen_dir, self.get_nodeattr("gen_top_module") + "_wrapper.v"),
            rtllib_dir + "mvu_vvu_axi.sv",
            rtllib_dir + "replay_buffer.sv",
            rtllib_dir + "mvu_4sx4u.sv",
            rtllib_dir + "mvu_vvu_8sx9_dsp58.sv",
            rtllib_dir + "mvu_8sx8u_dsp48.sv",
        ]
        for f in sourcefiles:
            cmd.append("add_files -norecurse %s" % (f))
        mem_mode = self.get_nodeattr("mem_mode")
        if mem_mode == "internal_decoupled":
            cmd.append(
                "create_bd_cell -type hier -reference %s /%s/%s"
                % (
                    self.get_nodeattr("gen_top_module"),
                    node_name,
                    node_name,
                )
            )
            # if using 2x pumped compute, connect the MVU's 2x clk input
            # to the 2x clock port. Otherwise connect 2x clk to regular clk port
            clk_name = self.get_verilog_top_module_intf_names()["clk"][0]
            if self.get_nodeattr("pumpedCompute") or self.get_nodeattr("pumpedMemory"):
                clk2x_name = self.get_verilog_top_module_intf_names()["clk2x"][0]
                cmd.append(
                    "connect_bd_net [get_bd_pins %s/%s] [get_bd_pins %s/%s/%s]"
                    % (node_name, clk2x_name, node_name, node_name, clk2x_name)
                )
            else:
                cmd.append(
                    "connect_bd_net [get_bd_pins %s/%s] [get_bd_pins %s/%s/ap_clk2x]"
                    % (node_name, clk_name, node_name, node_name)
                )
        # external
        else:
            cmd.append(
                "create_bd_cell -type hier -reference %s %s"
                % (
                    self.get_nodeattr("gen_top_module"),
                    node_name,
                )
            )
            # if using 2x pumped compute, connect the MVU's 2x clk input
            # to the 2x clock port. Otherwise connect 2x clk to regular clk port
            clk_name = self.get_verilog_top_module_intf_names()["clk"][0]
            if self.get_nodeattr("pumpedCompute"):
                clk2x_name = self.get_verilog_top_module_intf_names()["clk2x"][0]
                cmd.append(
                    "connect_bd_net [get_bd_pins %s/%s] [get_bd_pins %s/%s]"
                    % (node_name, clk2x_name, node_name, clk2x_name)
                )
            else:
                cmd.append(
                    "connect_bd_net [get_bd_pins %s/%s] [get_bd_pins %s/ap_clk2x]"
                    % (node_name, clk_name, node_name)
                )

    def _resolve_segment_len(self, clk):
        # Insert pipeline registers in the DSP58 chain to meet target clock frequency
        # ~0.741 ns seems the worst-case delay through first DSP
        # ~0.605 ns seems to be (on average) delay for all subsequent DSPs
        # clk >= (critical_path_dsps - 1) * 0.605 + 0.741
        if self.get_nodeattr("pumpedCompute"):
            ref_clk = clk / 2
            simd_factor = 6
        else:
            ref_clk = clk
            simd_factor = 3

        assert (
            ref_clk > 0.741
        ), """Infeasible clk target of {} ns has been set,
        consider lowering the targeted clock frequency!""".format(
            ref_clk
        )
        critical_path_dsps = np.floor((ref_clk - 0.741) / 0.605 + 1)
        max_chain_len = np.ceil(self.get_nodeattr("SIMD") / simd_factor)
        dsp_chain_len = critical_path_dsps if critical_path_dsps < max_chain_len else max_chain_len
        return dsp_chain_len

    def _resolve_impl_style(self, dsp_block):
        # Based on target device and activation/weight-width, choose the
        # supported RTL compute core
        assert (
            self.get_nodeattr("resType") != "lut"
        ), """LUT-based RTL-MVU implementation currently not supported!
        Please change resType for {} to 'dsp' or consider switching to HLS-based MVAU!""".format(
            self.onnx_node.name
        )

        act_width = self.get_input_datatype(0).bitwidth()
        weight_width = self.get_input_datatype(1).bitwidth()

        if dsp_block == "DSP58":
            if act_width <= 4 and weight_width <= 4:
                return "mvu_4sx4u_dsp48e2"
            else:
                return "mvu_vvu_8sx9_dsp58"
        else:
            if act_width <= 4 and weight_width <= 4:
                if dsp_block == "DSP48E1":
                    return "mvu_4sx4u_dsp48e1"
                elif dsp_block == "DSP48E2":
                    return "mvu_4sx4u_dsp48e2"
            else:
                return "mvu_8sx8u_dsp48"

    def generate_hdl(self, model, fpgapart, clk):
        # Generate params as part of IP preparation
        code_gen_dir = self.get_nodeattr("code_gen_dir_ipgen")
        self.generate_params(model, code_gen_dir)

        template_path, code_gen_dict = self.prepare_codegen_default(fpgapart, clk)
        # determine if weights are narrow range and add parameter to code gen dict
        weights = model.get_initializer(self.onnx_node.input[1])
        wdt = self.get_input_datatype(1)
        narrow_weights = 0 if np.min(weights) == wdt.min() else 1
        code_gen_dict["$NARROW_WEIGHTS$"] = str(narrow_weights)
        # add general parameters to dictionary
        code_gen_dict["$MODULE_NAME_AXI_WRAPPER$"] = [self.get_verilog_top_module_name()]
        # save top module name so we can refer to it after this node has been renamed
        # (e.g. by GiveUniqueNodeNames(prefix) during MakeZynqProject)
        self.set_nodeattr("gen_top_module", self.get_verilog_top_module_name())

        # apply code generation to template
        with open(template_path, "r") as f:
            template_wrapper = f.read()
        for key in code_gen_dict:
            # transform list into long string separated by '\n'
            code_gen_line = "\n".join(code_gen_dict[key])
            template_wrapper = template_wrapper.replace(key, code_gen_line)
        with open(
            os.path.join(code_gen_dir, self.get_nodeattr("gen_top_module") + "_wrapper.v"),
            "w",
        ) as f:
            f.write(template_wrapper.replace("$FORCE_BEHAVIORAL$", str(0)))
        with open(
            os.path.join(code_gen_dir, self.get_nodeattr("gen_top_module") + "_wrapper_sim.v"),
            "w",
        ) as f:
            f.write(template_wrapper.replace("$FORCE_BEHAVIORAL$", str(1)))

        if self.get_nodeattr("mem_mode") == "internal_decoupled":
            if self.get_nodeattr("ram_style") == "ultra" and not is_versal(fpgapart):
                runtime_writeable = self.get_nodeattr("runtime_writeable_weights")
                assert (
                    runtime_writeable == 1
                ), """Layer with URAM weights must have runtime_writeable_weights=1
                    if Ultrascale device is targeted."""
            self.generate_hdl_memstream(fpgapart, pumped_memory=self.get_nodeattr("pumpedMemory"))
        # set ipgen_path and ip_path so that HLS-Synth transformation
        # and stich_ip transformation do not complain
        self.set_nodeattr("ipgen_path", code_gen_dir)
        self.set_nodeattr("ip_path", code_gen_dir)

    def prepare_codegen_default(self, fpgapart, clk):
        template_path = os.environ["FINN_ROOT"] + "/finn-rtllib/mvu/mvu_vvu_axi_wrapper.v"

        # check if settings are valid
        pumped_compute = self.get_nodeattr("pumpedCompute")
        simd = self.get_nodeattr("SIMD")
        if pumped_compute and simd == 1:
            raise Exception(
                "Clock pumping an input of SIMD=1 is not meaningful. Please increase SIMD."
            )
        dsp_block = get_dsp_block(fpgapart)
        code_gen_dict = {}
        code_gen_dict["$IS_MVU$"] = [str(1)]
        code_gen_dict["$COMPUTE_CORE$"] = [self._resolve_impl_style(dsp_block)]
        code_gen_dict["$PUMPED_COMPUTE$"] = [str(pumped_compute)]
        code_gen_dict["$MW$"] = [str(self.get_nodeattr("MW"))]
        code_gen_dict["$MH$"] = [str(self.get_nodeattr("MH"))]
        code_gen_dict["$PE$"] = [str(self.get_nodeattr("PE"))]
        code_gen_dict["$SIMD$"] = [str(simd)]
        code_gen_dict["$ACTIVATION_WIDTH$"] = [str(self.get_input_datatype(0).bitwidth())]
        code_gen_dict["$WEIGHT_WIDTH$"] = [str(self.get_input_datatype(1).bitwidth())]
        code_gen_dict["$ACCU_WIDTH$"] = [str(self.get_output_datatype().bitwidth())]
        code_gen_dict["$SIGNED_ACTIVATIONS$"] = (
            [str(1)] if (self.get_input_datatype(0).min() < 0) else [str(0)]
        )
        code_gen_dict["$SEGMENTLEN$"] = [str(self._resolve_segment_len(clk))]

        return template_path, code_gen_dict

    def get_rtl_file_list(self, abspath=False):
        if abspath:
            code_gen_dir = self.get_nodeattr("code_gen_dir_ipgen") + "/"
            rtllib_dir = os.path.join(os.environ["FINN_ROOT"], "finn-rtllib/mvu/")
        else:
            code_gen_dir = ""
            rtllib_dir = ""
        verilog_files = [
            code_gen_dir + self.get_nodeattr("gen_top_module") + "_wrapper_sim.v",
            rtllib_dir + "mvu_vvu_axi.sv",
            rtllib_dir + "replay_buffer.sv",
            rtllib_dir + "mvu_4sx4u.sv",
            rtllib_dir + "mvu_vvu_8sx9_dsp58.sv",
            rtllib_dir + "mvu_8sx8u_dsp48.sv",
        ]
        return verilog_files

    def get_verilog_paths(self):
        verilog_paths = super().get_verilog_paths()
        verilog_paths.append(os.environ["FINN_ROOT"] + "/finn-rtllib/mvu")
        return verilog_paths<|MERGE_RESOLUTION|>--- conflicted
+++ resolved
@@ -102,19 +102,14 @@
                         "inputs": {"in0": inp, "in1": wei * num_w_reps},
                         "outputs": {"out0": []},
                     }
-<<<<<<< HEAD
-                    self.rtlsim_multi_io(sim, io_dict)
-                    output = io_dict["outputs"]["out0"]
-=======
->>>>>>> 54f141f4
                 else:
                     io_dict = {
                         "inputs": {"in0": inp},
-                        "outputs": {"out": []},
+                        "outputs": {"out0": []},
                     }
                 self.rtlsim_multi_io(sim, io_dict)
                 super().close_rtlsim(sim)
-                output = io_dict["outputs"]["out"]
+                output = io_dict["outputs"]["out0"]
                 odt = self.get_output_datatype()
                 target_bits = odt.bitwidth()
                 packed_bits = self.get_outstream_width()
