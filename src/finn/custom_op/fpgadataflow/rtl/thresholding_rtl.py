# Copyright (C) 2024, Advanced Micro Devices, Inc.
# All rights reserved.
#
# Redistribution and use in source and binary forms, with or without
# modification, are permitted provided that the following conditions are met:
#
# * Redistributions of source code must retain the above copyright notice, this
#   list of conditions and the following disclaimer.
#
# * Redistributions in binary form must reproduce the above copyright notice,
#   this list of conditions and the following disclaimer in the documentation
#   and/or other materials provided with the distribution.
#
# * Neither the name of FINN nor the names of its
#   contributors may be used to endorse or promote products derived from
#   this software without specific prior written permission.
#
# THIS SOFTWARE IS PROVIDED BY THE COPYRIGHT HOLDERS AND CONTRIBUTORS "AS IS"
# AND ANY EXPRESS OR IMPLIED WARRANTIES, INCLUDING, BUT NOT LIMITED TO, THE
# IMPLIED WARRANTIES OF MERCHANTABILITY AND FITNESS FOR A PARTICULAR PURPOSE ARE
# DISCLAIMED. IN NO EVENT SHALL THE COPYRIGHT HOLDER OR CONTRIBUTORS BE LIABLE
# FOR ANY DIRECT, INDIRECT, INCIDENTAL, SPECIAL, EXEMPLARY, OR CONSEQUENTIAL
# DAMAGES (INCLUDING, BUT NOT LIMITED TO, PROCUREMENT OF SUBSTITUTE GOODS OR
# SERVICES; LOSS OF USE, DATA, OR PROFITS; OR BUSINESS INTERRUPTION) HOWEVER
# CAUSED AND ON ANY THEORY OF LIABILITY, WHETHER IN CONTRACT, STRICT LIABILITY,
# OR TORT (INCLUDING NEGLIGENCE OR OTHERWISE) ARISING IN ANY WAY OUT OF THE USE
# OF THIS SOFTWARE, EVEN IF ADVISED OF THE POSSIBILITY OF SUCH DAMAGE.

import math
import numpy as np
import os
import shutil
from qonnx.core.datatype import DataType
from qonnx.util.basic import roundup_to_integer_multiple

from finn.custom_op.fpgadataflow.rtlbackend import RTLBackend
from finn.custom_op.fpgadataflow.thresholding import Thresholding
from finn.util.basic import get_memutil_alternatives, mem_primitives_versal
from finn.util.data_packing import (
    npy_to_rtlsim_input,
    pack_innermost_dim_as_hex_string,
    rtlsim_output_to_npy,
)


class Thresholding_rtl(Thresholding, RTLBackend):
    """Class that corresponds to finn-rtllib 'thresholding' function."""

    def __init__(self, onnx_node, **kwargs):
        super().__init__(onnx_node, **kwargs)

    def get_nodeattr_types(self):
        my_attrs = {
            # memory depth triggers for threshold storage
            "depth_trigger_uram": ("i", False, 0),
            "depth_trigger_bram": ("i", False, 0),
            # enable uniform thres optimization
            # doesn't actually do anything yet, only
            # for resource estimations
            "uniform_thres": ("i", False, 0, {0, 1}),
            # enable deep pipelining for easier timing closure
            # setting to 0 may save some FFs but otherwise leave on
            "deep_pipeline": ("i", False, 1, {0, 1}),
        }
        my_attrs.update(Thresholding.get_nodeattr_types(self))
        my_attrs.update(RTLBackend.get_nodeattr_types(self))
        return my_attrs

    def get_pe_mem_geometries(self):
        """return a list of (bitwidth, depth) for PE memory configurations to be used
        in resource estimation

        for each bitwidth, the depth is calculated as the
        number of thresholds that can be stored in a single
        memory block
        the bitwidth is the bitwidth of the threshold values
        the depth is the number of thresholds that can be stored
        in a single memory block
        the number of memory blocks is calculated as the number
        of thresholds divided by the depth
        the number of memory blocks is then multiplied by the
        number of PEs to get the total number of memory blocks
        required for the entire layer
        """
        pe = self.get_nodeattr("PE")
        wdt = self.get_input_datatype(1)
        wdt_bits = wdt.bitwidth()
        odt = self.get_output_datatype()
        odt_bits = odt.bitwidth()
        t_channels = self.get_nodeattr("NumChannels")
        cf = t_channels / pe
        is_uniform = self.get_nodeattr("uniform_thres")
        if is_uniform:
            ret = [(odt_bits - x, cf * (2**x)) for x in range(1, odt_bits)]
        else:
            ret = [(wdt_bits, (cf) * 2**x) for x in range(odt_bits)]
        return ret

    def get_memory_estimate(self):
        """return the memory estimate for this node"""
        res_dict = {}
        depth_trigger_bram = self.get_nodeattr("depth_trigger_bram")
        depth_trigger_uram = self.get_nodeattr("depth_trigger_uram")
        pe = self.get_nodeattr("PE")
        ret = self.get_pe_mem_geometries()
        for mem_cfg in ret:
            (width, depth) = mem_cfg
            primitives = mem_primitives_versal
            if depth_trigger_bram != 0 or depth_trigger_uram != 0:
                if depth >= depth_trigger_bram and depth < depth_trigger_uram:
                    primitives = {k: v for (k, v) in mem_primitives_versal.items() if "BRAM" in k}
                elif depth >= depth_trigger_uram:
                    primitives = {k: v for (k, v) in mem_primitives_versal.items() if "URAM" in k}
            alts = get_memutil_alternatives(mem_cfg, primitives)
            primary_alt = alts[0]
            res_type = primary_alt[0].split("_")[0]
            res_count, eff, waste = primary_alt[1]
            res_dict[res_type] = res_dict.get(res_type, 0) + pe * res_count
        return res_dict

    def bram_estimation(self):
        """return the number of BRAMs required for this node"""
        res_dict = self.get_memory_estimate()
        return res_dict.get("BRAM", 0)

    def uram_estimation(self):
        """return the number of URAMs required for this node"""
        res_dict = self.get_memory_estimate()
        return res_dict.get("URAM", 0)

    def lut_estimation(self):
        """return the number of LUTs required for this node"""
        res_dict = self.get_memory_estimate()
        return res_dict.get("LUTRAM", 0)

    def get_all_meminit_filenames(self, abspath=False):
        "Return a list of all .dat memory initializer files used for this node"
        dat_files = []
        t_path = self.get_nodeattr("code_gen_dir_ipgen") if abspath else "."
        pe = self.get_nodeattr("PE")
        output_data_type = self.get_nodeattr("outputDataType")  # output precision
        o_bitwidth = DataType[output_data_type].bitwidth()
        for stage in range(o_bitwidth):
            for pe_value in range(pe):
                thresh_file = t_path + "/%s_threshs_%s_%s.dat" % (
                    self.onnx_node.name,
                    pe_value,
                    stage,
                )
                dat_files.append(thresh_file)
        return dat_files

    def prepare_codegen_rtl_values(self, model):
        """All dictionary values produced in this function are to replace
        their key value(s) in the RTL template files"""
        code_gen_dict = {}

<<<<<<< HEAD
        thresholds = model.get_initializer(self.onnx_node.input[1])
        pe = self.get_nodeattr("PE")
        num_channels = self.get_nodeattr("NumChannels")  # number of channels
=======
        t_path = self.get_nodeattr("code_gen_dir_ipgen")

        self.generate_params(model, t_path)

>>>>>>> aa0fc75c
        bias = self.get_nodeattr("ActVal")  # activation bias value
        output_data_type = self.get_nodeattr("outputDataType")  # output precision
        input_data_type = self.get_nodeattr("inputDataType")  # input/threshold precision
        o_bitwidth = DataType[output_data_type].bitwidth()
<<<<<<< HEAD
        wdt = self.get_input_datatype(1)
        n_thres_steps = self.get_nodeattr("numSteps")

        t_path = self.get_nodeattr("code_gen_dir_ipgen")

        # generate threshold files here only if not mlo
        if not self.get_nodeattr("mlo_max_iter"):
            if self.get_nodeattr("runtime_writeable_weights") == 1:
                thresh_file_name = f"{t_path}/memblock.dat"
                self.make_weight_file(thresholds, "decoupled", thresh_file_name)

            # The RTL expects 2^N-1 thresholds, but narrow range quantization will result in
            # one less threshold, prepending a dummy threshold (minimal possible value determined by
            # input data type) and decrease the bias by 1.
            # Additionally, increase number of threshold steps to reflect new shape
            expected_thresholds = 2**o_bitwidth - 1
            if expected_thresholds != n_thres_steps:
                if DataType[output_data_type].signed():
                    min_val = wdt.min()
                    thresholds = np.insert(thresholds, 0, min_val, axis=1)
                    bias = bias - 1
                # TODO: temporary fix for unsigned narrow quantization
                else:
                    max_val = wdt.max()
                    if max_val > DataType[input_data_type].max():
                        thresholds = np.insert(thresholds, len(thresholds[0]), max_val, axis=1)
                    else:
                        max_val = max_val + 1
                        # increase wdt
                        if not wdt.signed():
                            wdt = DataType.get_smallest_possible(max_val)
                        else:
                            wdt = DataType.get_smallest_possible(-max_val - 1)
                        thresholds = np.insert(thresholds, len(thresholds[0]), max_val, axis=1)
                n_thres_steps += 1

            # add dummy dimension as final dimension (that's what gets packed with next call)
            t_expand = np.expand_dims(thresholds, axis=-1)
            bw_hexdigit = roundup_to_integer_multiple(wdt.bitwidth(), 4)
            t_packed = pack_innermost_dim_as_hex_string(
                t_expand,
                wdt,
                bw_hexdigit,
                prefix="",
            )

            # If a single threshold value is found, broadcast the value
            if t_packed.shape[0] == 1:
                t_packed = np.broadcast_to(t_packed, (pe, expected_thresholds))
                num_channels = pe

            channel_fold = int(num_channels / pe)

            for stage in range(o_bitwidth):
                sn = o_bitwidth - stage - 1
                for pe_value in range(pe):
                    thresh_file = t_path + "/%s_threshs_%s_%s.dat" % (
                        self.onnx_node.name,
                        pe_value,
                        stage,
                    )
                    threshs = np.zeros([channel_fold * (2**stage)], dtype="object")
                    for ch in range(channel_fold):
                        for i in range(2**stage):
                            threshs[(ch << stage) + i] = t_packed[ch * pe + pe_value][
                                (i << (o_bitwidth - stage)) + 2**sn - 1
                            ]
                    with open(thresh_file, "w") as f:
                        for val in threshs:
                            f.write(val + "\n")
            code_gen_dict["$THRESHOLDS_PATH$"] = ['"./%s_"' % self.onnx_node.name]

        else:  # if it is mlo
            code_gen_dict["$THRESHOLDS_PATH$"] = ['"./%s_"' % self.onnx_node.name]
=======
        pe = self.get_nodeattr("PE")
        num_channels = self.get_nodeattr("NumChannels")  # number of channels

        # The RTL expects 2^N-1 thresholds, but narrow range quantization will result in
        # one less threshold, prepending a dummy threshold (minimal possible value determined by
        # input data type) and decrease the bias by 1.
        expected_thresholds = 2**o_bitwidth - 1
        n_thres_steps = self.get_nodeattr("numSteps")
        wdt = self.get_input_datatype(1)
        if expected_thresholds != n_thres_steps:
            if DataType[output_data_type].signed():
                bias = bias - 1
            else:
                max_val = wdt.max()
                if max_val <= DataType[input_data_type].max():
                    max_val = max_val + 1
                    # increase wdt
                    if not wdt.signed():
                        wdt = DataType.get_smallest_possible(max_val)
                    else:
                        wdt = DataType.get_smallest_possible(-max_val - 1)

        # If a single threshold value is found, set num_channels to PE
        thresholds = model.get_initializer(self.onnx_node.input[1])
        if thresholds.shape[0] == 1:
            num_channels = pe

        code_gen_dict["$THRESHOLDS_PATH$"] = ['"./%s_"' % self.onnx_node.name]
>>>>>>> aa0fc75c

        # Identify the module name
        code_gen_dict["$MODULE_NAME_AXI_WRAPPER$"] = [self.get_verilog_top_module_name()]
        # Set the top module name - AXI wrapper
        code_gen_dict["$TOP_MODULE$"] = code_gen_dict["$MODULE_NAME_AXI_WRAPPER$"]

        # Identify the module variables
        i_bitwidth = DataType[input_data_type].bitwidth()

        code_gen_dict["$N$"] = [str(2**o_bitwidth - 1)]  # number of needed thresholds
        code_gen_dict["$WT$"] = [
            str(wdt.bitwidth())
        ]  # threshold precision - convert bitwidth to string
        code_gen_dict["$WI$"] = [str(i_bitwidth)]  # input precision - convert bitwidth to string
        code_gen_dict["$C$"] = [str(num_channels)]  # number of channels
        code_gen_dict["$BIAS$"] = [str(bias)]  # activation bias value
        code_gen_dict["$PE$"] = [str(pe)]  # requires C = M*PE
        mlo_max_iter = self.get_nodeattr("mlo_max_iter")
        if mlo_max_iter:
            code_gen_dict["$SETS$"] = [str(mlo_max_iter)]
        else:
            code_gen_dict["$SETS$"] = [str(1)]

        # Is the input datatype signed or unsigned?
        # The thresholding core needs to know this when comparing weights to inputs
        if self.get_input_datatype(0).signed():
            code_gen_dict["$SIGNED$"] = [str(1)]
        else:
            code_gen_dict["$SIGNED$"] = [str(0)]

        if bias >= 0:
            o_bits = math.ceil(math.log2(2**o_bitwidth + bias))
        else:
            o_bits = 1 + math.ceil(
                math.log2(-bias if -bias >= 2 ** (o_bitwidth - 1) else 2**o_bitwidth + bias)
            )
        code_gen_dict["$O_BITS$"] = [str(int(o_bits))]

        rt_weights = self.get_nodeattr("runtime_writeable_weights")
        code_gen_dict["$USE_AXILITE$"] = [str(rt_weights)]

        depth_trigger_uram = self.get_nodeattr("depth_trigger_uram")
        depth_trigger_bram = self.get_nodeattr("depth_trigger_bram")
        deep_pipeline = self.get_nodeattr("deep_pipeline")
        code_gen_dict["$DEPTH_TRIGGER_URAM$"] = [str(depth_trigger_uram)]
        code_gen_dict["$DEPTH_TRIGGER_BRAM$"] = [str(depth_trigger_bram)]
        code_gen_dict["$DEEP_PIPELINE$"] = [str(deep_pipeline)]
        return code_gen_dict

    def get_rtl_file_list(self, abspath=False):
        """Thresholding binary search RTL file list"""
        if abspath:
            code_gen_dir = self.get_nodeattr("code_gen_dir_ipgen") + "/"
            rtllib_dir = os.path.join(os.environ["FINN_ROOT"], "finn-rtllib/thresholding/hdl/")
        else:
            code_gen_dir = ""
            rtllib_dir = ""

        verilog_files = [
            rtllib_dir + "axilite_if.v",
            rtllib_dir + "thresholding.sv",
            rtllib_dir + "thresholding_axi.sv",
            code_gen_dir + self.get_nodeattr("gen_top_module") + ".v",
        ]
        return verilog_files

    def generate_hdl(self, model, fpgapart, clk):
        """Prepare HDL files from templates for synthesis"""
        # Generate a dictionary of values to put in RTL template
        code_gen_dict = self.prepare_codegen_rtl_values(model)

        # Retrieve the destination directory for the final RTL files
        code_gen_dir = self.get_nodeattr("code_gen_dir_ipgen")

        # Set the 'gen_top_module' attribute for use later
        # by xsi and IPI generation
        self.set_nodeattr("gen_top_module", code_gen_dict["$TOP_MODULE$"][0])

        rtlsrc = os.environ["FINN_ROOT"] + "/finn-rtllib/thresholding/hdl"
        template_path = rtlsrc + "/thresholding_template_wrapper.v"
        with open(template_path, "r") as f:
            template_wrapper = f.read()
        for key in code_gen_dict:
            # transform list into long string separated by '\n'
            code_gen_line = "\n".join(code_gen_dict[key])
            template_wrapper = template_wrapper.replace(key, code_gen_line)
        with open(
            os.path.join(code_gen_dir, self.get_nodeattr("gen_top_module") + ".v"),
            "w",
        ) as f:
            f.write(template_wrapper)

        sv_files = ["axilite_if.v", "thresholding.sv", "thresholding_axi.sv"]
        for sv_file in sv_files:
            shutil.copy(rtlsrc + "/" + sv_file, code_gen_dir)

        # set ipgen_path and ip_path so that HLS-Synth transformation
        # and stich_ip transformation do not complain
        # i.e. during the HLSSynthIP() transformation
        self.set_nodeattr("ipgen_path", code_gen_dir)
        self.set_nodeattr("ip_path", code_gen_dir)
        return

    def execute_node(self, context, graph):
        mode = self.get_nodeattr("exec_mode")
        code_gen_dir = self.get_nodeattr("code_gen_dir_ipgen")
        if mode == "cppsim":
            Thresholding.execute_node(self, context, graph)
        elif mode == "rtlsim":
            node = self.onnx_node
            # create a npy file fore each input of the node (in_ind is input index)
            in_ind = 0
            for inputs in node.input:
                # it is assumed that the first input of the node is the data input
                # the second input are the thresholds
                if in_ind == 0:
                    assert (
                        str(context[inputs].dtype) == "float32"
                    ), """Input datatype is
                    not float32 as expected."""
                    expected_inp_shape = self.get_folded_input_shape()
                    reshaped_input = context[inputs].reshape(expected_inp_shape)

                    if self.get_input_datatype(0) == DataType["BIPOLAR"]:
                        # store bipolar activations as binary
                        reshaped_input = (reshaped_input + 1) / 2
                        export_idt = DataType["BINARY"]
                    else:
                        export_idt = self.get_input_datatype(0)

                    # make copy before saving the array
                    reshaped_input = reshaped_input.copy()
                    np.save(
                        os.path.join(code_gen_dir, "input_{}.npy".format(in_ind)),
                        reshaped_input,
                    )
                elif in_ind > 2:
                    raise Exception("Unexpected input found for Thresholding_rtl")
                in_ind += 1

            sim = self.get_rtlsim()
            nbits = self.get_instream_width()
            rtlsim_inp = npy_to_rtlsim_input(
                "{}/input_0.npy".format(code_gen_dir), export_idt, nbits
            )
            io_dict = {
                "inputs": {"in0": rtlsim_inp},
                "outputs": {"out0": []},
            }
            super().reset_rtlsim(sim)
            self.rtlsim_multi_io(sim, io_dict)
            super().close_rtlsim(sim)
            rtlsim_output = io_dict["outputs"]["out0"]

            # Manage output data
            odt = self.get_output_datatype()
            target_bits = odt.bitwidth()
            packed_bits = self.get_outstream_width()
            out_npy_path = "{}/output.npy".format(code_gen_dir)
            out_shape = self.get_folded_output_shape()

            rtlsim_output_to_npy(
                rtlsim_output, out_npy_path, odt, out_shape, packed_bits, target_bits
            )

            # load and reshape output
            output = np.load(out_npy_path)
            oshape = self.get_normal_output_shape()
            output = np.asarray([output], dtype=np.float32).reshape(*oshape)
            context[node.output[0]] = output
        else:
            raise Exception(
                """Invalid value for attribute exec_mode! Is currently set to: {}
            has to be set to one of the following value ("cppsim", "rtlsim")""".format(
                    mode
                )
            )

    def code_generation_ipi(self):
        """Constructs and returns the TCL commands for node instantiation as an RTL
        block."""
        rtl_file_list = self.get_rtl_file_list()
        code_gen_dir = self.get_nodeattr("code_gen_dir_ipgen")
        source_target = "./ip/verilog/rtl_ops/%s" % self.onnx_node.name
        cmd = ["file mkdir %s" % source_target]

        for rtl_file in rtl_file_list:
            cmd.append(
                "add_files -copy_to %s -norecurse %s"
                % (source_target, os.path.join(code_gen_dir, rtl_file))
            )

        # Create an RTL block, not an IP core (-type ip)
        cmd.append(
            "create_bd_cell -type module -reference %s %s"
            % (self.get_nodeattr("gen_top_module"), self.onnx_node.name)
        )

        return cmd

    def get_verilog_top_module_intf_names(self):
        intf_names = super().get_verilog_top_module_intf_names()
        if self.get_nodeattr("runtime_writeable_weights") == 1:
            intf_names["axilite"] = ["s_axilite"]

        return intf_names

    def generate_params(self, model, path):
        thresholds = model.get_initializer(self.onnx_node.input[1])
        rt_weights = self.get_nodeattr("runtime_writeable_weights")
        file_name = "{}/memblock.dat".format(path)
        if rt_weights:
            self.make_weight_file(thresholds, "decoupled_runtime", file_name)
        self.make_weight_file(thresholds, "internal_embedded", file_name)

    def make_weight_file(self, weights, weight_file_mode, weight_file_name):
        """Produce a file containing given weights (thresholds) in appropriate
        format for this layer. This file can be used for either synthesis or
        run-time reconfig of weights.

        Arguments:

        * weights : numpy array with weights to be put into the file
        * weight_file_name : filename for the weight file to be generated

        """
        path = os.path.dirname(weight_file_name)
        if not path:
            path = os.getcwd()
        thresholds = weights
        pe = self.get_nodeattr("PE")
        num_channels = self.get_nodeattr("NumChannels")  # number of channels
        output_data_type = self.get_nodeattr("outputDataType")  # output precision
        o_bitwidth = DataType[output_data_type].bitwidth()
        input_data_type = self.get_nodeattr("inputDataType")  # input/threshold precision

        # The RTL expects 2^N-1 thresholds, but narrow range quantization will result in
        # one less threshold, prepending a dummy threshold (minimal possible value determined by
        # input data type)
        # and decrease the bias by 1 (needs to be done in code generation when bias is set).
        # Additionally, increase number of threshold steps to reflect new shape
        expected_thresholds = 2**o_bitwidth - 1
        n_thres_steps = self.get_nodeattr("numSteps")
        wdt = self.get_input_datatype(1)
        if expected_thresholds != n_thres_steps:
            if DataType[output_data_type].signed():
                min_val = wdt.min()
                thresholds = np.insert(thresholds, 0, min_val, axis=1)
            # TODO: temporary fix for unsigned narrow quantization
            else:
                max_val = wdt.max()
                if max_val > DataType[input_data_type].max():
                    thresholds = np.insert(thresholds, len(thresholds[0]), max_val, axis=1)
                else:
                    max_val = max_val + 1
                    # increase wdt
                    if not wdt.signed():
                        wdt = DataType.get_smallest_possible(max_val)
                    else:
                        wdt = DataType.get_smallest_possible(-max_val - 1)
                    thresholds = np.insert(thresholds, len(thresholds[0]), max_val, axis=1)
            n_thres_steps += 1

        if weight_file_mode == "decoupled_runtime":
            # If a single threshold value is found, broadcast the value
            if thresholds.shape[0] == 1:
                thresholds = np.broadcast_to(thresholds, (pe, expected_thresholds))
                num_channels = pe
            width_padded = roundup_to_integer_multiple(thresholds.shape[1], 2**o_bitwidth)
            thresh_padded = np.zeros((thresholds.shape[0], width_padded))
            thresh_padded[: thresholds.shape[0], :n_thres_steps] = thresholds
            thresh_stream = []
            bw_hexdigit = roundup_to_integer_multiple(wdt.bitwidth(), 32)
            padding = np.zeros(width_padded, dtype=np.int32)

            chan_ind = 0
            cf = num_channels // pe
            for fold in range(cf):
                for c in range(2 ** (pe - 1).bit_length()):
                    if (c == 0 or c % pe != 0) and c < pe:
                        for t in thresh_padded[chan_ind]:
                            t_packed = pack_innermost_dim_as_hex_string(
                                [t], wdt, bw_hexdigit, prefix=""
                            ).item()
                            thresh_stream.append(t_packed)
                        chan_ind += 1
                    else:
                        for z in padding:
                            t_packed = pack_innermost_dim_as_hex_string(
                                [z], wdt, bw_hexdigit, prefix=""
                            ).item()
                            thresh_stream.append(t_packed)
            with open(weight_file_name, "w") as f:
                for val in thresh_stream:
                    f.write(val + "\n")
        elif weight_file_mode == "internal_embedded":
            # add dummy dimension as final dimension (that's what gets packed with next call)
            t_expand = np.expand_dims(thresholds, axis=-1)
            bw_hexdigit = roundup_to_integer_multiple(wdt.bitwidth(), 4)
            t_packed = pack_innermost_dim_as_hex_string(
                t_expand,
                wdt,
                bw_hexdigit,
                prefix="",
            )
            # If a single threshold value is found, broadcast the value
            if t_packed.shape[0] == 1:
                t_packed = np.broadcast_to(t_packed, (pe, expected_thresholds))
                num_channels = pe
            channel_fold = int(num_channels / pe)

            for stage in range(o_bitwidth):
                sn = o_bitwidth - stage - 1
                for pe_value in range(pe):
                    thresh_file = path + "/%s_threshs_%s_%s.dat" % (
                        self.onnx_node.name,
                        pe_value,
                        stage,
                    )
                    threshs = np.zeros([channel_fold * (2**stage)], dtype="object")
                    for ch in range(channel_fold):
                        for i in range(2**stage):
                            threshs[(ch << stage) + i] = t_packed[ch * pe + pe_value][
                                (i << (o_bitwidth - stage)) + 2**sn - 1
                            ]
                    with open(thresh_file, "w") as f:
                        for val in threshs:
                            f.write(val + "\n")<|MERGE_RESOLUTION|>--- conflicted
+++ resolved
@@ -155,96 +155,14 @@
         their key value(s) in the RTL template files"""
         code_gen_dict = {}
 
-<<<<<<< HEAD
-        thresholds = model.get_initializer(self.onnx_node.input[1])
-        pe = self.get_nodeattr("PE")
-        num_channels = self.get_nodeattr("NumChannels")  # number of channels
-=======
         t_path = self.get_nodeattr("code_gen_dir_ipgen")
 
         self.generate_params(model, t_path)
 
->>>>>>> aa0fc75c
         bias = self.get_nodeattr("ActVal")  # activation bias value
         output_data_type = self.get_nodeattr("outputDataType")  # output precision
         input_data_type = self.get_nodeattr("inputDataType")  # input/threshold precision
         o_bitwidth = DataType[output_data_type].bitwidth()
-<<<<<<< HEAD
-        wdt = self.get_input_datatype(1)
-        n_thres_steps = self.get_nodeattr("numSteps")
-
-        t_path = self.get_nodeattr("code_gen_dir_ipgen")
-
-        # generate threshold files here only if not mlo
-        if not self.get_nodeattr("mlo_max_iter"):
-            if self.get_nodeattr("runtime_writeable_weights") == 1:
-                thresh_file_name = f"{t_path}/memblock.dat"
-                self.make_weight_file(thresholds, "decoupled", thresh_file_name)
-
-            # The RTL expects 2^N-1 thresholds, but narrow range quantization will result in
-            # one less threshold, prepending a dummy threshold (minimal possible value determined by
-            # input data type) and decrease the bias by 1.
-            # Additionally, increase number of threshold steps to reflect new shape
-            expected_thresholds = 2**o_bitwidth - 1
-            if expected_thresholds != n_thres_steps:
-                if DataType[output_data_type].signed():
-                    min_val = wdt.min()
-                    thresholds = np.insert(thresholds, 0, min_val, axis=1)
-                    bias = bias - 1
-                # TODO: temporary fix for unsigned narrow quantization
-                else:
-                    max_val = wdt.max()
-                    if max_val > DataType[input_data_type].max():
-                        thresholds = np.insert(thresholds, len(thresholds[0]), max_val, axis=1)
-                    else:
-                        max_val = max_val + 1
-                        # increase wdt
-                        if not wdt.signed():
-                            wdt = DataType.get_smallest_possible(max_val)
-                        else:
-                            wdt = DataType.get_smallest_possible(-max_val - 1)
-                        thresholds = np.insert(thresholds, len(thresholds[0]), max_val, axis=1)
-                n_thres_steps += 1
-
-            # add dummy dimension as final dimension (that's what gets packed with next call)
-            t_expand = np.expand_dims(thresholds, axis=-1)
-            bw_hexdigit = roundup_to_integer_multiple(wdt.bitwidth(), 4)
-            t_packed = pack_innermost_dim_as_hex_string(
-                t_expand,
-                wdt,
-                bw_hexdigit,
-                prefix="",
-            )
-
-            # If a single threshold value is found, broadcast the value
-            if t_packed.shape[0] == 1:
-                t_packed = np.broadcast_to(t_packed, (pe, expected_thresholds))
-                num_channels = pe
-
-            channel_fold = int(num_channels / pe)
-
-            for stage in range(o_bitwidth):
-                sn = o_bitwidth - stage - 1
-                for pe_value in range(pe):
-                    thresh_file = t_path + "/%s_threshs_%s_%s.dat" % (
-                        self.onnx_node.name,
-                        pe_value,
-                        stage,
-                    )
-                    threshs = np.zeros([channel_fold * (2**stage)], dtype="object")
-                    for ch in range(channel_fold):
-                        for i in range(2**stage):
-                            threshs[(ch << stage) + i] = t_packed[ch * pe + pe_value][
-                                (i << (o_bitwidth - stage)) + 2**sn - 1
-                            ]
-                    with open(thresh_file, "w") as f:
-                        for val in threshs:
-                            f.write(val + "\n")
-            code_gen_dict["$THRESHOLDS_PATH$"] = ['"./%s_"' % self.onnx_node.name]
-
-        else:  # if it is mlo
-            code_gen_dict["$THRESHOLDS_PATH$"] = ['"./%s_"' % self.onnx_node.name]
-=======
         pe = self.get_nodeattr("PE")
         num_channels = self.get_nodeattr("NumChannels")  # number of channels
 
@@ -273,7 +191,6 @@
             num_channels = pe
 
         code_gen_dict["$THRESHOLDS_PATH$"] = ['"./%s_"' % self.onnx_node.name]
->>>>>>> aa0fc75c
 
         # Identify the module name
         code_gen_dict["$MODULE_NAME_AXI_WRAPPER$"] = [self.get_verilog_top_module_name()]
