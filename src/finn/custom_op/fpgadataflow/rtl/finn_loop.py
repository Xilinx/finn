--- conflicted
+++ resolved
@@ -245,7 +245,6 @@
         code_gen_dir = self.get_nodeattr("code_gen_dir_ipgen")
         self.generate_hdl_stream_tap()
         self.generate_params(model, code_gen_dir)
-<<<<<<< HEAD
         
         code_gen_dict = {}
         code_gen_dict["$LOOP_CONTROL_WRAPPER_NAME$"] = [f"{self.onnx_node.name}_loop_cont_wrapper"]
@@ -272,10 +271,8 @@
         ) as f:
             f.write(template_wrapper)
             
-=======
         # set ipgen_path and ip_path so that HLS-Synth transformation
         # and stich_ip transformation do not complain
->>>>>>> ecc400a8
         self.set_nodeattr("ipgen_path", code_gen_dir)
         self.set_nodeattr("ip_path", code_gen_dir)
 
@@ -390,7 +387,6 @@
                 f.write(template_wrapper)
 
     def code_generation_ipi(self):
-<<<<<<< HEAD
         
         # AXI regs
         cmd = [
@@ -481,8 +477,6 @@
         cmd.append(f"make_bd_pins_external [get_bd_pins {self.onnx_node.name}/n_layers]")
         cmd.append(f"make_bd_pins_external [get_bd_pins {self.onnx_node.name}/done_if]")
         
-        return cmd
-=======
         loop_body = self.get_nodeattr("body")
         source_target = "./ip/verilog/rtl_ops/%s" % self.onnx_node.name
         cmd = ["file mkdir %s" % source_target]
@@ -574,7 +568,7 @@
                     "connect_bd_intf_net [get_bd_intf_pins %s/m_axis_0] "
                     "[get_bd_intf_pins %s/%s/m_axis_0]" % (bd_name, bd_name, inst_name)
                 )
->>>>>>> ecc400a8
+        return cmd
 
     def get_rtl_file_list(self, abspath=False):
         pass