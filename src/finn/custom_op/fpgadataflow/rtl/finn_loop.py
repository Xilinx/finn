# Copyright (c) 2020 Xilinx, Inc.
# All rights reserved.
#
# Redistribution and use in source and binary forms, with or without
# modification, are permitted provided that the following conditions are met:
#
# * Redistributions of source code must retain the above copyright notice, this
#   list of conditions and the following disclaimer.
#
# * Redistributions in binary form must reproduce the above copyright notice,
#   this list of conditions and the following disclaimer in the documentation
#   and/or other materials provided with the distribution.
#
# * Neither the name of Xilinx nor the names of its
#   contributors may be used to endorse or promote products derived from
#   this software without specific prior written permission.
#
# THIS SOFTWARE IS PROVIDED BY THE COPYRIGHT HOLDERS AND CONTRIBUTORS "AS IS"
# AND ANY EXPRESS OR IMPLIED WARRANTIES, INCLUDING, BUT NOT LIMITED TO, THE
# IMPLIED WARRANTIES OF MERCHANTABILITY AND FITNESS FOR A PARTICULAR PURPOSE ARE
# DISCLAIMED. IN NO EVENT SHALL THE COPYRIGHT HOLDER OR CONTRIBUTORS BE LIABLE
# FOR ANY DIRECT, INDIRECT, INCIDENTAL, SPECIAL, EXEMPLARY, OR CONSEQUENTIAL
# DAMAGES (INCLUDING, BUT NOT LIMITED TO, PROCUREMENT OF SUBSTITUTE GOODS OR
# SERVICES; LOSS OF USE, DATA, OR PROFITS; OR BUSINESS INTERRUPTION) HOWEVER
# CAUSED AND ON ANY THEORY OF LIABILITY, WHETHER IN CONTRACT, STRICT LIABILITY,
# OR TORT (INCLUDING NEGLIGENCE OR OTHERWISE) ARISING IN ANY WAY OUT OF THE USE
# OF THIS SOFTWARE, EVEN IF ADVISED OF THE POSSIBILITY OF SUCH DAMAGE.
import math
import numpy as np
import os
import shutil
from pathlib import Path
from qonnx.core.datatype import DataType
from qonnx.core.modelwrapper import ModelWrapper
from qonnx.custom_op.registry import getCustomOp
from qonnx.util.basic import get_by_name, is_finn_op, qonnx_make_model

import finn.core.onnx_exec as oxe
from finn.custom_op.fpgadataflow.hwcustomop import HWCustomOp
from finn.custom_op.fpgadataflow.rtlbackend import RTLBackend
from finn.util.create import adjacency_list


class FINNLoop(HWCustomOp, RTLBackend):
    """Class that corresponds to the meta/container node FINN loop
    which is a placeholder for a group of fpgadataflow nodes that have been separated
    out into a FINN-ONNX model of its own and are meant to be executed in a loop."""

    def get_nodeattr_types(self):
        my_attrs = {
            "body": ("g", True, ""),
            "iteration": ("i", False, 1),
            # FINN input datatype
            "inputDataType": ("s", True, ""),
            # FINN output datatype
            "outputDataType": ("s", True, ""),
        }
        my_attrs.update(HWCustomOp.get_nodeattr_types(self))
        my_attrs.update(RTLBackend.get_nodeattr_types(self))
        return my_attrs

    def get_nodeattr(self, name):
        """Get a node attribute by name. Data is stored inside the ONNX node's
        AttributeProto container. Attribute must be part of get_nodeattr_types.
        Default value is returned if attribute is not set."""
        try:
            (dtype, req, def_val, allowed_values) = self.get_nodeattr_def(name)
            attr = get_by_name(self.onnx_node.attribute, name)
            if attr is not None:
                # dtype indicates which ONNX Attribute member to use
                # g : graph
                if dtype == "g":
                    ret = attr.__getattribute__(dtype)
                    ret = ModelWrapper(qonnx_make_model(ret))
                    return ret
                else:
                    return super().get_nodeattr(name)
            else:
                if req:
                    raise Exception(
                        """Required attribute %s unspecified in
                    a %s node"""
                        % (name, self.onnx_node.op_type)
                    )
                else:
                    # not set, return default value
                    return def_val
        except KeyError:
            raise AttributeError("Op has no such attribute: " + name)

    def set_nodeattr(self, name, value):
        """Set a node attribute by name. Data is stored inside the ONNX node's
        AttributeProto container. Attribute must be part of get_nodeattr_types."""
        try:
            (dtype, req, def_val, allowed_values) = self.get_nodeattr_def(name)
            attr = get_by_name(self.onnx_node.attribute, name)
            if attr is not None:
                # dtype indicates which ONNX Attribute member to use
                # g : graph
                if dtype == "g":
                    attr.g.CopyFrom(value)
                else:
                    super().set_nodeattr(name, value)
            else:
                super().set_nodeattr(name, value)
        except KeyError:
            raise AttributeError("Op has no such attribute: " + name)

    def get_normal_input_shape(self, ind=0):
        loop_body = self.get_nodeattr("body")
        if ind == 0:
            # get first node in loop body and return
            # normal input shape
            node = loop_body.graph.node[0]
            if is_finn_op(node.domain):
                inst = getCustomOp(node)
                ishape = inst.get_normal_input_shape(0)
            else:
                ishape = loop_body.get_tensor_shape(node.input[0])
        else:
            loop_body = self.get_nodeattr("body")
            tensor = loop_body.graph.input[ind].name
            # get consumer, assuming the second input is the parameter input
            param_node = loop_body.find_consumer(tensor)
            if is_finn_op(param_node.domain):
                inst = getCustomOp(param_node)
                ishape = inst.get_normal_input_shape(1)
            else:
                ishape = loop_body.get_tensor_shape(tensor)
        return ishape

    def get_normal_output_shape(self, ind=0):
        loop_body = self.get_nodeattr("body")
        # get last node in loop body and return
        # normal output shape
        node = loop_body.graph.node[-1]
        if is_finn_op(node.domain):
            inst = getCustomOp(node)
            oshape = inst.get_normal_output_shape(0)
        else:
            oshape = loop_body.get_tensor_shape(node.output[0])
        return oshape

    def get_folded_input_shape(self, ind=0):
        loop_body = self.get_nodeattr("body")
        if ind == 0:
            # get first node in loop body and return
            # normal input shape
            node = loop_body.graph.node[0]
            inst = getCustomOp(node)
            ishape = inst.get_folded_input_shape(0)
        else:
            tensor = loop_body.graph.input[ind].name
            # get consumer, assuming the second input is the parameter input
            param_node = loop_body.find_consumer(tensor)
            inst = getCustomOp(param_node)
            ishape = inst.get_folded_input_shape(1)
        return ishape

    def get_folded_output_shape(self, ind=0):
        loop_body = self.get_nodeattr("body")
        # get last node in loop body and return
        # normal output shape
        node = loop_body.graph.node[-1]
        inst = getCustomOp(node)
        return inst.get_folded_output_shape(0)

    def infer_node_datatype(self, model):
        pass

    def get_input_datatype(self, ind=0):
        """Returns FINN DataType of input."""
        if ind == 0:
            idt = DataType[self.get_nodeattr("inputDataType")]
        else:
            loop_body = self.get_nodeattr("body")
            tensor = loop_body.graph.input[ind].name
            # get consumer, assuming the second input is the parameter input
            param_node = loop_body.find_consumer(tensor)
            if is_finn_op(param_node.domain):
                inst = getCustomOp(param_node)
                idt = inst.get_input_datatype(1)
            else:
                idt = loop_body.get_tensor_datatype(tensor)
        return idt

    def get_output_datatype(self, ind=0):
        odt = DataType[self.get_nodeattr("outputDataType")]
        return odt

    def get_instream_width(self, ind=0):
        loop_body = self.get_nodeattr("body")
        if ind == 0:
            # get first node in loop body and return
            # normal input shape
            node = loop_body.graph.node[0]
            inst = getCustomOp(node)
            iwidth = inst.get_instream_width(0)
        else:
            tensor = loop_body.graph.input[ind].name
            # get consumer, assuming the second input is the parameter input
            param_node = loop_body.find_consumer(tensor)
            inst = getCustomOp(param_node)
            iwidth = inst.get_instream_width(1)
        return iwidth

    def get_outstream_width(self, ind=0):
        loop_body = self.get_nodeattr("body")
        # get last node in loop body and return
        # normal output shape
        node = loop_body.graph.node[-1]
        inst = getCustomOp(node)
        return inst.get_outstream_width(0)

    def get_number_output_values(self):
        loop_body = self.get_nodeattr("body")
        # get last node in loop body and return
        # normal output values
        node = loop_body.graph.node[-1]
        inst = getCustomOp(node)
        return inst.get_number_output_values()

    def execute_node(self, context, graph):
        node = self.onnx_node
        inp_values = context[node.input[0]]
        loop_body = self.get_nodeattr("body")
        # for each iteration run execution
        iteration = self.get_nodeattr("iteration")
        for i_iter in range(iteration):
            # set the right parameters
            input_dict = {}
            for i, inp in enumerate(node.input):
                if i == 0:
                    input_dict[loop_body.graph.input[i].name] = inp_values
                else:
                    params = context[node.input[i]]
                    input_dict[loop_body.graph.input[i].name] = params[i_iter]
            outp_dict = oxe.execute_onnx(loop_body, input_dict)
            inp_values = outp_dict[loop_body.graph.output[0].name]
        result = outp_dict[loop_body.graph.output[0].name]
        context[node.output[0]] = np.asarray(result, dtype=np.float32)

    def generate_hdl(self, model, fpgapart, clk):
        # Generate params as part of IP preparation
        code_gen_dir = self.get_nodeattr("code_gen_dir_ipgen")
        self.generate_hdl_stream_tap()
        self.generate_params(model, code_gen_dir)
<<<<<<< HEAD
        
        code_gen_dict = {}
        code_gen_dict["$LOOP_CONTROL_WRAPPER_NAME$"] = [f"{self.onnx_node.name}_loop_cont_wrapper"]
        code_gen_dict["$N_MAX_LAYERS$"] = str(self.get_nodeattr("iteration")),
        code_gen_dict["$ILEN_BITS$"] = [str(self.get_input_datatype(0).bitwidth())]
        code_gen_dict["$OLEN_BITS$"] = [str(self.get_output_datatype(0).bitwidth())]
        
        input_elements = np.prod(self.get_normal_input_shape(0))
        input_bytes    = (input_elements * self.get_input_datatype(0).bitwidth() + 8 - 1) // 8
        # round up to next power of 2
        input_bytes_rounded_to_power_of_2 = 2**(math.ceil(math.log2(input_bytes)))
        code_gen_dict["$LAYER_OFFS_INT$"] = [str(input_bytes_rounded_to_power_of_2)] # need to get correct value        
        
        template_path = os.environ["FINN_ROOT"] + "/finn-rtllib/mlo/loop_control_wrapper.v" 
=======
        code_gen_dict = {}
        code_gen_dict["$LOOP_CONTROL_WRAPPER_NAME$"] = [f"{self.onnx_node.name}_loop_cont_wrapper"]
        code_gen_dict["$N_MAX_LAYERS$"] = (str(self.get_nodeattr("iteration")),)
        code_gen_dict["$ILEN_BITS$"] = [str(self.get_input_datatype(0).bitwidth())]
        code_gen_dict["$OLEN_BITS$"] = [str(self.get_output_datatype(0).bitwidth())]

        input_elements = np.prod(self.get_normal_input_shape(0))
        input_bytes = (input_elements * self.get_input_datatype(0).bitwidth() + 8 - 1) // 8
        # round up to next power of 2
        input_bytes_rounded_to_power_of_2 = 2 ** (math.ceil(math.log2(input_bytes)))
        code_gen_dict["$LAYER_OFFS_INT$"] = [
            str(input_bytes_rounded_to_power_of_2)
        ]  # need to get correct value

        template_path = os.environ["FINN_ROOT"] + "/finn-rtllib/mlo/loop_control_wrapper.v"
>>>>>>> 3606a694
        with open(template_path, "r") as f:
            template_wrapper = f.read()
        for key in code_gen_dict:
            # transform list into long string separated by '\n'
            code_gen_line = "\n".join(code_gen_dict[key])
            template_wrapper = template_wrapper.replace(key, code_gen_line)
        with open(
            os.path.join(code_gen_dir, self.onnx_node.name + "_wrapper.v"),
            "w",
        ) as f:
            f.write(template_wrapper)
<<<<<<< HEAD
            
        # set ipgen_path and ip_path so that HLS-Synth transformation
        # and stich_ip transformation do not complain
=======

>>>>>>> 3606a694
        self.set_nodeattr("ipgen_path", code_gen_dir)
        self.set_nodeattr("ip_path", code_gen_dir)

    def generate_params(self, model, path):
        iteration = self.get_nodeattr("iteration")
        loop_node = self.onnx_node
        loop_body = self.get_nodeattr("body")
        for i, inp in enumerate(loop_node.input[1:]):
            params = model.get_initializer(inp)
            param_dtype = model.get_tensor_datatype(inp)
            assert params.shape[0] == iteration
            # get node that initializer is attached to
            loop_tensor = loop_body.graph.input[i + 1].name
            param_node = loop_body.find_consumer(loop_tensor)
            for iter in range(iteration):
                loop_body.set_initializer(loop_tensor, params[iter])
                loop_body.set_tensor_datatype(loop_tensor, param_dtype)
                inst = getCustomOp(param_node)
                inst.generate_params(loop_body, path)
                # if param_node.op_type.startswith("MVAU"):
                param_file = "{}/memblock.dat".format(path)
                new_param_file = "{}/memblock_{}.dat".format(path, iter)
                if param_node.op_type.startswith("MVAU"):
                    # rename so it doesn't get overwritten
                    shutil.move(param_file, new_param_file)
                else:
                    # get all generated Thresholding dat files
                    pe = inst.get_nodeattr("PE")
                    output_data_type = inst.get_nodeattr("outputDataType")
                    o_bitwidth = DataType[output_data_type].bitwidth()
                    param_files = []
                    for stage in range(o_bitwidth):
                        for pe_value in range(pe):
                            param_files.append(
                                path
                                + "/%s_threshs_%s_%s.dat"
                                % (
                                    param_node.name,
                                    pe_value,
                                    stage,
                                )
                            )
                    for param_file in param_files:
                        param_path = Path(param_file)
                        new_param_file = param_path.with_name(
                            param_path.stem + "_i" + str(iter) + param_path.suffix
                        )
                        shutil.move(param_path, new_param_file)
            if param_node.op_type.startswith("MVAU"):
                # concatinate all .dat files together
                param_file = "{}/memblock_{}.dat".format(path, param_node.name)
                with open(param_file, "w") as outfile:
                    for iter in range(iteration):
                        memblock_file = "{}/memblock_{}.dat".format(path, iter)
                        with open(memblock_file, "r") as infile:
                            for line in infile:
                                outfile.write(line)
                        os.remove(memblock_file)
            if param_node.op_type.startswith("Thresholding"):
                # concatinate all .dat files together
                pe = inst.get_nodeattr("PE")
                output_data_type = inst.get_nodeattr("outputDataType")
                o_bitwidth = DataType[output_data_type].bitwidth()
                for stage in range(o_bitwidth):
                    for pe_value in range(pe):
                        param_file = path + "/%s_threshs_%s_%s.dat" % (
                            param_node.name,
                            pe_value,
                            stage,
                        )
                        with open(param_file, "w") as outfile:
                            for iter in range(iteration):
                                iter_file = "{}/{}_threshs_{}_{}_i{}.dat".format(
                                    path, param_node.name, pe_value, stage, iter
                                )
                                with open(iter_file, "r") as infile:
                                    for line in infile:
                                        outfile.write(line)
                                os.remove(iter_file)

    def generate_hdl_stream_tap(self):
        """Helper function to generate verilog code for stream tap components."""
        template_path = (
            os.environ["FINN_ROOT"] + "/finn-rtllib/stream_tap/hdl/stream_tap_wrapper_template.v"
        )
        code_gen_dir = self.get_nodeattr("code_gen_dir_ipgen")
        iteration = self.get_nodeattr("iteration")
        loop_body = self.get_nodeattr("body")
        graph_inputs = [x.name for x in loop_body.graph.input]
        # TODO check if this needs to be padded
        data_width = DataType.get_smallest_possible(iteration).bitwidth()
        for node in loop_body.graph.node:
            node_inst = getCustomOp(node)
            if node_inst.get_nodeattr("mlo_max_iter"):
                stname = "IN_%s" % graph_inputs.index(node.input[1])
                code_gen_dict = {
                    "$MODULE_NAME$": [stname],
                    "$DATA_WIDTH$": [str(data_width)],
                    "$TAP_REP$": [str(iteration)],
                }
            # apply code generation to template
            with open(template_path, "r") as f:
                template_wrapper = f.read()
            for key in code_gen_dict:
                # transform list into long string separated by '\n'
                code_gen_line = "\n".join(code_gen_dict[key])
                template_wrapper = template_wrapper.replace(key, code_gen_line)
            with open(
                os.path.join(code_gen_dir, stname + "_stream_tap_wrapper.v"),
                "w",
            ) as f:
                f.write(template_wrapper)

    def code_generation_ipi(self):
<<<<<<< HEAD
        
        # AXI regs
        cmd = [
            "create_ip -name axis_register_slice -vendor xilinx.com -library ip -version 1.1 -module_name axis_reg_32",
            "set_property CONFIG.TDATA_NUM_BYTES {4} [get_ips axis_reg_32]",

            "create_ip -name axis_register_slice -vendor xilinx.com -library ip -version 1.1 -module_name axis_register_slice_8",
            "set_property -dict [list CONFIG.TDATA_NUM_BYTES {1} CONFIG.REG_CONFIG {8} CONFIG.HAS_TKEEP {0} CONFIG.HAS_TLAST {0}] [get_ips axis_register_slice_8]",

            "create_ip -name axis_register_slice -vendor xilinx.com -library ip -version 1.1 -module_name axis_register_slice_16",
            "set_property -dict [list CONFIG.TDATA_NUM_BYTES {2} CONFIG.REG_CONFIG {8} CONFIG.HAS_TKEEP {0} CONFIG.HAS_TLAST {0}] [get_ips axis_register_slice_16]",

            "create_ip -name axis_register_slice -vendor xilinx.com -library ip -version 1.1 -module_name axis_register_slice_32",
            "set_property -dict [list CONFIG.TDATA_NUM_BYTES {4} CONFIG.REG_CONFIG {8} CONFIG.HAS_TKEEP {0} CONFIG.HAS_TLAST {0}] [get_ips axis_register_slice_32]",

            "create_ip -name axis_register_slice -vendor xilinx.com -library ip -version 1.1 -module_name axis_register_slice_64",
            "set_property -dict [list CONFIG.TDATA_NUM_BYTES {8} CONFIG.REG_CONFIG {8} CONFIG.HAS_TKEEP {0} CONFIG.HAS_TLAST {0}] [get_ips axis_register_slice_64]",

            "create_ip -name axis_register_slice -vendor xilinx.com -library ip -version 1.1 -module_name axis_register_slice_128",
            "set_property -dict [list CONFIG.TDATA_NUM_BYTES {16} CONFIG.REG_CONFIG {8} CONFIG.HAS_TKEEP {0} CONFIG.HAS_TLAST {0}] [get_ips axis_register_slice_128]",

            "create_ip -name axis_register_slice -vendor xilinx.com -library ip -version 1.1 -module_name axis_register_slice_256",
            "set_property -dict [list CONFIG.TDATA_NUM_BYTES {32} CONFIG.REG_CONFIG {8} CONFIG.HAS_TKEEP {0} CONFIG.HAS_TLAST {0}] [get_ips axis_register_slice_256]",

            "create_ip -name axis_register_slice -vendor xilinx.com -library ip -version 1.1 -module_name axis_register_slice_512",
            "set_property -dict [list CONFIG.TDATA_NUM_BYTES {64} CONFIG.REG_CONFIG {8} CONFIG.HAS_TKEEP {0} CONFIG.HAS_TLAST {0}] [get_ips axis_register_slice_512]",

            "create_ip -name axis_register_slice -vendor xilinx.com -library ip -version 1.1 -module_name axisf_register_slice_8",
            "set_property -dict [list CONFIG.TDATA_NUM_BYTES {1} CONFIG.REG_CONFIG {8} CONFIG.HAS_TKEEP {0} CONFIG.HAS_TLAST {0} CONFIG.TUSER_WIDTH {34} CONFIG.HAS_TKEEP {1} CONFIG.HAS_TLAST {1}] [get_ips axisf_register_slice_8]",

            "create_ip -name axis_register_slice -vendor xilinx.com -library ip -version 1.1 -module_name axisf_register_slice_16",
            "set_property -dict [list CONFIG.TDATA_NUM_BYTES {2} CONFIG.REG_CONFIG {8} CONFIG.HAS_TKEEP {0} CONFIG.HAS_TLAST {0} CONFIG.TUSER_WIDTH {34} CONFIG.HAS_TKEEP {1} CONFIG.HAS_TLAST {1}] [get_ips axisf_register_slice_16]",

            "create_ip -name axis_register_slice -vendor xilinx.com -library ip -version 1.1 -module_name axisf_register_slice_32",
            "set_property -dict [list CONFIG.TDATA_NUM_BYTES {4} CONFIG.REG_CONFIG {8} CONFIG.HAS_TKEEP {0} CONFIG.HAS_TLAST {0} CONFIG.TUSER_WIDTH {34} CONFIG.HAS_TKEEP {1} CONFIG.HAS_TLAST {1}] [get_ips axisf_register_slice_32]",

            "create_ip -name axis_register_slice -vendor xilinx.com -library ip -version 1.1 -module_name axisf_register_slice_64",
            "set_property -dict [list CONFIG.TDATA_NUM_BYTES {8} CONFIG.REG_CONFIG {8} CONFIG.HAS_TKEEP {0} CONFIG.HAS_TLAST {0} CONFIG.TUSER_WIDTH {34} CONFIG.HAS_TKEEP {1} CONFIG.HAS_TLAST {1}] [get_ips axisf_register_slice_64]",

            "create_ip -name axis_register_slice -vendor xilinx.com -library ip -version 1.1 -module_name axisf_register_slice_128",
            "set_property -dict [list CONFIG.TDATA_NUM_BYTES {16} CONFIG.REG_CONFIG {8} CONFIG.HAS_TKEEP {0} CONFIG.HAS_TLAST {0} CONFIG.TUSER_WIDTH {34} CONFIG.HAS_TKEEP {1} CONFIG.HAS_TLAST {1}] [get_ips axisf_register_slice_128]",

            "create_ip -name axis_register_slice -vendor xilinx.com -library ip -version 1.1 -module_name axisf_register_slice_256",
            "set_property -dict [list CONFIG.TDATA_NUM_BYTES {32} CONFIG.REG_CONFIG {8} CONFIG.HAS_TKEEP {0} CONFIG.HAS_TLAST {0} CONFIG.TUSER_WIDTH {34} CONFIG.HAS_TKEEP {1} CONFIG.HAS_TLAST {1}] [get_ips axisf_register_slice_256]",

            "create_ip -name axis_register_slice -vendor xilinx.com -library ip -version 1.1 -module_name axisf_register_slice_512",
            "set_property -dict [list CONFIG.TDATA_NUM_BYTES {64} CONFIG.REG_CONFIG {8} CONFIG.HAS_TKEEP {0} CONFIG.HAS_TLAST {0} CONFIG.TUSER_WIDTH {34} CONFIG.HAS_TKEEP {1} CONFIG.HAS_TLAST {1}] [get_ips axisf_register_slice_512]",

            "create_ip -name axi_register_slice -vendor xilinx.com -library ip -version 2.1 -module_name axi_register_slice_256",
            "set_property -dict [list CONFIG.ADDR_WIDTH {64} CONFIG.DATA_WIDTH {256} CONFIG.HAS_QOS {0} CONFIG.HAS_REGION {0} CONFIG.REG_AW {1} CONFIG.REG_AR {1} CONFIG.REG_B {1} CONFIG.ID_WIDTH {2} CONFIG.MAX_BURST_LENGTH {14} CONFIG.NUM_READ_OUTSTANDING {32} CONFIG.NUM_WRITE_OUTSTANDING {32}] [get_ips axi_register_slice_256]",

            "create_ip -name axi_register_slice -vendor xilinx.com -library ip -version 2.1 -module_name axi_register_slice_512",
            "set_property -dict [list CONFIG.ADDR_WIDTH {64} CONFIG.DATA_WIDTH {512} CONFIG.HAS_QOS {0} CONFIG.HAS_REGION {0} CONFIG.REG_AW {1} CONFIG.REG_AR {1} CONFIG.REG_B {1} CONFIG.ID_WIDTH {2} CONFIG.MAX_BURST_LENGTH {14} CONFIG.NUM_READ_OUTSTANDING {32} CONFIG.NUM_WRITE_OUTSTANDING {32}] [get_ips axi_register_slice_512]",

            "create_ip -name axi_register_slice -vendor xilinx.com -library ip -version 2.1 -module_name axil_register_slice_64",
            "set_property -dict [list CONFIG.PROTOCOL {AXI4LITE} CONFIG.ADDR_WIDTH {64} CONFIG.HAS_PROT {0} CONFIG.DATA_WIDTH {64} CONFIG.REG_AW {1} CONFIG.REG_AR {1} CONFIG.REG_W {1} CONFIG.REG_R {1} CONFIG.REG_B {1} ] [get_ips axil_register_slice_64]",
        
            "create_ip -name axi_datamover -vendor xilinx.com -library ip -version 5.1 -module_name cdma_datamover_rd",
            "set_property -dict [list \
              CONFIG.c_addr_width {64} \
              CONFIG.c_enable_s2mm {0} \
              CONFIG.c_include_mm2s_dre {true} \
              CONFIG.c_m_axi_mm2s_data_width {256} \
              CONFIG.c_m_axis_mm2s_tdata_width {256} \
              CONFIG.c_mm2s_burst_size {64} \
             ] [get_ips cdma_datamover_rd]",

            "create_ip -name axi_datamover -vendor xilinx.com -library ip -version 5.1 -module_name cdma_datamover_wr",
            "set_property -dict [list \
             CONFIG.c_addr_width {64} \
             CONFIG.c_enable_mm2s {0} \
             CONFIG.c_include_s2mm_dre {true} \
             CONFIG.c_m_axi_s2mm_data_width {256} \
             CONFIG.c_s2mm_burst_size {64} \
             CONFIG.c_s_axis_s2mm_tdata_width {256} \
            ] [get_ips cdma_datamover_wr]"

        ]
             
=======
        # AXI regs
        cmd = [
            """create_ip -name axis_register_slice -vendor xilinx.com -library ip -version 1.1
            -module_name axis_reg_32""",
            "set_property CONFIG.TDATA_NUM_BYTES {4} [get_ips axis_reg_32]",
            """create_ip -name axis_register_slice -vendor xilinx.com -library ip -version 1.1
            -module_name axis_register_slice_8""",
            """set_property -dict [list CONFIG.TDATA_NUM_BYTES {1} CONFIG.REG_CONFIG {8}
            CONFIG.HAS_TKEEP {0} CONFIG.HAS_TLAST {0}] [get_ips axis_register_slice_8]""",
            """create_ip -name axis_register_slice -vendor xilinx.com -library ip -version 1.1
            -module_name axis_register_slice_16""",
            """set_property -dict [list CONFIG.TDATA_NUM_BYTES {2} CONFIG.REG_CONFIG {8}
            CONFIG.HAS_TKEEP {0} CONFIG.HAS_TLAST {0}] [get_ips axis_register_slice_16]""",
            """create_ip -name axis_register_slice -vendor xilinx.com -library ip -version 1.1
            -module_name axis_register_slice_32""",
            """set_property -dict [list CONFIG.TDATA_NUM_BYTES {4} CONFIG.REG_CONFIG {8}
            CONFIG.HAS_TKEEP {0} CONFIG.HAS_TLAST {0}] [get_ips axis_register_slice_32]""",
            """create_ip -name axis_register_slice -vendor xilinx.com -library ip -version 1.1
            -module_name axis_register_slice_64""",
            """set_property -dict [list CONFIG.TDATA_NUM_BYTES {8} CONFIG.REG_CONFIG {8}
            CONFIG.HAS_TKEEP {0} CONFIG.HAS_TLAST {0}] [get_ips axis_register_slice_64]""",
            """create_ip -name axis_register_slice -vendor xilinx.com -library ip -version 1.1
            -module_name axis_register_slice_128""",
            """set_property -dict [list CONFIG.TDATA_NUM_BYTES {16} CONFIG.REG_CONFIG {8}
            CONFIG.HAS_TKEEP {0} CONFIG.HAS_TLAST {0}] [get_ips axis_register_slice_128]""",
            """create_ip -name axis_register_slice -vendor xilinx.com -library ip -version 1.1
            -module_name axis_register_slice_256""",
            """set_property -dict [list CONFIG.TDATA_NUM_BYTES {32} CONFIG.REG_CONFIG {8}
            CONFIG.HAS_TKEEP {0} CONFIG.HAS_TLAST {0}] [get_ips axis_register_slice_256]""",
            """create_ip -name axis_register_slice -vendor xilinx.com -library ip -version 1.1
            -module_name axis_register_slice_512""",
            """set_property -dict [list CONFIG.TDATA_NUM_BYTES {64} CONFIG.REG_CONFIG {8}
            CONFIG.HAS_TKEEP {0} CONFIG.HAS_TLAST {0}] [get_ips axis_register_slice_512]""",
            """create_ip -name axis_register_slice -vendor xilinx.com -library ip -version 1.1
            -module_name axisf_register_slice_8""",
            """set_property -dict [list CONFIG.TDATA_NUM_BYTES {1} CONFIG.REG_CONFIG {8}
            CONFIG.HAS_TKEEP {0} CONFIG.HAS_TLAST {0} CONFIG.TUSER_WIDTH {34}
            CONFIG.HAS_TKEEP {1} CONFIG.HAS_TLAST {1}] [get_ips axisf_register_slice_8]""",
            """create_ip -name axis_register_slice -vendor xilinx.com -library ip -version 1.1
            -module_name axisf_register_slice_16""",
            """set_property -dict [list CONFIG.TDATA_NUM_BYTES {2} CONFIG.REG_CONFIG {8}
            CONFIG.HAS_TKEEP {0} CONFIG.HAS_TLAST {0} CONFIG.TUSER_WIDTH {34}
            CONFIG.HAS_TKEEP {1} CONFIG.HAS_TLAST {1}] [get_ips axisf_register_slice_16]""",
            """create_ip -name axis_register_slice -vendor xilinx.com -library ip -version 1.1
            -module_name axisf_register_slice_32""",
            """set_property -dict [list CONFIG.TDATA_NUM_BYTES {4} CONFIG.REG_CONFIG {8}
            CONFIG.HAS_TKEEP {0} CONFIG.HAS_TLAST {0} CONFIG.TUSER_WIDTH {34} CONFIG.HAS_TKEEP {1}
            CONFIG.HAS_TLAST {1}] [get_ips axisf_register_slice_32]""",
            """create_ip -name axis_register_slice -vendor xilinx.com -library ip -version 1.1
            -module_name axisf_register_slice_64""",
            """set_property -dict [list CONFIG.TDATA_NUM_BYTES {8} CONFIG.REG_CONFIG {8}
            CONFIG.HAS_TKEEP {0} CONFIG.HAS_TLAST {0} CONFIG.TUSER_WIDTH {34} CONFIG.HAS_TKEEP {1}
            CONFIG.HAS_TLAST {1}] [get_ips axisf_register_slice_64]""",
            """create_ip -name axis_register_slice -vendor xilinx.com -library ip -version 1.1
            -module_name axisf_register_slice_128""",
            """set_property -dict [list CONFIG.TDATA_NUM_BYTES {16} CONFIG.REG_CONFIG {8}
            CONFIG.HAS_TKEEP {0} CONFIG.HAS_TLAST {0} CONFIG.TUSER_WIDTH {34} CONFIG.HAS_TKEEP {1}
            CONFIG.HAS_TLAST {1}] [get_ips axisf_register_slice_128]""",
            """create_ip -name axis_register_slice -vendor xilinx.com -library ip -version 1.1
            -module_name axisf_register_slice_256""",
            """set_property -dict [list CONFIG.TDATA_NUM_BYTES {32} CONFIG.REG_CONFIG {8}
            CONFIG.HAS_TKEEP {0} CONFIG.HAS_TLAST {0} CONFIG.TUSER_WIDTH {34} CONFIG.HAS_TKEEP {1}
            CONFIG.HAS_TLAST {1}] [get_ips axisf_register_slice_256]""",
            """create_ip -name axis_register_slice -vendor xilinx.com -library ip -version 1.1
            -module_name axisf_register_slice_512""",
            """set_property -dict [list CONFIG.TDATA_NUM_BYTES {64} CONFIG.REG_CONFIG {8}
            CONFIG.HAS_TKEEP {0} CONFIG.HAS_TLAST {0} CONFIG.TUSER_WIDTH {34} CONFIG.HAS_TKEEP {1}
            CONFIG.HAS_TLAST {1}] [get_ips axisf_register_slice_512]""",
            """create_ip -name axi_register_slice -vendor xilinx.com -library ip -version 2.1
            -module_name axi_register_slice_256""",
            """set_property -dict [list CONFIG.ADDR_WIDTH {64} CONFIG.DATA_WIDTH {256}
            CONFIG.HAS_QOS {0} CONFIG.HAS_REGION {0} CONFIG.REG_AW {1} CONFIG.REG_AR {1}
            CONFIG.REG_B {1} CONFIG.ID_WIDTH {2} CONFIG.MAX_BURST_LENGTH {14}
            CONFIG.NUM_READ_OUTSTANDING {32} CONFIG.NUM_WRITE_OUTSTANDING {32}]
             [get_ips axi_register_slice_256]""",
            """create_ip -name axi_register_slice -vendor xilinx.com -library ip -version 2.1
            -module_name axi_register_slice_512""",
            """set_property -dict [list CONFIG.ADDR_WIDTH {64} CONFIG.DATA_WIDTH {512}
            CONFIG.HAS_QOS {0} CONFIG.HAS_REGION {0} CONFIG.REG_AW {1} CONFIG.REG_AR {1}
            CONFIG.REG_B {1} CONFIG.ID_WIDTH {2} CONFIG.MAX_BURST_LENGTH {14}
            CONFIG.NUM_READ_OUTSTANDING {32} CONFIG.NUM_WRITE_OUTSTANDING {32}]
             [get_ips axi_register_slice_512]""",
            """create_ip -name axi_register_slice -vendor xilinx.com -library ip -version 2.1
            -module_name axil_register_slice_64""",
            """set_property -dict [list CONFIG.PROTOCOL {AXI4LITE} CONFIG.ADDR_WIDTH {64}
            CONFIG.HAS_PROT {0} CONFIG.DATA_WIDTH {64} CONFIG.REG_AW {1} CONFIG.REG_AR {1}
            CONFIG.REG_W {1} CONFIG.REG_R {1} CONFIG.REG_B {1} ]
             [get_ips axil_register_slice_64]""",
        ]

>>>>>>> 3606a694
        source_files = [
            f"{os.environ['FINN_ROOT']}/finn-rtllib/mlo/infrastructure/axi_macros.svh",
            f"{os.environ['FINN_ROOT']}/finn-rtllib/mlo/infrastructure/axi_intf.sv",
            f"{os.environ['FINN_ROOT']}/finn-rtllib/mlo/infrastructure/queue.sv",
            f"{os.environ['FINN_ROOT']}/finn-rtllib/mlo/infrastructure/cdma_top.sv",
            f"{os.environ['FINN_ROOT']}/finn-rtllib/mlo/infrastructure/cdma_u_wr.sv",
<<<<<<< HEAD
            f"{os.environ['FINN_ROOT']}/finn-rtllib/mlo/cdma/cdma_x.sv",
            f"{os.environ['FINN_ROOT']}/finn-rtllib/mlo/cdma/cdma_x_rd.sv",
            f"{os.environ['FINN_ROOT']}/finn-rtllib/mlo/cdma/cdma_x_wr.sv",
=======
>>>>>>> 3606a694
            f"{os.environ['FINN_ROOT']}/finn-rtllib/mlo/infrastructure/axi_dma_wr_u.sv",
            f"{os.environ['FINN_ROOT']}/finn-rtllib/mlo/infrastructure/intermediate_frames.sv",
            f"{os.environ['FINN_ROOT']}/finn-rtllib/mlo/infrastructure/mux_in.sv",
            f"{os.environ['FINN_ROOT']}/finn-rtllib/mlo/infrastructure/mux_out.sv",
            f"{os.environ['FINN_ROOT']}/finn-rtllib/mlo/loop_control.sv",
<<<<<<< HEAD
            f"{self.get_nodeattr('code_gen_dir_ipgen')}/{self.onnx_node.name}_wrapper.v"
        ]
        for f in source_files:
            cmd += [f"add_files -norecurse {f}"]
        
        cmd.append(f"create_bd_cell -type module -reference {self.onnx_node.name}_loop_cont_wrapper {self.onnx_node.name}")
        
        # Connect the Loop Control Wrapper to the Loop Body
        loop_body = self.get_nodeattr("body")
        first_node_name = loop_body.find_consumer(loop_body.model.graph.input[0].name).name 
        last_node_name  = loop_body.find_producer(loop_body.model.graph.output[0].name).name 
        
        cmd.append(f"connect_bd_intf_net [get_bd_intf_pins {self.onnx_node.name}/m_axis_core_in] [get_bd_intf_pins {first_node_name}/in0_V]")
        cmd.append(f"connect_bd_intf_net [get_bd_intf_pins {last_node_name}/out0_V] [get_bd_intf_pins {self.onnx_node.name}/s_axis_core_out]")
        
=======
            f"{self.get_nodeattr('code_gen_dir_ipgen')}/{self.onnx_node.name}_wrapper.v",
        ]
        for f in source_files:
            cmd += [f"add_files -norecurse {f}"]

        cmd.append(
            f"""create_bd_cell -type module -reference
            {self.onnx_node.name}_loop_cont_wrapper {self.onnx_node.name}"""
        )

        # Connect the Loop Control Wrapper to the Loop Body
        loop_body = self.get_nodeattr("body")
        first_node_name = loop_body.find_consumer(loop_body.model.graph.input[0].name).name
        last_node_name = loop_body.find_producer(loop_body.model.graph.output[0].name).name

        cmd.append(
            f"""connect_bd_intf_net [get_bd_intf_pins {self.onnx_node.name}/m_axis_core_in]
            [get_bd_intf_pins {first_node_name}/in0_V]"""
        )
        cmd.append(
            f"""connect_bd_intf_net [get_bd_intf_pins {last_node_name}/out0_V]
            [get_bd_intf_pins {self.onnx_node.name}/s_axis_core_out]"""
        )

>>>>>>> 3606a694
        cmd.append(f"make_bd_intf_pins_external [get_bd_intf_pins {self.onnx_node.name}/m_axi_hbm]")
        cmd.append(f"make_bd_intf_pins_external [get_bd_intf_pins {self.onnx_node.name}/idx_fs]")
        cmd.append(f"make_bd_intf_pins_external [get_bd_intf_pins {self.onnx_node.name}/idx_se]")
        cmd.append(f"make_bd_pins_external [get_bd_pins {self.onnx_node.name}/n_layers]")
        cmd.append(f"make_bd_pins_external [get_bd_pins {self.onnx_node.name}/done_if]")
<<<<<<< HEAD
        
=======

        # stream tap graph generation
>>>>>>> 3606a694
        loop_body = self.get_nodeattr("body")
        source_target = "./ip/verilog/rtl_ops/%s" % self.onnx_node.name
        cmd.append("file mkdir %s" % source_target)
        code_gen_dir = self.get_nodeattr("code_gen_dir_ipgen")
        # create a hierarchy for this layer, with the same port names
        clk_name = self.get_verilog_top_module_intf_names()["clk"][0]
        rst_name = self.get_verilog_top_module_intf_names()["rst"][0]
        bd_name = "Stream_tap_graph"
        cmd.append("create_bd_cell -type hier %s" % bd_name)
        # clock and reset
        cmd.append("create_bd_pin -dir I -type clk /%s/%s" % (bd_name, clk_name))
        cmd.append("create_bd_pin -dir I -type rst /%s/%s" % (bd_name, rst_name))
        # streams
        cmd.append(
            "create_bd_intf_pin -mode Master "
            "-vlnv xilinx.com:interface:axis_rtl:1.0 /%s/m_axis_0" % bd_name
        )
        cmd.append(
            "create_bd_intf_pin -mode Slave "
            "-vlnv xilinx.com:interface:axis_rtl:1.0 /%s/s_axis_0" % bd_name
        )
        for id, inp in enumerate(loop_body.graph.input[1:]):
            cmd.append(
                "create_bd_intf_pin -mode Master "
                "-vlnv xilinx.com:interface:axis_rtl:1.0 /%s/m_axis_%d" % (bd_name, id + 1)
            )
        # get stream tap components
        stream_tap_dir = os.path.join(os.environ["FINN_ROOT"], "finn-rtllib/stream_tap/hdl/")
        file_suffix = "_stream_tap_wrapper.v"
        # automatically find stream tap verilog components in code generation directory
        st_tmpl_names = []
        st_verilog_files = []
        for fname in os.listdir(code_gen_dir):
            if fname.endswith(file_suffix):
                st_verilog_files.append(os.path.join(code_gen_dir, fname))
                st_tmpl_names.append(fname[:-2])
        sourcefiles = st_verilog_files + [
            stream_tap_dir + "stream_tap.sv",
        ]
        for f in sourcefiles:
            cmd += ["add_files -copy_to %s -norecurse %s" % (source_target, f)]

        mlo_optypes = ["MVAU_rtl", "MVAU_hls", "Thresholding_rtl"]
        adj_list = adjacency_list(loop_body, mlo_optypes)
        # create map that maps each stream tap to its param node
        st_map = {}
        for id, inp in enumerate(loop_body.graph.input[1:]):
            consumer = loop_body.find_consumer(inp.name)
            st_map[consumer.name] = "IN_%d_stream_tap_wrapper" % (id + 1)

        producer = "__INPUT0__"
        for id, inp in enumerate(loop_body.graph.input[1:]):
            node_name = adj_list[producer][0]
            inst_name = st_map[node_name]
            cmd.append(
                "create_bd_cell -type hier -reference %s /%s/%s"
                % (st_map[node_name], bd_name, inst_name)
            )
            # connect
            cmd.append(
                "connect_bd_net [get_bd_pins %s/%s] [get_bd_pins %s/%s/ap_clk]"
                % (bd_name, clk_name, bd_name, inst_name)
            )
            cmd.append(
                "connect_bd_net [get_bd_pins %s/%s] [get_bd_pins %s/%s/ap_rst_n]"
                % (bd_name, rst_name, bd_name, inst_name)
            )
            cmd.append(
                "connect_bd_intf_net [get_bd_intf_pins %s/m_axis_%s] "
                "[get_bd_intf_pins %s/%s/m_axis_1]" % (bd_name, id + 1, bd_name, inst_name)
            )

            if "INPUT" not in producer:
                src_intf_name = "m_axis_0"
                dst_intf_name = "s_axis_0"
                cmd.append(
                    "connect_bd_intf_net [get_bd_intf_pins %s/%s/%s] "
                    "[get_bd_intf_pins %s/%s/%s]"
                    % (bd_name, st_map[producer], src_intf_name, bd_name, inst_name, dst_intf_name)
                )
            producer = node_name
            if id == 0:
                cmd.append(
                    "connect_bd_intf_net [get_bd_intf_pins %s/s_axis_0] "
                    "[get_bd_intf_pins %s/%s/s_axis_0]" % (bd_name, bd_name, inst_name)
                )
            elif id == len(loop_body.graph.input[1:]) - 1:
                cmd.append(
                    "connect_bd_intf_net [get_bd_intf_pins %s/m_axis_0] "
                    "[get_bd_intf_pins %s/%s/m_axis_0]" % (bd_name, bd_name, inst_name)
                )
        return cmd

    def get_rtl_file_list(self, abspath=False):
        pass<|MERGE_RESOLUTION|>--- conflicted
+++ resolved
@@ -245,22 +245,6 @@
         code_gen_dir = self.get_nodeattr("code_gen_dir_ipgen")
         self.generate_hdl_stream_tap()
         self.generate_params(model, code_gen_dir)
-<<<<<<< HEAD
-        
-        code_gen_dict = {}
-        code_gen_dict["$LOOP_CONTROL_WRAPPER_NAME$"] = [f"{self.onnx_node.name}_loop_cont_wrapper"]
-        code_gen_dict["$N_MAX_LAYERS$"] = str(self.get_nodeattr("iteration")),
-        code_gen_dict["$ILEN_BITS$"] = [str(self.get_input_datatype(0).bitwidth())]
-        code_gen_dict["$OLEN_BITS$"] = [str(self.get_output_datatype(0).bitwidth())]
-        
-        input_elements = np.prod(self.get_normal_input_shape(0))
-        input_bytes    = (input_elements * self.get_input_datatype(0).bitwidth() + 8 - 1) // 8
-        # round up to next power of 2
-        input_bytes_rounded_to_power_of_2 = 2**(math.ceil(math.log2(input_bytes)))
-        code_gen_dict["$LAYER_OFFS_INT$"] = [str(input_bytes_rounded_to_power_of_2)] # need to get correct value        
-        
-        template_path = os.environ["FINN_ROOT"] + "/finn-rtllib/mlo/loop_control_wrapper.v" 
-=======
         code_gen_dict = {}
         code_gen_dict["$LOOP_CONTROL_WRAPPER_NAME$"] = [f"{self.onnx_node.name}_loop_cont_wrapper"]
         code_gen_dict["$N_MAX_LAYERS$"] = (str(self.get_nodeattr("iteration")),)
@@ -276,7 +260,6 @@
         ]  # need to get correct value
 
         template_path = os.environ["FINN_ROOT"] + "/finn-rtllib/mlo/loop_control_wrapper.v"
->>>>>>> 3606a694
         with open(template_path, "r") as f:
             template_wrapper = f.read()
         for key in code_gen_dict:
@@ -288,13 +271,8 @@
             "w",
         ) as f:
             f.write(template_wrapper)
-<<<<<<< HEAD
-            
         # set ipgen_path and ip_path so that HLS-Synth transformation
         # and stich_ip transformation do not complain
-=======
-
->>>>>>> 3606a694
         self.set_nodeattr("ipgen_path", code_gen_dir)
         self.set_nodeattr("ip_path", code_gen_dir)
 
@@ -409,87 +387,6 @@
                 f.write(template_wrapper)
 
     def code_generation_ipi(self):
-<<<<<<< HEAD
-        
-        # AXI regs
-        cmd = [
-            "create_ip -name axis_register_slice -vendor xilinx.com -library ip -version 1.1 -module_name axis_reg_32",
-            "set_property CONFIG.TDATA_NUM_BYTES {4} [get_ips axis_reg_32]",
-
-            "create_ip -name axis_register_slice -vendor xilinx.com -library ip -version 1.1 -module_name axis_register_slice_8",
-            "set_property -dict [list CONFIG.TDATA_NUM_BYTES {1} CONFIG.REG_CONFIG {8} CONFIG.HAS_TKEEP {0} CONFIG.HAS_TLAST {0}] [get_ips axis_register_slice_8]",
-
-            "create_ip -name axis_register_slice -vendor xilinx.com -library ip -version 1.1 -module_name axis_register_slice_16",
-            "set_property -dict [list CONFIG.TDATA_NUM_BYTES {2} CONFIG.REG_CONFIG {8} CONFIG.HAS_TKEEP {0} CONFIG.HAS_TLAST {0}] [get_ips axis_register_slice_16]",
-
-            "create_ip -name axis_register_slice -vendor xilinx.com -library ip -version 1.1 -module_name axis_register_slice_32",
-            "set_property -dict [list CONFIG.TDATA_NUM_BYTES {4} CONFIG.REG_CONFIG {8} CONFIG.HAS_TKEEP {0} CONFIG.HAS_TLAST {0}] [get_ips axis_register_slice_32]",
-
-            "create_ip -name axis_register_slice -vendor xilinx.com -library ip -version 1.1 -module_name axis_register_slice_64",
-            "set_property -dict [list CONFIG.TDATA_NUM_BYTES {8} CONFIG.REG_CONFIG {8} CONFIG.HAS_TKEEP {0} CONFIG.HAS_TLAST {0}] [get_ips axis_register_slice_64]",
-
-            "create_ip -name axis_register_slice -vendor xilinx.com -library ip -version 1.1 -module_name axis_register_slice_128",
-            "set_property -dict [list CONFIG.TDATA_NUM_BYTES {16} CONFIG.REG_CONFIG {8} CONFIG.HAS_TKEEP {0} CONFIG.HAS_TLAST {0}] [get_ips axis_register_slice_128]",
-
-            "create_ip -name axis_register_slice -vendor xilinx.com -library ip -version 1.1 -module_name axis_register_slice_256",
-            "set_property -dict [list CONFIG.TDATA_NUM_BYTES {32} CONFIG.REG_CONFIG {8} CONFIG.HAS_TKEEP {0} CONFIG.HAS_TLAST {0}] [get_ips axis_register_slice_256]",
-
-            "create_ip -name axis_register_slice -vendor xilinx.com -library ip -version 1.1 -module_name axis_register_slice_512",
-            "set_property -dict [list CONFIG.TDATA_NUM_BYTES {64} CONFIG.REG_CONFIG {8} CONFIG.HAS_TKEEP {0} CONFIG.HAS_TLAST {0}] [get_ips axis_register_slice_512]",
-
-            "create_ip -name axis_register_slice -vendor xilinx.com -library ip -version 1.1 -module_name axisf_register_slice_8",
-            "set_property -dict [list CONFIG.TDATA_NUM_BYTES {1} CONFIG.REG_CONFIG {8} CONFIG.HAS_TKEEP {0} CONFIG.HAS_TLAST {0} CONFIG.TUSER_WIDTH {34} CONFIG.HAS_TKEEP {1} CONFIG.HAS_TLAST {1}] [get_ips axisf_register_slice_8]",
-
-            "create_ip -name axis_register_slice -vendor xilinx.com -library ip -version 1.1 -module_name axisf_register_slice_16",
-            "set_property -dict [list CONFIG.TDATA_NUM_BYTES {2} CONFIG.REG_CONFIG {8} CONFIG.HAS_TKEEP {0} CONFIG.HAS_TLAST {0} CONFIG.TUSER_WIDTH {34} CONFIG.HAS_TKEEP {1} CONFIG.HAS_TLAST {1}] [get_ips axisf_register_slice_16]",
-
-            "create_ip -name axis_register_slice -vendor xilinx.com -library ip -version 1.1 -module_name axisf_register_slice_32",
-            "set_property -dict [list CONFIG.TDATA_NUM_BYTES {4} CONFIG.REG_CONFIG {8} CONFIG.HAS_TKEEP {0} CONFIG.HAS_TLAST {0} CONFIG.TUSER_WIDTH {34} CONFIG.HAS_TKEEP {1} CONFIG.HAS_TLAST {1}] [get_ips axisf_register_slice_32]",
-
-            "create_ip -name axis_register_slice -vendor xilinx.com -library ip -version 1.1 -module_name axisf_register_slice_64",
-            "set_property -dict [list CONFIG.TDATA_NUM_BYTES {8} CONFIG.REG_CONFIG {8} CONFIG.HAS_TKEEP {0} CONFIG.HAS_TLAST {0} CONFIG.TUSER_WIDTH {34} CONFIG.HAS_TKEEP {1} CONFIG.HAS_TLAST {1}] [get_ips axisf_register_slice_64]",
-
-            "create_ip -name axis_register_slice -vendor xilinx.com -library ip -version 1.1 -module_name axisf_register_slice_128",
-            "set_property -dict [list CONFIG.TDATA_NUM_BYTES {16} CONFIG.REG_CONFIG {8} CONFIG.HAS_TKEEP {0} CONFIG.HAS_TLAST {0} CONFIG.TUSER_WIDTH {34} CONFIG.HAS_TKEEP {1} CONFIG.HAS_TLAST {1}] [get_ips axisf_register_slice_128]",
-
-            "create_ip -name axis_register_slice -vendor xilinx.com -library ip -version 1.1 -module_name axisf_register_slice_256",
-            "set_property -dict [list CONFIG.TDATA_NUM_BYTES {32} CONFIG.REG_CONFIG {8} CONFIG.HAS_TKEEP {0} CONFIG.HAS_TLAST {0} CONFIG.TUSER_WIDTH {34} CONFIG.HAS_TKEEP {1} CONFIG.HAS_TLAST {1}] [get_ips axisf_register_slice_256]",
-
-            "create_ip -name axis_register_slice -vendor xilinx.com -library ip -version 1.1 -module_name axisf_register_slice_512",
-            "set_property -dict [list CONFIG.TDATA_NUM_BYTES {64} CONFIG.REG_CONFIG {8} CONFIG.HAS_TKEEP {0} CONFIG.HAS_TLAST {0} CONFIG.TUSER_WIDTH {34} CONFIG.HAS_TKEEP {1} CONFIG.HAS_TLAST {1}] [get_ips axisf_register_slice_512]",
-
-            "create_ip -name axi_register_slice -vendor xilinx.com -library ip -version 2.1 -module_name axi_register_slice_256",
-            "set_property -dict [list CONFIG.ADDR_WIDTH {64} CONFIG.DATA_WIDTH {256} CONFIG.HAS_QOS {0} CONFIG.HAS_REGION {0} CONFIG.REG_AW {1} CONFIG.REG_AR {1} CONFIG.REG_B {1} CONFIG.ID_WIDTH {2} CONFIG.MAX_BURST_LENGTH {14} CONFIG.NUM_READ_OUTSTANDING {32} CONFIG.NUM_WRITE_OUTSTANDING {32}] [get_ips axi_register_slice_256]",
-
-            "create_ip -name axi_register_slice -vendor xilinx.com -library ip -version 2.1 -module_name axi_register_slice_512",
-            "set_property -dict [list CONFIG.ADDR_WIDTH {64} CONFIG.DATA_WIDTH {512} CONFIG.HAS_QOS {0} CONFIG.HAS_REGION {0} CONFIG.REG_AW {1} CONFIG.REG_AR {1} CONFIG.REG_B {1} CONFIG.ID_WIDTH {2} CONFIG.MAX_BURST_LENGTH {14} CONFIG.NUM_READ_OUTSTANDING {32} CONFIG.NUM_WRITE_OUTSTANDING {32}] [get_ips axi_register_slice_512]",
-
-            "create_ip -name axi_register_slice -vendor xilinx.com -library ip -version 2.1 -module_name axil_register_slice_64",
-            "set_property -dict [list CONFIG.PROTOCOL {AXI4LITE} CONFIG.ADDR_WIDTH {64} CONFIG.HAS_PROT {0} CONFIG.DATA_WIDTH {64} CONFIG.REG_AW {1} CONFIG.REG_AR {1} CONFIG.REG_W {1} CONFIG.REG_R {1} CONFIG.REG_B {1} ] [get_ips axil_register_slice_64]",
-        
-            "create_ip -name axi_datamover -vendor xilinx.com -library ip -version 5.1 -module_name cdma_datamover_rd",
-            "set_property -dict [list \
-              CONFIG.c_addr_width {64} \
-              CONFIG.c_enable_s2mm {0} \
-              CONFIG.c_include_mm2s_dre {true} \
-              CONFIG.c_m_axi_mm2s_data_width {256} \
-              CONFIG.c_m_axis_mm2s_tdata_width {256} \
-              CONFIG.c_mm2s_burst_size {64} \
-             ] [get_ips cdma_datamover_rd]",
-
-            "create_ip -name axi_datamover -vendor xilinx.com -library ip -version 5.1 -module_name cdma_datamover_wr",
-            "set_property -dict [list \
-             CONFIG.c_addr_width {64} \
-             CONFIG.c_enable_mm2s {0} \
-             CONFIG.c_include_s2mm_dre {true} \
-             CONFIG.c_m_axi_s2mm_data_width {256} \
-             CONFIG.c_s2mm_burst_size {64} \
-             CONFIG.c_s_axis_s2mm_tdata_width {256} \
-            ] [get_ips cdma_datamover_wr]"
-
-        ]
-             
-=======
         # AXI regs
         cmd = [
             """create_ip -name axis_register_slice -vendor xilinx.com -library ip -version 1.1
@@ -578,43 +475,45 @@
             CONFIG.HAS_PROT {0} CONFIG.DATA_WIDTH {64} CONFIG.REG_AW {1} CONFIG.REG_AR {1}
             CONFIG.REG_W {1} CONFIG.REG_R {1} CONFIG.REG_B {1} ]
              [get_ips axil_register_slice_64]""",
+        
+            """create_ip -name axi_datamover -vendor xilinx.com -library ip -version 5.1 
+              -module_name cdma_datamover_rd""",
+            "set_property -dict [list \
+              CONFIG.c_addr_width {64} \
+              CONFIG.c_enable_s2mm {0} \
+              CONFIG.c_include_mm2s_dre {true} \
+              CONFIG.c_m_axi_mm2s_data_width {256} \
+              CONFIG.c_m_axis_mm2s_tdata_width {256} \
+              CONFIG.c_mm2s_burst_size {64} \
+             ] [get_ips cdma_datamover_rd]",
+
+            """create_ip -name axi_datamover -vendor xilinx.com -library ip -version 5.1 
+             -module_name cdma_datamover_wr""",
+            "set_property -dict [list \
+             CONFIG.c_addr_width {64} \
+             CONFIG.c_enable_mm2s {0} \
+             CONFIG.c_include_s2mm_dre {true} \
+             CONFIG.c_m_axi_s2mm_data_width {256} \
+             CONFIG.c_s2mm_burst_size {64} \
+             CONFIG.c_s_axis_s2mm_tdata_width {256} \
+            ] [get_ips cdma_datamover_wr]"
+
         ]
 
->>>>>>> 3606a694
         source_files = [
             f"{os.environ['FINN_ROOT']}/finn-rtllib/mlo/infrastructure/axi_macros.svh",
             f"{os.environ['FINN_ROOT']}/finn-rtllib/mlo/infrastructure/axi_intf.sv",
             f"{os.environ['FINN_ROOT']}/finn-rtllib/mlo/infrastructure/queue.sv",
             f"{os.environ['FINN_ROOT']}/finn-rtllib/mlo/infrastructure/cdma_top.sv",
             f"{os.environ['FINN_ROOT']}/finn-rtllib/mlo/infrastructure/cdma_u_wr.sv",
-<<<<<<< HEAD
             f"{os.environ['FINN_ROOT']}/finn-rtllib/mlo/cdma/cdma_x.sv",
             f"{os.environ['FINN_ROOT']}/finn-rtllib/mlo/cdma/cdma_x_rd.sv",
             f"{os.environ['FINN_ROOT']}/finn-rtllib/mlo/cdma/cdma_x_wr.sv",
-=======
->>>>>>> 3606a694
             f"{os.environ['FINN_ROOT']}/finn-rtllib/mlo/infrastructure/axi_dma_wr_u.sv",
             f"{os.environ['FINN_ROOT']}/finn-rtllib/mlo/infrastructure/intermediate_frames.sv",
             f"{os.environ['FINN_ROOT']}/finn-rtllib/mlo/infrastructure/mux_in.sv",
             f"{os.environ['FINN_ROOT']}/finn-rtllib/mlo/infrastructure/mux_out.sv",
             f"{os.environ['FINN_ROOT']}/finn-rtllib/mlo/loop_control.sv",
-<<<<<<< HEAD
-            f"{self.get_nodeattr('code_gen_dir_ipgen')}/{self.onnx_node.name}_wrapper.v"
-        ]
-        for f in source_files:
-            cmd += [f"add_files -norecurse {f}"]
-        
-        cmd.append(f"create_bd_cell -type module -reference {self.onnx_node.name}_loop_cont_wrapper {self.onnx_node.name}")
-        
-        # Connect the Loop Control Wrapper to the Loop Body
-        loop_body = self.get_nodeattr("body")
-        first_node_name = loop_body.find_consumer(loop_body.model.graph.input[0].name).name 
-        last_node_name  = loop_body.find_producer(loop_body.model.graph.output[0].name).name 
-        
-        cmd.append(f"connect_bd_intf_net [get_bd_intf_pins {self.onnx_node.name}/m_axis_core_in] [get_bd_intf_pins {first_node_name}/in0_V]")
-        cmd.append(f"connect_bd_intf_net [get_bd_intf_pins {last_node_name}/out0_V] [get_bd_intf_pins {self.onnx_node.name}/s_axis_core_out]")
-        
-=======
             f"{self.get_nodeattr('code_gen_dir_ipgen')}/{self.onnx_node.name}_wrapper.v",
         ]
         for f in source_files:
@@ -639,18 +538,13 @@
             [get_bd_intf_pins {self.onnx_node.name}/s_axis_core_out]"""
         )
 
->>>>>>> 3606a694
         cmd.append(f"make_bd_intf_pins_external [get_bd_intf_pins {self.onnx_node.name}/m_axi_hbm]")
         cmd.append(f"make_bd_intf_pins_external [get_bd_intf_pins {self.onnx_node.name}/idx_fs]")
         cmd.append(f"make_bd_intf_pins_external [get_bd_intf_pins {self.onnx_node.name}/idx_se]")
         cmd.append(f"make_bd_pins_external [get_bd_pins {self.onnx_node.name}/n_layers]")
         cmd.append(f"make_bd_pins_external [get_bd_pins {self.onnx_node.name}/done_if]")
-<<<<<<< HEAD
-        
-=======
 
         # stream tap graph generation
->>>>>>> 3606a694
         loop_body = self.get_nodeattr("body")
         source_target = "./ip/verilog/rtl_ops/%s" % self.onnx_node.name
         cmd.append("file mkdir %s" % source_target)
