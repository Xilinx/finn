--- conflicted
+++ resolved
@@ -41,8 +41,6 @@
 from finn.custom_op.fpgadataflow.rtlbackend import RTLBackend
 from finn.transformation.fpgadataflow.annotate_cycles import AnnotateCycles
 from finn.util.create import adjacency_list
-from finn.analysis.fpgadataflow.dataflow_performance import dataflow_performance
-from finn.transformation.fpgadataflow.annotate_cycles import AnnotateCycles
 
 
 def collect_ip_dirs(model, ipstitch_path):
@@ -231,10 +229,6 @@
         return iwidth
 
     def get_exp_cycles(self):
-<<<<<<< HEAD
-
-=======
->>>>>>> b3329fc7
         loop_body = self.get_nodeattr("body")
         check_if_cycles_annotated = False
 
@@ -246,13 +240,9 @@
         if not check_if_cycles_annotated:
             loop_body = loop_body.transform(AnnotateCycles())
 
-<<<<<<< HEAD
-        return loop_body.analysis(dataflow_performance)['critical_path_cycles'] * self.get_nodeattr("iteration")
-=======
         return loop_body.analysis(dataflow_performance)["critical_path_cycles"] * self.get_nodeattr(
             "iteration"
         )
->>>>>>> b3329fc7
 
     def get_outstream_width(self, ind=0):
         loop_body = self.get_nodeattr("body")
