--- conflicted
+++ resolved
@@ -29,21 +29,7 @@
 import finn_xsi.adapter as finnxsi
 from abc import ABC, abstractmethod
 
-<<<<<<< HEAD
-from finn.util.basic import get_rtlsim_trace_depth, make_build_dir
-
-try:
-    from pyverilator import PyVerilator
-except ModuleNotFoundError:
-    PyVerilator = None
-
-try:
-    import pyxsi_utils
-except ModuleNotFoundError:
-    pyxsi_utils = None
-=======
 from finn.util.basic import make_build_dir
->>>>>>> bb37f57c
 
 
 class RTLBackend(ABC):
@@ -63,47 +49,6 @@
         pass
 
     def prepare_rtlsim(self):
-<<<<<<< HEAD
-        """Creates a Verilator emulation library for the RTL code generated
-        for this node, sets the rtlsim_so attribute to its path and returns
-        a PyVerilator wrapper around it."""
-
-        if PyVerilator is None:
-            raise ImportError("Installation of PyVerilator is required.")
-
-        verilog_paths = self.get_verilog_paths()
-        rtlsim_backend = self.get_nodeattr("rtlsim_backend")
-        if rtlsim_backend == "pyverilator":
-            if PyVerilator is None:
-                raise ImportError("Installation of PyVerilator is required.")
-            verilog_files = self.get_rtl_file_list(abspath=False)
-
-            # build the Verilator emu library
-            sim = PyVerilator.build(
-                verilog_files,
-                build_dir=make_build_dir("pyverilator_" + self.onnx_node.name + "_"),
-                verilog_path=verilog_paths,
-                trace_depth=get_rtlsim_trace_depth(),
-                top_module_name=self.get_nodeattr("gen_top_module"),
-            )
-            # save generated lib filename in attribute
-            self.set_nodeattr("rtlsim_so", sim.lib._name)
-        elif rtlsim_backend == "pyxsi":
-            verilog_files = self.get_rtl_file_list(abspath=True)
-            single_src_dir = make_build_dir("rtlsim_" + self.onnx_node.name + "_")
-            ret = pyxsi_utils.compile_sim_obj(
-                self.get_verilog_top_module_name(), verilog_files, single_src_dir
-            )
-            # save generated lib filename in attribute
-            self.set_nodeattr("rtlsim_so", ret[0] + "/" + ret[1])
-            # TODO return val of this function is never used
-            # refactor s.t. it does not return anything at all,
-            # consistently between pyverilator and pyxsi
-            sim = None
-        else:
-            assert False, "Unknown rtlsim_backend"
-        return sim
-=======
         """Creates a xsi emulation library for the RTL code generated
         for this node, sets the rtlsim_so attribute to its path."""
 
@@ -114,7 +59,6 @@
         )
         # save generated lib filename in attribute
         self.set_nodeattr("rtlsim_so", ret[0] + "/" + ret[1])
->>>>>>> bb37f57c
 
     def get_verilog_paths(self):
         """Returns path to code gen directory. Can be overwritten to
