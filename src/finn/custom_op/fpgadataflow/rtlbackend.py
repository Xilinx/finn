# Copyright (C) 2023, Advanced Micro Devices, Inc.
# All rights reserved.
#
# Redistribution and use in source and binary forms, with or without
# modification, are permitted provided that the following conditions are met:
#
# * Redistributions of source code must retain the above copyright notice, this
#   list of conditions and the following disclaimer.
#
# * Redistributions in binary form must reproduce the above copyright notice,
#   this list of conditions and the following disclaimer in the documentation
#   and/or other materials provided with the distribution.
#
# * Neither the name of FINN nor the names of its
#   contributors may be used to endorse or promote products derived from
#   this software without specific prior written permission.
#
# THIS SOFTWARE IS PROVIDED BY THE COPYRIGHT HOLDERS AND CONTRIBUTORS "AS IS"
# AND ANY EXPRESS OR IMPLIED WARRANTIES, INCLUDING, BUT NOT LIMITED TO, THE
# IMPLIED WARRANTIES OF MERCHANTABILITY AND FITNESS FOR A PARTICULAR PURPOSE ARE
# DISCLAIMED. IN NO EVENT SHALL THE COPYRIGHT HOLDER OR CONTRIBUTORS BE LIABLE
# FOR ANY DIRECT, INDIRECT, INCIDENTAL, SPECIAL, EXEMPLARY, OR CONSEQUENTIAL
# DAMAGES (INCLUDING, BUT NOT LIMITED TO, PROCUREMENT OF SUBSTITUTE GOODS OR
# SERVICES; LOSS OF USE, DATA, OR PROFITS; OR BUSINESS INTERRUPTION) HOWEVER
# CAUSED AND ON ANY THEORY OF LIABILITY, WHETHER IN CONTRACT, STRICT LIABILITY,
# OR TORT (INCLUDING NEGLIGENCE OR OTHERWISE) ARISING IN ANY WAY OUT OF THE USE
# OF THIS SOFTWARE, EVEN IF ADVISED OF THE POSSIBILITY OF SUCH DAMAGE.

from abc import ABC, abstractmethod

from finn.util import pyxsi_rpcclient
from finn.util.basic import get_rtlsim_trace_depth, make_build_dir

try:
    from pyverilator import PyVerilator
except ModuleNotFoundError:
    PyVerilator = None

try:
    import pyxsi_utils
except ModuleNotFoundError:
    pyxsi_utils = None


class RTLBackend(ABC):
    """RTLBackend class all custom ops that correspond to a module in finn-rtllib
    are using functionality of. Contains different functions every RTL
    custom node should have. Some as abstract methods, these have to be filled
    when writing a new RTL custom op node."""

    def get_nodeattr_types(self):
        return {
            # attribute to save top module name - not user configurable
            "gen_top_module": ("s", False, ""),
        }

    @abstractmethod
    def generate_hdl(self, model, fpgapart, clk):
        pass

    def prepare_rtlsim(self):
        """Creates a Verilator emulation library for the RTL code generated
        for this node, sets the rtlsim_so attribute to its path and returns
        a PyVerilator wrapper around it."""

        if PyVerilator is None:
            raise ImportError("Installation of PyVerilator is required.")

        verilog_paths = self.get_verilog_paths()
        rtlsim_backend = self.get_nodeattr("rtlsim_backend")
        if rtlsim_backend == "pyverilator":
            if PyVerilator is None:
                raise ImportError("Installation of PyVerilator is required.")
            verilog_files = self.get_rtl_file_list(abspath=False)

            # build the Verilator emu library
            sim = PyVerilator.build(
                verilog_files,
                build_dir=make_build_dir("pyverilator_" + self.onnx_node.name + "_"),
                verilog_path=verilog_paths,
                trace_depth=get_rtlsim_trace_depth(),
                top_module_name=self.get_nodeattr("gen_top_module"),
            )
            # save generated lib filename in attribute
            self.set_nodeattr("rtlsim_so", sim.lib._name)
        elif rtlsim_backend == "pyxsi":
            verilog_files = self.get_rtl_file_list(abspath=True)
            single_src_dir = make_build_dir("rtlsim_" + self.onnx_node.name + "_")
<<<<<<< HEAD
            ret = pyxsi_rpcclient.compile_sim_obj(
=======
            ret = pyxsi_utils.compile_sim_obj(
>>>>>>> a44237bd
                self.get_verilog_top_module_name(), verilog_files, single_src_dir
            )
            # save generated lib filename in attribute
            self.set_nodeattr("rtlsim_so", ret[0] + "/" + ret[1])
            # TODO return val of this function is never used
            # refactor s.t. it does not return anything at all,
            # consistently between pyverilator and pyxsi
            sim = None
        else:
            assert False, "Unknown rtlsim_backend"
        return sim

    def get_verilog_paths(self):
        """Returns path to code gen directory. Can be overwritten to
        return additional paths to relevant verilog files"""
        code_gen_dir = self.get_nodeattr("code_gen_dir_ipgen")
        return [code_gen_dir]

    @abstractmethod
    def get_rtl_file_list(self, abspath=False):
        """Returns list of rtl files. Needs to be filled by each node."""
        pass

    @abstractmethod
    def code_generation_ipi(self):
        pass

    def code_generation_ipgen(self, model, fpgapart, clk):
        self.generate_hdl(model, fpgapart, clk)

    # TODO: Implement alternative
    def hls_sname(self):
        """Get the naming convention used by Vitis HLS for stream signals
        Example: the TDATA for a stream called "out" would be out_V_TDATA.
        """
        return "V"<|MERGE_RESOLUTION|>--- conflicted
+++ resolved
@@ -28,7 +28,6 @@
 
 from abc import ABC, abstractmethod
 
-from finn.util import pyxsi_rpcclient
 from finn.util.basic import get_rtlsim_trace_depth, make_build_dir
 
 try:
@@ -86,11 +85,7 @@
         elif rtlsim_backend == "pyxsi":
             verilog_files = self.get_rtl_file_list(abspath=True)
             single_src_dir = make_build_dir("rtlsim_" + self.onnx_node.name + "_")
-<<<<<<< HEAD
-            ret = pyxsi_rpcclient.compile_sim_obj(
-=======
             ret = pyxsi_utils.compile_sim_obj(
->>>>>>> a44237bd
                 self.get_verilog_top_module_name(), verilog_files, single_src_dir
             )
             # save generated lib filename in attribute
