--- conflicted
+++ resolved
@@ -1250,15 +1250,6 @@
         k_h, k_w = self.get_nodeattr("Kernel")
         # if accDataType is not set, then it will default to INT32, which would
         # be a large overestimate in most (if not all) cases. In this scenario,
-<<<<<<< HEAD
-        # we would use the minimum accumulator as determined by the data types.
-        alpha = math.log(k_h * k_w, 2) + W + A - 1 - int(idt.signed())
-
-        def phi(x_):
-            return math.log(1 + pow(2, -x_), 2)
-
-        acc_bits = min(acc_datatype.bitwidth(), np.ceil(alpha + phi(alpha) + 1))
-=======
         # we would use the minimum accumulator as determined by the data types
         # bound, derived in https://arxiv.org/abs/2301.13376
         alpha = math.log(k_h * k_w, 2) + W + A - 1 - int(idt.signed())
@@ -1266,7 +1257,6 @@
             acc_datatype.bitwidth(),
             np.ceil(alpha + math.log(1 + pow(2, -alpha), 2) + 1),
         )
->>>>>>> fc8e7d9f
         acc_luts = acc_bits
         # thresholds and threshold comparators
         thr_luts = 0
