--- conflicted
+++ resolved
@@ -909,16 +909,6 @@
         if pumped_compute or self.get_nodeattr("pumpedMemory"):
             intf_names["clk2x"] = ["ap_clk2x"]
 
-<<<<<<< HEAD
-        mem_mode = self.get_nodeattr("mem_mode")
-        if mem_mode == "external" or self.get_nodeattr("mlo_max_iter"):
-            intf_names["s_axis"].append(("in1_V", self.get_instream_width_padded(1)))
-        if mem_mode == "internal_decoupled":
-            # only expose axilite interface if attribute is set
-            runtime_writeable = self.get_nodeattr("runtime_writeable_weights")
-            if runtime_writeable:
-                intf_names["axilite"] = ["s_axilite"]
-=======
         if self.get_nodeattr("mlo_max_iter"):
             intf_names["aximm"].append(("axi_mm", 64))
             intf_names["s_axis"].append(("in_idx0_V", 32))
@@ -932,7 +922,6 @@
                 if runtime_writeable:
                     intf_names["axilite"] = ["s_axilite"]
 
->>>>>>> cc0dc8bf
         return intf_names
 
     def code_generation_ipi(self):
@@ -940,11 +929,7 @@
         cmd = ["file mkdir %s" % source_target]
         # add streamer if needed
         mem_mode = self.get_nodeattr("mem_mode")
-<<<<<<< HEAD
-        if mem_mode == "internal_decoupled" and not self.get_nodeattr("mlo_max_iter"):
-=======
         if mem_mode == "internal_decoupled" or self.get_nodeattr("mlo_max_iter"):
->>>>>>> cc0dc8bf
             runtime_writeable = self.get_nodeattr("runtime_writeable_weights")
             node_name = self.onnx_node.name
             # create a hierarchy for this layer, with the same port names
@@ -1114,15 +1099,8 @@
                 # TODO calculate and pass in segment size here
                 cmd.append("assign_bd_address")
             cmd.append("save_bd_design")
-<<<<<<< HEAD
-        elif (
-            mem_mode == "internal_embedded"
-            or mem_mode == "external"
-            or self.get_nodeattr("mlo_max_iter")
-=======
         elif (mem_mode == "internal_embedded" or mem_mode == "external") and not self.get_nodeattr(
             "mlo_max_iter"
->>>>>>> cc0dc8bf
         ):
             # base class impl sufficient for internal_embedded/external modes
             self.instantiate_ip(cmd)
