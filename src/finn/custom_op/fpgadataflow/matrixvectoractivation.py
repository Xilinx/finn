# Copyright (C) 2024, Advanced Micro Devices, Inc.
# All rights reserved.
#
# Redistribution and use in source and binary forms, with or without
# modification, are permitted provided that the following conditions are met:
#
# * Redistributions of source code must retain the above copyright notice, this
#   list of conditions and the following disclaimer.
#
# * Redistributions in binary form must reproduce the above copyright notice,
#   this list of conditions and the following disclaimer in the documentation
#   and/or other materials provided with the distribution.
#
# * Neither the name of FINN nor the names of its
#   contributors may be used to endorse or promote products derived from
#   this software without specific prior written permission.
#
# THIS SOFTWARE IS PROVIDED BY THE COPYRIGHT HOLDERS AND CONTRIBUTORS "AS IS"
# AND ANY EXPRESS OR IMPLIED WARRANTIES, INCLUDING, BUT NOT LIMITED TO, THE
# IMPLIED WARRANTIES OF MERCHANTABILITY AND FITNESS FOR A PARTICULAR PURPOSE ARE
# DISCLAIMED. IN NO EVENT SHALL THE COPYRIGHT HOLDER OR CONTRIBUTORS BE LIABLE
# FOR ANY DIRECT, INDIRECT, INCIDENTAL, SPECIAL, EXEMPLARY, OR CONSEQUENTIAL
# DAMAGES (INCLUDING, BUT NOT LIMITED TO, PROCUREMENT OF SUBSTITUTE GOODS OR
# SERVICES; LOSS OF USE, DATA, OR PROFITS; OR BUSINESS INTERRUPTION) HOWEVER
# CAUSED AND ON ANY THEORY OF LIABILITY, WHETHER IN CONTRACT, STRICT LIABILITY,
# OR TORT (INCLUDING NEGLIGENCE OR OTHERWISE) ARISING IN ANY WAY OUT OF THE USE
# OF THIS SOFTWARE, EVEN IF ADVISED OF THE POSSIBILITY OF SUCH DAMAGE.
import math
import numpy as np
import os
import qonnx.custom_op.general.xnorpopcount as xp
import textwrap
import warnings
from qonnx.core.datatype import DataType
from qonnx.custom_op.general.multithreshold import multithreshold
from qonnx.util.basic import (
    calculate_matvec_accumulator_range,
    interleave_matrix_outer_dim_from_partitions,
    roundup_to_integer_multiple,
)

from finn.custom_op.fpgadataflow.hwcustomop import HWCustomOp
from finn.util.data_packing import numpy_to_hls_code, pack_innermost_dim_as_hex_string

# ONNX i/o tensor shape assumptions for MatrixVectorActivation:
# input 0 is the input tensor, shape (.., i_size) = (..., MW)
# input 1 is the weight tensor, shape (i_size, o_size) = (MW, MH)
# (optional) input 2 is the thresholds tensor, shape (o_size, n_thres)
# output 0 is the output tensor, shape (.., o_size) = (..., MH)
# the ... here can be any shape (representing groups of vectors)


class MVAU(HWCustomOp):
    """Abstraction layer for HW implementation of MatrixVectorActivation layers."""

    def __init__(self, onnx_node, **kwargs):
        super().__init__(onnx_node, **kwargs)

    def get_nodeattr_types(self):
        my_attrs = {
            "PE": ("i", True, 0),
            "SIMD": ("i", True, 0),
            "MW": ("i", True, 0),
            "MH": ("i", True, 0),
            "resType": ("s", False, "auto", {"auto", "lut", "dsp"}),
            "ActVal": ("i", False, 0),
            # FINN DataTypes for inputs, weights, outputs
            "inputDataType": ("s", True, ""),
            "weightDataType": ("s", True, ""),
            "outputDataType": ("s", True, ""),
            # FINN DataType for accumulator -- auto-computed and updated
            "accDataType": ("s", False, "INT32"),
            # use xnor-popcount for binary weights/inputs, thus treating them
            # as bipolar
            "binaryXnorMode": ("i", False, 0, {0, 1}),
            # no-activation mode (produce accumulators)
            "noActivation": ("i", False, 0, {0, 1}),
            # number of input vectors, examples:
            # [1] is a single vector (like a FC layer with batch=1)
            # [4] is four vectors (like a FC layer with batch=4)
            # [1, 4, 4] is four * four vectors (like a conv layer with batch=1)
            "numInputVectors": ("ints", False, [1]),
            # memory mode for the FC weights
            # internal_embedded -- embedded weights, long compile/synth times
            # internal_decoupled -- default, streaming weights with streamer packaged inside IP
            # external -- streaming weights with external streamer
            "mem_mode": (
                "s",
                False,
                "internal_decoupled",
                {"internal_embedded", "internal_decoupled", "external"},
            ),
            # FPGA resource type for memories in internal_decoupled mode
            # auto -- let Vivado decide
            # block -- use BRAM
            # distributed -- use LUTRAM
            # ultra -- use UltraRAM (URAM), must have runtime_writeable_weights=1
            # see also https://www.xilinx.com/support/answers/38070.html
            "ram_style": (
                "s",
                False,
                "auto",
                {"auto", "block", "distributed", "ultra"},
            ),
            # FPGA resource type for threshold memories (if noActivation is False)
            # auto -- let Vivado decide
            # block -- use BRAM
            # distributed -- use LUTRAM
            "ram_style_thresholds": (
                "s",
                False,
                "auto",
                {"auto", "block", "distributed"},
            ),
            # (mem_mode = internal_decoupled only) whether weights will be
            # writeable through an AXI-lite interface during runtime
            # 1 for enabled, 0 for disabled.
            # see finn-rtllib/memstream/doc/README for more about the memory
            # address map used for writable weights
            # IMPORTANT: After using AXI lite to either read or write the weights,
            # always "flush" the accelerator by first passing a dummy input
            # vector through the accelerator. This will get rid of any old
            # weight data from the weight FIFOs.
            "runtime_writeable_weights": ("i", False, 0, {0, 1}),
            "pumpedMemory": ("i", False, 0, {0, 1}),
        }
        my_attrs.update(super().get_nodeattr_types())
        return my_attrs

    def execute_node(self, context, graph):
        node = self.onnx_node
        # Get the input tensors
        inp_A = context[node.input[0]]
        # ensure that shape is compatible
<<<<<<< HEAD
        inp_A = inp_A.reshape(self.get_normal_input_shape())
        # TODO: AB: This is a hack to determin MVAU type
        mvau_w_init_list = [x for x in graph.initializer if x.name == node.input[1]]
        mvau_w_init = mvau_w_init_list[0] if mvau_w_init_list else None
        if mvau_w_init is not None:
            inp_B = np_helper.to_array(mvau_w_init)
        else:
            inp_B = context[node.input[1]]

=======
        in_act = in_act.reshape(self.get_normal_input_shape())
        mvau_w = context[node.input[1]]
>>>>>>> eb9bdc8c
        # Matrix multiplication
        if self.get_nodeattr("binaryXnorMode"):
            # Note: activation/weights are expected to be binary
            # (by design coming from the transformation inferring this operation mode)
            result = xp.xnorpopcountmatmul(inp_A, inp_B)
        elif (
            self.get_nodeattr("inputDataType") == "BIPOLAR"
            and self.get_nodeattr("weightDataType") == "BIPOLAR"
        ):
            # Convert to binary and use xnorpopcountmatmul function
            result = xp.xnorpopcountmatmul((inp_A + 1) / 2, (inp_B + 1) / 2)
        else:
            # Regular matrix multiplication
            result = np.matmul(inp_A, inp_B)
        if self.get_nodeattr("noActivation") == 0:
            mvau_thr = context[node.input[2]]
            odt_is_bipolar = self.get_nodeattr("outputDataType") == "BIPOLAR"
            out_scale = 2 if odt_is_bipolar else 1
            out_bias = -1 if odt_is_bipolar else self.get_nodeattr("ActVal")
            if result.ndim == 4:
                # NHWC to NCHW for multithreshold node
                result = result.transpose((0, 3, 1, 2))
            result = multithreshold(result, mvau_thr, out_scale, out_bias)
            if result.ndim == 4:
                # NCHW to NHWC
                result = result.transpose((0, 2, 3, 1))
        oshape = context[node.output[0]].shape
        context[node.output[0]] = result.reshape(oshape)

    def verify_node(self):
        info_messages = []
        # verify that "backend" is set to "fpgadataflow"
        backend_value = self.get_nodeattr("backend")
        if backend_value == "fpgadataflow":
            info_messages.append("Attribute backend is set correctly")
        else:
            info_messages.append('Attribute backend should be set to "fpgadataflow"')

        # verify that all necessary attributes exist
        # TODO collect automatically from get_nodeattr_types
        try:
            self.get_nodeattr("code_gen_dir_cppsim")
            self.get_nodeattr("executable_path")
            self.get_nodeattr("resType")
            self.get_nodeattr("MW")
            self.get_nodeattr("MH")
            self.get_nodeattr("SIMD")
            self.get_nodeattr("PE")
            self.get_nodeattr("inputDataType")
            self.get_nodeattr("weightDataType")
            self.get_nodeattr("outputDataType")
            info_messages.append("All necessary attributes exist")
        except Exception:
            info_messages.append("""The required MatrixVectorActivation attributes do not exist.""")

        # verify the number of inputs depending on noActivation value
        # check noActivation value to determine the number of inputs
        no_act = self.get_nodeattr("noActivation")

        if no_act == 1:
            if len(self.onnx_node.input) == 2:
                info_messages.append("The number of inputs is correct")
            else:
                info_messages.append(
                    """MatrixVectorActivation needs in no
                            activation mode 2 inputs (data input and weights)"""
                )
        elif no_act == 0:
            if len(self.onnx_node.input) == 3:
                info_messages.append("The number of inputs is correct")
            else:
                info_messages.append(
                    """MatrixVectorActivation needs 3 inputs
                            (data input and weights and threshold values)"""
                )
        else:
            info_messages.append(
                """noActivation attribute contains {} should
                be 0 or 1""".format(
                    no_act
                )
            )
        return info_messages

    def infer_node_datatype(self, model):
        node = self.onnx_node
        idt = model.get_tensor_datatype(node.input[0])
        if idt != self.get_input_datatype(0):
            warn_str = "inputDataType changing for %s: %s -> %s " % (
                node.name,
                str(self.get_input_datatype(0)),
                str(idt),
            )
            warnings.warn(warn_str)
        self.set_nodeattr("inputDataType", idt.name)
        # set output datatype from property
        odt = self.get_output_datatype()
        model.set_tensor_datatype(node.output[0], odt)

    def get_input_datatype(self, ind=0):
        """Returns FINN DataType of input."""
        # when performing FIFO insertion on an FC layer with ext weights, the ind
        # parameter can be > 0 (referring to the weights) so handle that here
        if ind == 0:
            return DataType[self.get_nodeattr("inputDataType")]
        elif ind == 1:
            return DataType[self.get_nodeattr("weightDataType")]
        else:
            raise Exception("Undefined input ind for this layer type")

    def get_accumulator_datatype(self):
        """Returns FINN DataType of accumulator"""
        return DataType[self.get_nodeattr("accDataType")]

    def get_output_datatype(self, ind=0):
        """Returns FINN DataType of output."""
        return DataType[self.get_nodeattr("outputDataType")]

    def get_instream_width(self, ind=0):
        if ind == 0:
            i_bits = self.get_input_datatype(0).bitwidth()
            width = i_bits * self.get_nodeattr("SIMD")
        elif ind == 1:
            if (
                self.get_nodeattr("mem_mode") == "internal_decoupled"
                or self.get_nodeattr("mem_mode") == "external"
            ):
                pe = self.get_nodeattr("PE")
                simd = self.get_nodeattr("SIMD")
                wp = self.get_input_datatype(1).bitwidth()
                width = pe * simd * wp
            else:
                width = 0
        elif ind == 2:
            # check if integrated thresholding and return 0
            # because threshold values are always embedded
            # or raise expection if there shouldn't be
            # a third input to the node
            act = not self.get_nodeattr("noActivation")
            if act:
                width = 0
            else:
                raise Exception("Index out of range")
        else:
            raise Exception("Index out of range")
        return width

    def get_outstream_width(self, ind=0):
        o_bits = self.get_output_datatype().bitwidth()
        out_width = o_bits * self.get_nodeattr("PE")
        return out_width

    def get_folded_input_shape(self, ind=0):
        mw = self.get_nodeattr("MW")
        mh = self.get_nodeattr("MH")
        simd = self.get_nodeattr("SIMD")
        pe = self.get_nodeattr("PE")
        sf = mw // simd
        nf = mh // pe
        vecs = list(self.get_nodeattr("numInputVectors"))

        if ind == 0:
            # calculate shape of input 0
            folded_input_shape = tuple(vecs + [sf, simd])
        elif ind == 1 and self.get_nodeattr("mem_mode") == "external":
            # calculate shape of input 1 (weights)
            folded_input_shape = tuple(vecs + [sf * nf, simd * pe])
        else:
            raise Exception("Undefined input shape for requested input")

        return folded_input_shape

    def get_folded_output_shape(self, ind=0):
        mh = self.get_nodeattr("MH")
        pe = self.get_nodeattr("PE")
        nf = mh // pe
        vecs = list(self.get_nodeattr("numInputVectors"))
        folded_output_shape = tuple(vecs + [nf, pe])
        return folded_output_shape

    def get_normal_input_shape(self, ind=0):
        mw = self.get_nodeattr("MW")
        if ind == 0:
            vecs = list(self.get_nodeattr("numInputVectors"))
            shape = tuple(vecs + [mw])
        elif ind == 1:
            mh = self.get_nodeattr("MH")
            shape = tuple([mw, mh])
        else:
            raise Exception("Undefined input shape for requested input")
        return shape

    def get_normal_output_shape(self, ind=0):
        mh = self.get_nodeattr("MH")
        vecs = list(self.get_nodeattr("numInputVectors"))
        normal_output_shape = tuple(vecs + [mh])
        return normal_output_shape

    def get_number_output_values(self):
        nf = np.prod(self.get_folded_output_shape()[:-1])
        return nf

    def calc_wmem(self):
        """Calculates and returns WMEM."""
        mw = self.get_nodeattr("MW")
        mh = self.get_nodeattr("MH")
        pe = self.get_nodeattr("PE")
        simd = self.get_nodeattr("SIMD")
        assert mh % pe == 0, "Requirement MH divisable by PE is violated."
        assert mw % simd == 0, "Requirement MW divisable by SIMD is violated."
        wmem = mw * mh // (pe * simd)
        return wmem

    def calc_tmem(self):
        """Calculates and returns TMEM."""
        if self.get_nodeattr("noActivation") == 1:
            return 0
        else:
            mh = self.get_nodeattr("MH")
            pe = self.get_nodeattr("PE")
            return mh // pe

    def uram_estimation(self):
        P = self.get_nodeattr("PE")
        Q = self.get_nodeattr("SIMD")
        wdt = self.get_input_datatype(1)
        W = wdt.bitwidth()
        D_in = self.get_nodeattr("MW")
        D_out = self.get_nodeattr("MH")
        omega = (D_in * D_out) / (Q * P)
        mem_width = Q * W * P
        mmode = self.get_nodeattr("mem_mode")
        mstyle = self.get_nodeattr("ram_style")
        if (
            (mmode == "internal_decoupled" and mstyle != "ultra")
            or (mmode == "internal_embedded" and self.calc_wmem() <= 128)
            or (mmode == "external")
        ):
            return 0
        width_multiplier = math.ceil(mem_width / 72)
        depth_multiplier = math.ceil(omega / 4096)
        return width_multiplier * depth_multiplier

    def bram_estimation(self):
        """Calculates resource estimation for BRAM based on:
        - FINN-R: An End-to-End Deep-Learning Framework for Fast
        Exploration of Quantized Neural Networks
        - M. Blott, T. B. Preusser, N. J. Fraser, G. Gambardella, K. O'Brien,
        Y. Umuroglu, M. Leeser and K. Vissers
        - 12. Sep 2018
        """
        # TODO add in/out FIFO contributions
        P = self.get_nodeattr("PE")
        Q = self.get_nodeattr("SIMD")
        wdt = self.get_input_datatype(1)
        W = wdt.bitwidth()
        D_in = self.get_nodeattr("MW")
        D_out = self.get_nodeattr("MH")
        omega = (D_in * D_out) / (Q * P)
        mem_width = Q * W * P
        mmode = self.get_nodeattr("mem_mode")
        mstyle = self.get_nodeattr("ram_style")
        if (
            (mmode == "internal_decoupled" and mstyle in ["distributed", "ultra"])
            or (mmode == "internal_embedded" and self.calc_wmem() <= 128)
            or (mmode == "external")
        ):
            return 0
        # assuming SDP mode RAMB18s (see UG573 Table 1-10)
        # assuming internal_decoupled (RTL) memory,
        # which is more efficient than internal_embedded (HLS)
        if mem_width == 1:
            return math.ceil(omega / 16384)
        elif mem_width == 2:
            return math.ceil(omega / 8192)
        elif mem_width <= 4:
            return (math.ceil(omega / 4096)) * (math.ceil(mem_width / 4))
        elif mem_width <= 9:
            return (math.ceil(omega / 2048)) * (math.ceil(mem_width / 9))
        elif mem_width <= 18 or omega > 512:
            return (math.ceil(omega / 1024)) * (math.ceil(mem_width / 18))
        else:
            return (math.ceil(omega / 512)) * (math.ceil(mem_width / 36))

    def bram_efficiency_estimation(self):
        wdt = self.get_input_datatype(1)
        W = wdt.bitwidth()
        D_in = self.get_nodeattr("MW")
        D_out = self.get_nodeattr("MH")
        bram16_est = self.bram_estimation()
        if bram16_est == 0:
            return 1
        wbits = W * D_in * D_out
        bram16_est_capacity = bram16_est * 36 * 512
        return wbits / bram16_est_capacity

    def uram_efficiency_estimation(self):
        """Function for URAM efficiency estimation: actual parameter storage
        needed divided by the allocated URAM storage (from estimation)"""
        wdt = self.get_input_datatype(1)
        W = wdt.bitwidth()
        D_in = self.get_nodeattr("MW")
        D_out = self.get_nodeattr("MH")
        uram_est = self.uram_estimation()
        if uram_est == 0:
            return 1
        wbits = W * D_in * D_out
        uram_est_capacity = uram_est * 72 * 4096
        return wbits / uram_est_capacity

    def get_exp_cycles(self):
        pe = self.get_nodeattr("PE")
        simd = self.get_nodeattr("SIMD")
        num_inp_vec = self.get_nodeattr("numInputVectors")
        mh = self.get_nodeattr("MH")
        mw = self.get_nodeattr("MW")
        # since mmv != 1 is not supported yet, we set mmv for now to 1
        mmv = 1
        exp_cycles = (mh / pe) * (mw / simd) * np.prod(num_inp_vec) / mmv
        return int(exp_cycles)

    def minimize_accumulator_width(self, model):
        """Minimize the accumulator bit width according to the weight values,
        input data types, and size of dot product"""
        weights = model.get_initializer(self.onnx_node.input[1])
        # since in the calculation the values of the weight matrix are used,
        # for the bipolar case they need to be converted to bipolar
        if self.get_nodeattr("binaryXnorMode"):
            weights = 2 * weights - 1

        thresholds = None
        if len(self.onnx_node.input) > 2:
            thresholds = model.get_initializer(self.onnx_node.input[2])

        idt = self.get_input_datatype(0)

        (acc_min, acc_max) = calculate_matvec_accumulator_range(weights, idt)
        # if runtime-writeable weights, then the values of the weights can
        # change and we need to use the worst-case values from the datatypes
        if self.get_nodeattr("runtime_writeable_weights"):
            wdt = self.get_input_datatype(1)
            lower_worst = wdt.min() * np.ones_like(weights)
            lower_range = calculate_matvec_accumulator_range(lower_worst, idt)
            upper_worst = wdt.max() * np.ones_like(weights)
            upper_range = calculate_matvec_accumulator_range(upper_worst, idt)
            acc_min = min(min(lower_range), min(upper_range))
            acc_max = max(max(lower_range), max(upper_range))

        # if the thresholds can be used to determine range, then adjust the range
        # according to the known values of the thresholds
        if thresholds is not None:
            threshold_tensor = self.get_hw_compatible_threshold_tensor(thresholds)
            # set threshold datatype (and accumulator datatype implicitly)
            min_threshold = thresholds.min()
            max_threshold = thresholds.max()
            # clip threshold values
            if max_threshold > acc_max or min_threshold < acc_min:
                warnings.warn("Clipping some thresholds in %s" % self.onnx_node.name)
                thresholds = np.clip(thresholds, acc_min, acc_max)
                model.set_initializer(self.onnx_node.input[2], thresholds)
                threshold_tensor = self.get_hw_compatible_threshold_tensor(thresholds)
                min_threshold = thresholds.min()
                max_threshold = thresholds.max()
            acc_min = min(min_threshold, acc_min)
            acc_max = max(max_threshold, acc_max)

        # if the acc_range is always greater than 0, then acc_max <= 2^P - 1
        if acc_min >= 0:
            acc_bit_width = np.log2(acc_max + 1)
            acc_bit_width = math.ceil(acc_bit_width)
            adt = DataType[f"UINT{acc_bit_width}"]
        # if the acc_range is signed, then acc_min >= -2^{P-1} and acc_max <=
        # 2^{P - 1} - 1, which means 2^{P - 1} >= max(-acc_min, 1 + acc_max)
        else:
            _acc_max = max(-acc_min, 1 + acc_max)
            acc_bit_width = np.log2(_acc_max) + 1
            acc_bit_width = math.ceil(acc_bit_width)
            adt = DataType[f"INT{acc_bit_width}"]

        # if activation, assert that the thresholds can be expressed with adt
        if thresholds is not None:
            assert np.vectorize(adt.allowed)(
                threshold_tensor
            ).all(), "Thresholds in %s can't be expressed with type %s" % (
                self.onnx_node.name,
                str(adt),
            )

        # if no activation, output and accumulator datatypes are the same
        if self.get_nodeattr("noActivation"):
            # if this is the last node in the graph, then ensure the datatype is
            # divisibly by 8 bits
            if model.find_direct_successors(self.onnx_node) is None:
                bw = roundup_to_integer_multiple(adt.bitwidth(), 8)
                new_adt_name = adt.name.replace(str(adt.bitwidth()), str(bw))
                adt = DataType[new_adt_name]
            # for no-activation nodes, output dt = acc dt
            self.set_nodeattr("outputDataType", adt.name)
        self.set_nodeattr("accDataType", adt.name)
        return DataType[self.get_nodeattr("accDataType")]

    def minimize_weight_bit_width(self, model):
        """Minimize the bit width based on the values of the weights"""
        if not self.get_nodeattr("runtime_writeable_weights"):
            weights = model.get_initializer(self.onnx_node.input[1])
            w_min = weights.min()
            w_max = weights.max()
            if w_min < 0:
                if abs(w_min) > w_max:
                    wdt = DataType.get_smallest_possible(w_min)
                else:
                    wdt = DataType.get_smallest_possible(-w_max - 1)
            else:
                wdt = DataType.get_smallest_possible(w_max)
            self.set_nodeattr("weightDataType", wdt.name)
        return DataType[self.get_nodeattr("weightDataType")]

    def get_hw_compatible_threshold_tensor(self, orig_thres_matrix):
        """Convert the original numpy weight matrix orig_weight_matrix into
        a form suitable for passing to the hlslib call:
        * ensure MH % PE == 0
        * for bipolar weights&inputs, ensure thresholds are positive
        * interleave rows between PEs
        * reshape into (PE, TMEM, n_thres_steps) and return
        """
        mh = self.get_nodeattr("MH")
        pe = self.get_nodeattr("PE")
        tmem = mh // pe
        assert mh % pe == 0, "Requirement MH divisable by PE is violated."
        assert (
            orig_thres_matrix.ndim == 2
        ), """Threshold matrix dimension is
        not as expected (2)."""
        n_thres_steps = orig_thres_matrix.shape[1]
        inp_is_bipolar = self.get_input_datatype(0) == DataType["BIPOLAR"]
        wt_is_bipolar = self.get_input_datatype(1) == DataType["BIPOLAR"]
        # reinterpret inp/wt as bipolar if bin_xnor_mode is iset
        inp_is_binary = self.get_input_datatype(0) == DataType["BINARY"]
        wt_is_binary = self.get_input_datatype(1) == DataType["BINARY"]
        bin_xnor_mode = self.get_nodeattr("binaryXnorMode") == 1
        inp_is_bipolar = inp_is_bipolar or (inp_is_binary and bin_xnor_mode)
        wt_is_bipolar = wt_is_bipolar or (wt_is_binary and bin_xnor_mode)
        if inp_is_bipolar and wt_is_bipolar:
            # ensure all thresholds are nonnegative
            assert (orig_thres_matrix >= 0).all()
            # ensure all thresholds are integer
            assert (orig_thres_matrix.astype(np.int32) == orig_thres_matrix).all()
        ret = orig_thres_matrix
        # ensure channels = mh , duplicating if necessary
        if ret.shape[0] == 1:
            ret = np.tile(ret, (mh, 1))
        assert ret.shape[0] == mh, "Channels of threshold matrix are not as expected (mh)"
        # distribute rows between PEs
        ret = interleave_matrix_outer_dim_from_partitions(ret, pe)
        assert (
            ret.shape[0] == pe
        ), """First dimension after distribution of the
        rows between PEs is not as expected (pe)"""
        assert (
            ret.shape[1] == tmem
        ), """Second dimension after distribution of the
        rows between PEs is not as expected (tmem)"""
        assert (
            ret.shape[2] == n_thres_steps
        ), """Third dimension after distribution of the
        rows between PEs is not as expected (n_thres_steps)"""
        return ret.reshape(1, pe, tmem, n_thres_steps)

    def get_hw_compatible_weight_tensor(self, orig_weight_matrix):
        """Convert the original numpy weight matrix orig_weight_matrix into
        a form suitable for passing to the hlslib call:
        * ensure MH % PE == 0 and MW % SIMD == 0
        * for bipolar {-1,+1} weights, convert to binary {0, 1}
        * interleave rows between PEs
        * reshape into (1, PE, WMEM, SIMD) and return
        """
        mw = self.get_nodeattr("MW")
        mh = self.get_nodeattr("MH")
        pe = self.get_nodeattr("PE")
        simd = self.get_nodeattr("SIMD")
        wmem = self.calc_wmem()
        assert orig_weight_matrix.shape == (
            mw,
            mh,
        ), """Weights matrix doesn't
        have expected shape (mw, mh)"""
        assert mw % simd == 0, "Requirement MH divisable by SIMD is violated."
        assert mh % pe == 0, "Requirement MH divisable by PE is violated."
        # start by transposing the original weight matrix, since ONNX and
        # finn-hlslib use different assumptions
        # ONNX uses (in_features, out_features) and matmul(x, W)
        # finn-hlslib uses (out_features, in_features) and matmul(W, x)
        ret = orig_weight_matrix.T
        if self.get_input_datatype(1) == DataType["BIPOLAR"]:
            # convert bipolar to binary
            ret = (ret + 1) / 2
        # interleave rows between PEs and reshape
        # distribute rows between PEs
        ret = interleave_matrix_outer_dim_from_partitions(ret, pe)
        # create SIMD as innermost dimension and add a dummy outer dim
        ret = ret.reshape(1, pe, wmem, simd)
        # reverse the SIMD dimension
        ret = np.flip(ret, axis=-1)
        return ret

    def make_weight_file(self, weights, weight_file_mode, weight_file_name):
        """Produce a file containing given weights in appropriate format for this
        layer. This file can be used for either synthesis or run-time reconfig
        of weights.

        Arguments:

        * weights : numpy array with weights to be put into the file
        * weight_file_mode : one of {hls_header, decoupled_verilog_dat,
          decoupled_runtime}
        * weight_file_name : filename for the weight file to be generated

        """
        # convert weights into hlslib/rtllib-compatible format
        weight_tensor = self.get_hw_compatible_weight_tensor(weights)
        export_wdt = self.get_input_datatype(1)
        # we have converted bipolar weights to binary for export,
        # so use it as such for weight generation
        if self.get_input_datatype(1) == DataType["BIPOLAR"]:
            export_wdt = DataType["BINARY"]
        if weight_file_mode == "hls_header":
            weight_hls_code = numpy_to_hls_code(weight_tensor, export_wdt, "weights", True, True)
            # write weights into C++ header file as dictated by finn-hlslib
            f_weights = open(weight_file_name, "w")
            if export_wdt.bitwidth() != 1:
                f_weights.write(
                    "const FixedPointWeights<{},{},{},{}> weights = ".format(
                        self.get_nodeattr("SIMD"),
                        export_wdt.get_hls_datatype_str(),
                        self.get_nodeattr("PE"),
                        self.calc_wmem(),
                    )
                )
            else:
                f_weights.write(
                    "const BinaryWeights<{},{},{}> weights = ".format(
                        self.get_nodeattr("SIMD"),
                        self.get_nodeattr("PE"),
                        self.calc_wmem(),
                    )
                )
            f_weights.write(weight_hls_code)
            f_weights.close()
        elif "decoupled" in weight_file_mode:
            # create a weight stream for various flavors of internal_decoupled mode:
            # transpose weight tensor from (1, PE, WMEM, SIMD) to (1, WMEM, PE, SIMD)
            weight_tensor_unflipped = np.transpose(weight_tensor, (0, 2, 1, 3))
            # reverse SIMD flip for saving weights in .npy
            weight_tensor_simd_flipped = np.flip(weight_tensor_unflipped, axis=-1)
            # PE flip for saving weights in .dat
            weight_tensor_pe_flipped = np.flip(weight_tensor_unflipped, axis=-2)
            # reshape weight tensor (simd_flipped and pe_flipped) to desired shape
            pe = self.get_nodeattr("PE")
            simd = self.get_nodeattr("SIMD")
            # simd_flipped
            weight_tensor_simd_flipped = weight_tensor_simd_flipped.reshape(1, -1, pe * simd)
            weight_tensor_simd_flipped = weight_tensor_simd_flipped.copy()
            # flipped
            weight_tensor_pe_flipped = weight_tensor_pe_flipped.reshape(1, -1, pe * simd)
            weight_tensor_pe_flipped = weight_tensor_pe_flipped.copy()
            if weight_file_mode == "decoupled_npy":
                # save weight stream into npy for cppsim
                np.save(weight_file_name, weight_tensor_simd_flipped)
            elif weight_file_mode == "decoupled_verilog_dat":
                # convert weight values into hexstring
                weight_width = self.get_instream_width(1)
                # pad to nearest 4 bits to get hex strings
                weight_width_padded = roundup_to_integer_multiple(weight_width, 4)
                weight_tensor_pe_flipped = pack_innermost_dim_as_hex_string(
                    weight_tensor_pe_flipped, export_wdt, weight_width_padded, prefix=""
                )
                # add zeroes to pad out file to 1024 entries
                weight_stream = weight_tensor_pe_flipped.flatten()
                weight_stream = weight_stream.copy()
                if self.get_nodeattr("pumpedMemory"):
                    # if pe = simd = 1, known bug, ask user to increase parallelism
                    if pe == simd == 1:
                        raise Exception(
                            """Pumped memory with pe=simd=1 is not supported.
                            Please increase parallelism."""
                        )
                    split_w_stream = np.zeros([weight_stream.shape[0] * 2], dtype=object)
                    k = 0
                    for i in range(len(weight_stream)):
                        weight = weight_stream[i]
                        split_w_stream[k] = weight[len(weight) // 2 :]
                        split_w_stream[k + 1] = weight[: len(weight) // 2]
                        k += 2
                    weight_stream = split_w_stream
                with open(weight_file_name, "w") as f:
                    for val in weight_stream:
                        f.write(val + "\n")
            elif weight_file_mode == "decoupled_runtime":
                # memstream axi-lite interface will map each mem line to
                # one or multiple 32-bit words
                weight_width = self.get_instream_width(1)
                words_per_memwidth = 2 ** math.ceil(math.log2(weight_width / 32))
                if words_per_memwidth < 1:
                    words_per_memwidth = 1
                weight_width_padded = words_per_memwidth * 32
                # first, pack and ensure padding to 32 bits
                weight_tensor_pe_flipped = pack_innermost_dim_as_hex_string(
                    weight_tensor_pe_flipped, export_wdt, weight_width_padded, prefix=""
                )
                weight_stream = weight_tensor_pe_flipped.flatten()
                weight_stream = weight_stream.copy()
                with open(weight_file_name, "w") as f:
                    for val in weight_stream:
                        # split into groups of 8 hex digits (= 32 bits)
                        words_32b = textwrap.wrap(val, 8)
                        words_32b.reverse()
                        for word_32b in words_32b:
                            f.write(word_32b + "\n")
            else:
                raise Exception("Unknown weight_file_mode")

        else:
            raise Exception("Unknown weight_file_mode")

    def generate_params(self, model, path):
        mem_mode = self.get_nodeattr("mem_mode")
        code_gen_dir = path
        # weights, if not external
        weights = model.get_initializer(self.onnx_node.input[1])
        if mem_mode == "internal_embedded":
            # save hlslib-compatible weights in params.h
            weight_filename = "{}/params.h".format(code_gen_dir)
            self.make_weight_file(weights, "hls_header", weight_filename)
        elif mem_mode == "internal_decoupled" or mem_mode == "external":
            weight_filename_sim = "{}/weights.npy".format(code_gen_dir)
            # save internal_decoupled weights for cppsim
            self.make_weight_file(weights, "decoupled_npy", weight_filename_sim)
            if mem_mode == "internal_decoupled":
                # also save weights as Verilog .dat file
                # This file will be ignored when synthesizing UltraScale memory.
                weight_filename_rtl = "{}/memblock.dat".format(code_gen_dir)
                self.make_weight_file(weights, "decoupled_verilog_dat", weight_filename_rtl)
        else:
            raise Exception(
                """Please set mem_mode to "internal_embedded", "internal_decoupled", or "external",
                currently no other parameter value is supported!"""
            )

        # save thresholds in thresh.h
        if len(self.onnx_node.input) > 2:
            thresholds = model.get_initializer(self.onnx_node.input[2])
            if thresholds is not None:
                threshold_tensor = self.get_hw_compatible_threshold_tensor(thresholds)
                # use UINT32 threshold export for bipolar times bipolar
                inp_is_bipolar = self.get_input_datatype(0) == DataType["BIPOLAR"]
                wt_is_bipolar = self.get_input_datatype(1) == DataType["BIPOLAR"]
                # reinterpret inp/wt as bipolar if bin_xnor_mode is iset
                inp_is_binary = self.get_input_datatype(0) == DataType["BINARY"]
                wt_is_binary = self.get_input_datatype(1) == DataType["BINARY"]
                bin_xnor_mode = self.get_nodeattr("binaryXnorMode") == 1
                inp_is_bipolar = inp_is_bipolar or (inp_is_binary and bin_xnor_mode)
                wt_is_bipolar = wt_is_bipolar or (wt_is_binary and bin_xnor_mode)
                # get computed threshold datatype from attribute
                tdt = DataType[self.get_nodeattr("accDataType")]

                assert np.vectorize(tdt.allowed)(
                    threshold_tensor
                ).all(), "Thresholds in %s can't be expressed with type %s" % (
                    self.onnx_node.name,
                    str(tdt),
                )
                thresholds_hls_code = numpy_to_hls_code(
                    threshold_tensor, tdt, "thresholds", False, True
                )
                # write thresholds into thresh.h
                f_thresh = open("{}/thresh.h".format(code_gen_dir), "w")
                tdt_hls = tdt.get_hls_datatype_str()
                # use binary to export bipolar activations
                export_odt = self.get_output_datatype()
                if self.get_output_datatype() == DataType["BIPOLAR"]:
                    export_odt = DataType["BINARY"]
                odt_hls = export_odt.get_hls_datatype_str()
                f_thresh.write(
                    "static ThresholdsActivation<{},{},{},{},{},{},{}> threshs \
                    = ".format(
                        self.calc_tmem(),
                        self.get_nodeattr("PE"),
                        threshold_tensor.shape[-1],
                        tdt_hls,
                        odt_hls,
                        self.get_nodeattr("ActVal"),
                        "comp::less_equal<%s, %s>" % (tdt_hls, tdt_hls),
                    )
                )
                f_thresh.write(thresholds_hls_code)
                f_thresh.close()

    def get_op_and_param_counts(self):
        in_features = self.get_nodeattr("MW")
        out_features = self.get_nodeattr("MH")
        weight_bits = self.get_input_datatype(1).bitwidth()
        inp_bits = self.get_input_datatype(0).bitwidth()
        num_inp_vec = self.get_nodeattr("numInputVectors")
        num_repetitions = int(np.prod(num_inp_vec))
        mac_count = in_features * out_features * num_repetitions
        # cannonicalize op type: highest bitwidth operand first s.t.
        # e.g. mac_8bx4b and mac_4bx8b don't appear as two different op types
        bw1 = min(inp_bits, weight_bits)
        bw2 = max(inp_bits, weight_bits)
        mac_op_type = "op_mac_%dbx%db" % (bw1, bw2)
        weight_param_type = "param_weight_%db" % (weight_bits)
        weight_count = in_features * out_features
        ret_dict = {mac_op_type: mac_count, weight_param_type: weight_count}
        if self.get_nodeattr("noActivation") == 0:
            tdt = DataType[self.get_nodeattr("accDataType")]
            thres_bits = tdt.bitwidth()
            thres_param_type = "param_threshold_%db" % (thres_bits)
            thres_count = out_features
            ret_dict[thres_param_type] = thres_count
        return ret_dict

    def derive_characteristic_fxns(self, period):
        n_inps = np.prod(self.get_folded_input_shape()[:-1])
        io_dict = {
            "inputs": {
                "in0": [0 for i in range(n_inps)],
            },
            "outputs": {"out0": []},
        }
        mem_mode = self.get_nodeattr("mem_mode")
        if mem_mode in ["internal_decoupled", "external"]:
            n_weight_inps = self.calc_wmem()
            num_w_reps = np.prod(self.get_nodeattr("numInputVectors"))
            io_dict["inputs"]["in1"] = [0 for i in range(num_w_reps * n_weight_inps)]
        super().derive_characteristic_fxns(period, override_rtlsim_dict=io_dict)

    def get_verilog_top_module_intf_names(self):
        intf_names = super().get_verilog_top_module_intf_names()
        try:
            pumped_compute = self.get_nodeattr("pumpedCompute")
        except AttributeError:
            pumped_compute = 0

        if pumped_compute or self.get_nodeattr("pumpedMemory"):
            intf_names["clk2x"] = ["ap_clk2x"]

        mem_mode = self.get_nodeattr("mem_mode")
        if mem_mode == "external":
            intf_names["s_axis"].append(("in1_V", self.get_instream_width_padded(1)))
        if mem_mode == "internal_decoupled":
            # only expose axilite interface if attribute is set
            runtime_writeable = self.get_nodeattr("runtime_writeable_weights")
            if runtime_writeable:
                intf_names["axilite"] = ["s_axilite"]
        return intf_names

    def code_generation_ipi(self):
        source_target = "./ip/verilog/rtl_ops/%s" % self.onnx_node.name
        cmd = ["file mkdir %s" % source_target]
        # add streamer if needed
        mem_mode = self.get_nodeattr("mem_mode")
        if mem_mode == "internal_decoupled":
            runtime_writeable = self.get_nodeattr("runtime_writeable_weights")
            node_name = self.onnx_node.name
            # create a hierarchy for this layer, with the same port names
            clk_name = self.get_verilog_top_module_intf_names()["clk"][0]
            rst_name = self.get_verilog_top_module_intf_names()["rst"][0]
            dout_name = self.get_verilog_top_module_intf_names()["m_axis"][0][0]
            din_name = self.get_verilog_top_module_intf_names()["s_axis"][0][0]
            cmd.append("create_bd_cell -type hier %s" % node_name)
            cmd.append("create_bd_pin -dir I -type clk /%s/%s" % (node_name, clk_name))
            # if we need a 2x clock for either compute or memory, instantiate the 2x clk port
            try:
                pumped_compute = self.get_nodeattr("pumpedCompute")
            except AttributeError:
                pumped_compute = 0

            if pumped_compute or self.get_nodeattr("pumpedMemory"):
                clk2x_name = self.get_verilog_top_module_intf_names()["clk2x"][0]
                cmd.append("create_bd_pin -dir I -type clk /%s/%s" % (node_name, clk2x_name))
            else:
                clk2x_name = None
            cmd.append("create_bd_pin -dir I -type rst /%s/%s" % (node_name, rst_name))
            cmd.append(
                "create_bd_intf_pin -mode Master "
                "-vlnv xilinx.com:interface:axis_rtl:1.0 /%s/%s" % (node_name, dout_name)
            )
            cmd.append(
                "create_bd_intf_pin -mode Slave "
                "-vlnv xilinx.com:interface:axis_rtl:1.0 /%s/%s" % (node_name, din_name)
            )
            # Instantiate either the HLS or RTL IP depending on operator
            self.instantiate_ip(cmd)
            # instantiate a streamer and connect it to the IP
            code_gen_dir = self.get_nodeattr("code_gen_dir_ipgen")
            swg_rtllib_dir = os.path.join(os.environ["FINN_ROOT"], "finn-rtllib/memstream/hdl/")
            file_suffix = "_memstream_wrapper.v"
            # automatically find memstream verilog component in code generation directory
            for fname in os.listdir(code_gen_dir):
                if fname.endswith(file_suffix):
                    strm_tmpl = fname
            strm_tmpl_name = strm_tmpl[:-2]
            sourcefiles = [
                os.path.join(code_gen_dir, strm_tmpl),
                swg_rtllib_dir + "axilite_if.v",
                swg_rtllib_dir + "memstream_axi.sv",
                swg_rtllib_dir + "memstream.sv",
            ]
            for f in sourcefiles:
                cmd += ["add_files -copy_to %s -norecurse %s" % (source_target, f)]
            strm_inst = node_name + "_wstrm"

            cmd.append(
                "create_bd_cell -type hier -reference %s /%s/%s"
                % (strm_tmpl_name, node_name, strm_inst)
            )

            cmd.append(
                "connect_bd_intf_net [get_bd_intf_pins %s/%s/m_axis_0] "
                "[get_bd_intf_pins %s/%s/in1_V]" % (node_name, strm_inst, node_name, node_name)
            )
            cmd.append(
                "connect_bd_net [get_bd_pins %s/%s] [get_bd_pins %s/%s/ap_rst_n]"
                % (node_name, rst_name, node_name, strm_inst)
            )
            cmd.append(
                "connect_bd_net [get_bd_pins %s/%s] [get_bd_pins %s/%s/ap_clk]"
                % (node_name, clk_name, node_name, strm_inst)
            )
            # if using 2x pumped memory, connect the memstreamer's 2x clk input
            # to the 2x clock port. otherwise connect it to the regular clock port.
            if self.get_nodeattr("pumpedMemory"):
                cmd.append(
                    "connect_bd_net [get_bd_pins %s/%s] [get_bd_pins %s/%s/ap_clk2x]"
                    % (node_name, clk2x_name, node_name, strm_inst)
                )
            else:
                cmd.append(
                    "connect_bd_net [get_bd_pins %s/%s] [get_bd_pins %s/%s/ap_clk2x]"
                    % (node_name, clk_name, node_name, strm_inst)
                )
            cmd.append(
                "connect_bd_net [get_bd_pins %s/%s] [get_bd_pins %s/%s/%s]"
                % (node_name, rst_name, node_name, node_name, rst_name)
            )
            cmd.append(
                "connect_bd_net [get_bd_pins %s/%s] [get_bd_pins %s/%s/%s]"
                % (node_name, clk_name, node_name, node_name, clk_name)
            )
            cmd.append(
                "connect_bd_intf_net [get_bd_intf_pins %s/%s] "
                "[get_bd_intf_pins %s/%s/%s]"
                % (node_name, din_name, node_name, node_name, din_name)
            )
            cmd.append(
                "connect_bd_intf_net [get_bd_intf_pins %s/%s] "
                "[get_bd_intf_pins %s/%s/%s]"
                % (node_name, dout_name, node_name, node_name, dout_name)
            )
            if runtime_writeable:
                # expose axi lite interface for writeable weights
                axilite_name = self.get_verilog_top_module_intf_names()["axilite"][0]
                cmd.append(
                    "create_bd_intf_pin -mode Slave "
                    "-vlnv xilinx.com:interface:aximm_rtl:1.0 /%s/%s" % (node_name, axilite_name)
                )
                cmd.append(
                    "connect_bd_intf_net [get_bd_intf_pins %s/%s] "
                    "[get_bd_intf_pins %s/%s/%s]"
                    % (node_name, axilite_name, node_name, strm_inst, axilite_name)
                )
                # TODO calculate and pass in segment size here
                cmd.append("assign_bd_address")
            cmd.append("save_bd_design")
        elif mem_mode == "internal_embedded" or mem_mode == "external":
            # base class impl sufficient for internal_embedded/external modes
            self.instantiate_ip(cmd)
        else:
            raise Exception("Unrecognized mem_mode for MatrixVectorActivation")
        return cmd<|MERGE_RESOLUTION|>--- conflicted
+++ resolved
@@ -132,20 +132,9 @@
         # Get the input tensors
         inp_A = context[node.input[0]]
         # ensure that shape is compatible
-<<<<<<< HEAD
         inp_A = inp_A.reshape(self.get_normal_input_shape())
         # TODO: AB: This is a hack to determin MVAU type
-        mvau_w_init_list = [x for x in graph.initializer if x.name == node.input[1]]
-        mvau_w_init = mvau_w_init_list[0] if mvau_w_init_list else None
-        if mvau_w_init is not None:
-            inp_B = np_helper.to_array(mvau_w_init)
-        else:
-            inp_B = context[node.input[1]]
-
-=======
-        in_act = in_act.reshape(self.get_normal_input_shape())
-        mvau_w = context[node.input[1]]
->>>>>>> eb9bdc8c
+        inp_B = context[node.input[1]]
         # Matrix multiplication
         if self.get_nodeattr("binaryXnorMode"):
             # Note: activation/weights are expected to be binary
