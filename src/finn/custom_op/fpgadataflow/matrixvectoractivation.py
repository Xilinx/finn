# Copyright (C) 2024, Advanced Micro Devices, Inc.
# All rights reserved.
#
# Redistribution and use in source and binary forms, with or without
# modification, are permitted provided that the following conditions are met:
#
# * Redistributions of source code must retain the above copyright notice, this
#   list of conditions and the following disclaimer.
#
# * Redistributions in binary form must reproduce the above copyright notice,
#   this list of conditions and the following disclaimer in the documentation
#   and/or other materials provided with the distribution.
#
# * Neither the name of FINN nor the names of its
#   contributors may be used to endorse or promote products derived from
#   this software without specific prior written permission.
#
# THIS SOFTWARE IS PROVIDED BY THE COPYRIGHT HOLDERS AND CONTRIBUTORS "AS IS"
# AND ANY EXPRESS OR IMPLIED WARRANTIES, INCLUDING, BUT NOT LIMITED TO, THE
# IMPLIED WARRANTIES OF MERCHANTABILITY AND FITNESS FOR A PARTICULAR PURPOSE ARE
# DISCLAIMED. IN NO EVENT SHALL THE COPYRIGHT HOLDER OR CONTRIBUTORS BE LIABLE
# FOR ANY DIRECT, INDIRECT, INCIDENTAL, SPECIAL, EXEMPLARY, OR CONSEQUENTIAL
# DAMAGES (INCLUDING, BUT NOT LIMITED TO, PROCUREMENT OF SUBSTITUTE GOODS OR
# SERVICES; LOSS OF USE, DATA, OR PROFITS; OR BUSINESS INTERRUPTION) HOWEVER
# CAUSED AND ON ANY THEORY OF LIABILITY, WHETHER IN CONTRACT, STRICT LIABILITY,
# OR TORT (INCLUDING NEGLIGENCE OR OTHERWISE) ARISING IN ANY WAY OUT OF THE USE
# OF THIS SOFTWARE, EVEN IF ADVISED OF THE POSSIBILITY OF SUCH DAMAGE.
import math
import numpy as np
import os
import qonnx.custom_op.general.xnorpopcount as xp
import textwrap
import warnings
from qonnx.core.datatype import DataType
from qonnx.custom_op.general.multithreshold import multithreshold
from qonnx.util.basic import (
    calculate_matvec_accumulator_range,
    interleave_matrix_outer_dim_from_partitions,
    roundup_to_integer_multiple,
)

from finn.custom_op.fpgadataflow.hwcustomop import HWCustomOp
from finn.util.data_packing import numpy_to_hls_code, pack_innermost_dim_as_hex_string

# ONNX i/o tensor shape assumptions for MatrixVectorActivation:
# input 0 is the input tensor, shape (.., i_size) = (..., MW)
# input 1 is the weight tensor, shape (i_size, o_size) = (MW, MH)
# (optional) input 2 is the thresholds tensor, shape (o_size, n_thres)
# output 0 is the output tensor, shape (.., o_size) = (..., MH)
# the ... here can be any shape (representing groups of vectors)


class MVAU(HWCustomOp):
    """Abstraction layer for HW implementation of MatrixVectorActivation layers."""

    def __init__(self, onnx_node, **kwargs):
        super().__init__(onnx_node, **kwargs)

    def get_nodeattr_types(self):
        my_attrs = {
            "PE": ("i", True, 0),
            "SIMD": ("i", True, 0),
            "MW": ("i", True, 0),
            "MH": ("i", True, 0),
            "resType": ("s", False, "auto", {"auto", "lut", "dsp"}),
            "ActVal": ("i", False, 0),
            # FINN DataTypes for inputs, weights, outputs
            "inputDataType": ("s", True, ""),
            "weightDataType": ("s", True, ""),
            "outputDataType": ("s", True, ""),
            # FINN DataType for accumulator -- auto-computed and updated
            "accDataType": ("s", False, "INT32"),
            # use xnor-popcount for binary weights/inputs, thus treating them
            # as bipolar
            "binaryXnorMode": ("i", False, 0, {0, 1}),
            # no-activation mode (produce accumulators)
            "noActivation": ("i", False, 0, {0, 1}),
            # number of input vectors, examples:
            # [1] is a single vector (like a FC layer with batch=1)
            # [4] is four vectors (like a FC layer with batch=4)
            # [1, 4, 4] is four * four vectors (like a conv layer with batch=1)
            "numInputVectors": ("ints", False, [1]),
            # memory mode for the FC weights
            # internal_embedded -- embedded weights, long compile/synth times
            # internal_decoupled -- default, streaming weights with streamer packaged inside IP
            # external -- streaming weights with external streamer
            "mem_mode": (
                "s",
                False,
                "internal_decoupled",
                {"internal_embedded", "internal_decoupled", "external"},
            ),
            # FPGA resource type for memories in internal_decoupled mode
            # auto -- let Vivado decide
            # block -- use BRAM
            # distributed -- use LUTRAM
            # ultra -- use UltraRAM (URAM), must have runtime_writeable_weights=1
            # see also https://www.xilinx.com/support/answers/38070.html
            "ram_style": (
                "s",
                False,
                "auto",
                {"auto", "block", "distributed", "ultra"},
            ),
            # FPGA resource type for threshold memories (if noActivation is False)
            # auto -- let Vivado decide
            # block -- use BRAM
            # distributed -- use LUTRAM
            "ram_style_thresholds": (
                "s",
                False,
                "auto",
                {"auto", "block", "distributed"},
            ),
            # (mem_mode = internal_decoupled only) whether weights will be
            # writeable through an AXI-lite interface during runtime
            # 1 for enabled, 0 for disabled.
            # see finn-rtllib/memstream/doc/README for more about the memory
            # address map used for writable weights
            # IMPORTANT: After using AXI lite to either read or write the weights,
            # always "flush" the accelerator by first passing a dummy input
            # vector through the accelerator. This will get rid of any old
            # weight data from the weight FIFOs.
            "runtime_writeable_weights": ("i", False, 0, {0, 1}),
            "pumpedMemory": ("i", False, 0, {0, 1}),
            # dynamic input
            "dynamic_input": ("i", False, 0, {0, 1}),
        }
        my_attrs.update(super().get_nodeattr_types())
        return my_attrs

    def execute_node(self, context, graph):
        node = self.onnx_node
        in_act = context[node.input[0]]
        # ensure that shape is compatible
        in_act = in_act.reshape(self.get_normal_input_shape())
        mvau_w = context[node.input[1]]
        # Matrix multiplication
        if self.get_nodeattr("binaryXnorMode"):
            # Note: activation/weights are expected to be binary
            # (by design coming from the transformation inferring this operation mode)
            result = xp.xnorpopcountmatmul(in_act, mvau_w)
        elif (
            self.get_nodeattr("inputDataType") == "BIPOLAR"
            and self.get_nodeattr("weightDataType") == "BIPOLAR"
        ):
            # Convert to binary and use xnorpopcountmatmul function
            result = xp.xnorpopcountmatmul((in_act + 1) / 2, (mvau_w + 1) / 2)
        else:
            # Regular matrix multiplication
            result = np.matmul(in_act, mvau_w)
        if self.get_nodeattr("noActivation") == 0:
            mvau_thr = context[node.input[2]]
            odt_is_bipolar = self.get_nodeattr("outputDataType") == "BIPOLAR"
            out_scale = 2 if odt_is_bipolar else 1
            out_bias = -1 if odt_is_bipolar else self.get_nodeattr("ActVal")
            if result.ndim == 4:
                # NHWC to NCHW for multithreshold node
                result = result.transpose((0, 3, 1, 2))
            result = multithreshold(result, mvau_thr, out_scale, out_bias)
            if result.ndim == 4:
                # NCHW to NHWC
                result = result.transpose((0, 2, 3, 1))
        oshape = context[node.output[0]].shape
        context[node.output[0]] = result.reshape(oshape)

    def verify_node(self):
        info_messages = []
        # verify that "backend" is set to "fpgadataflow"
        backend_value = self.get_nodeattr("backend")
        if backend_value == "fpgadataflow":
            info_messages.append("Attribute backend is set correctly")
        else:
            info_messages.append('Attribute backend should be set to "fpgadataflow"')

        # verify that all necessary attributes exist
        # TODO collect automatically from get_nodeattr_types
        try:
            self.get_nodeattr("code_gen_dir_cppsim")
            self.get_nodeattr("executable_path")
            self.get_nodeattr("resType")
            self.get_nodeattr("MW")
            self.get_nodeattr("MH")
            self.get_nodeattr("SIMD")
            self.get_nodeattr("PE")
            self.get_nodeattr("inputDataType")
            self.get_nodeattr("weightDataType")
            self.get_nodeattr("outputDataType")
            info_messages.append("All necessary attributes exist")
        except Exception:
            info_messages.append("""The required MatrixVectorActivation attributes do not exist.""")

        # verify the number of inputs depending on noActivation value
        # check noActivation value to determine the number of inputs
        no_act = self.get_nodeattr("noActivation")

        if no_act == 1:
            if len(self.onnx_node.input) == 2:
                info_messages.append("The number of inputs is correct")
            else:
                info_messages.append(
                    """MatrixVectorActivation needs in no
                            activation mode 2 inputs (data input and weights)"""
                )
        elif no_act == 0:
            if len(self.onnx_node.input) == 3:
                info_messages.append("The number of inputs is correct")
            else:
                info_messages.append(
                    """MatrixVectorActivation needs 3 inputs
                            (data input and weights and threshold values)"""
                )
        else:
            info_messages.append(
                """noActivation attribute contains {} should
                be 0 or 1""".format(
                    no_act
                )
            )
        return info_messages

    def infer_node_datatype(self, model):
        node = self.onnx_node
        idt = model.get_tensor_datatype(node.input[0])
        if idt != self.get_input_datatype(0):
            warn_str = "inputDataType changing for %s: %s -> %s " % (
                node.name,
                str(self.get_input_datatype(0)),
                str(idt),
            )
            warnings.warn(warn_str)
        self.set_nodeattr("inputDataType", idt.name)
        # set output datatype from property
        odt = self.get_output_datatype()
        model.set_tensor_datatype(node.output[0], odt)

    def get_input_datatype(self, ind=0):
        """Returns FINN DataType of input."""
        # when performing FIFO insertion on an FC layer with ext weights, the ind
        # parameter can be > 0 (referring to the weights) so handle that here
        if ind == 0:
            return DataType[self.get_nodeattr("inputDataType")]
        elif ind == 1:
            return DataType[self.get_nodeattr("weightDataType")]
        else:
            raise Exception("Undefined input ind for this layer type")

    def get_accumulator_datatype(self):
        """Returns FINN DataType of accumulator"""
        return DataType[self.get_nodeattr("accDataType")]

    def get_output_datatype(self, ind=0):
        """Returns FINN DataType of output."""
        return DataType[self.get_nodeattr("outputDataType")]

    def get_instream_width(self, ind=0):
        if ind == 0:
            i_bits = self.get_input_datatype(0).bitwidth()
            width = i_bits * self.get_nodeattr("SIMD")
        elif ind == 1:
            if self.get_nodeattr("dynamic_input"):
                width = (
                    self.get_folded_input_shape(ind)[-1] * self.get_input_datatype(ind).bitwidth()
                )
            elif (
                self.get_nodeattr("mem_mode") == "internal_decoupled"
                or self.get_nodeattr("mem_mode") == "external"
                or self.get_nodeattr("mlo_max_iter")
            ):
                pe = self.get_nodeattr("PE")
                simd = self.get_nodeattr("SIMD")
                wp = self.get_input_datatype(1).bitwidth()
                width = pe * simd * wp
            else:
                width = 0
        elif ind == 2:
            # check if integrated thresholding and return 0
            # because threshold values are always embedded
            # or raise expection if there shouldn't be
            # a third input to the node
            act = not self.get_nodeattr("noActivation")
            if act:
                width = 0
            else:
                raise Exception("Index out of range")
        else:
            raise Exception("Index out of range")
        return width

    def get_outstream_width(self, ind=0):
        o_bits = self.get_output_datatype().bitwidth()
        out_width = o_bits * self.get_nodeattr("PE")
        return out_width

    def get_folded_input_shape(self, ind=0):
        mw = self.get_nodeattr("MW")
        mh = self.get_nodeattr("MH")
        simd = self.get_nodeattr("SIMD")
        pe = self.get_nodeattr("PE")
        sf = mw // simd
        nf = mh // pe
        vecs = list(self.get_nodeattr("numInputVectors"))

        if ind == 0:
            # calculate shape of input 0
            folded_input_shape = tuple(vecs + [sf, simd])
        elif ind == 1:
            if self.get_nodeattr("dynamic_input"):
                # calculate shape of input 1 (weights dynamic)
                folded_input_shape = tuple(vecs[:2] + [mw] + [nf, pe])
            elif self.get_nodeattr("mem_mode") == "external" or self.get_nodeattr("mlo_max_iter"):
                # calculate shape of input 1 (weights)
                folded_input_shape = tuple(vecs + [sf * nf, simd * pe])
            else:
                raise Exception("Undefined input shape for requested input")

        return folded_input_shape

    def get_folded_output_shape(self, ind=0):
        mh = self.get_nodeattr("MH")
        pe = self.get_nodeattr("PE")
        nf = mh // pe
        vecs = list(self.get_nodeattr("numInputVectors"))
        folded_output_shape = tuple(vecs + [nf, pe])
        return folded_output_shape

    def get_normal_input_shape(self, ind=0):
        mw = self.get_nodeattr("MW")
        if ind == 0:
            vecs = list(self.get_nodeattr("numInputVectors"))
            shape = tuple(vecs + [mw])
        elif ind == 1:
            mh = self.get_nodeattr("MH")
            shape = tuple([mw, mh])
        else:
            raise Exception("Undefined input shape for requested input")
        return shape

    def get_normal_output_shape(self, ind=0):
        mh = self.get_nodeattr("MH")
        vecs = list(self.get_nodeattr("numInputVectors"))
        normal_output_shape = tuple(vecs + [mh])
        return normal_output_shape

    def get_number_output_values(self):
        nf = np.prod(self.get_folded_output_shape()[:-1])
        return nf

    def calc_wmem(self):
        """Calculates and returns WMEM."""
        mw = self.get_nodeattr("MW")
        mh = self.get_nodeattr("MH")
        pe = self.get_nodeattr("PE")
        simd = self.get_nodeattr("SIMD")
        assert mh % pe == 0, "Requirement MH divisable by PE is violated."
        assert mw % simd == 0, "Requirement MW divisable by SIMD is violated."
        wmem = mw * mh // (pe * simd)
        return wmem

    def calc_tmem(self):
        """Calculates and returns TMEM."""
        if self.get_nodeattr("noActivation") == 1:
            return 0
        else:
            mh = self.get_nodeattr("MH")
            pe = self.get_nodeattr("PE")
            return mh // pe

    def uram_estimation(self):
        P = self.get_nodeattr("PE")
        Q = self.get_nodeattr("SIMD")
        wdt = self.get_input_datatype(1)
        W = wdt.bitwidth()
        D_in = self.get_nodeattr("MW")
        D_out = self.get_nodeattr("MH")
        omega = (D_in * D_out) / (Q * P)
        mem_width = Q * W * P
        mmode = self.get_nodeattr("mem_mode")
        mstyle = self.get_nodeattr("ram_style")
        if (
            (mmode == "internal_decoupled" and mstyle != "ultra")
            or (mmode == "internal_embedded" and self.calc_wmem() <= 128)
            or (mmode == "external")
            or self.get_nodeattr("mlo_max_iter")
        ):
            return 0
        width_multiplier = math.ceil(mem_width / 72)
        depth_multiplier = math.ceil(omega / 4096)
        return width_multiplier * depth_multiplier

    def bram_estimation(self):
        """Calculates resource estimation for BRAM based on:
        - FINN-R: An End-to-End Deep-Learning Framework for Fast
        Exploration of Quantized Neural Networks
        - M. Blott, T. B. Preusser, N. J. Fraser, G. Gambardella, K. O'Brien,
        Y. Umuroglu, M. Leeser and K. Vissers
        - 12. Sep 2018
        """
        # TODO add in/out FIFO contributions
        P = self.get_nodeattr("PE")
        Q = self.get_nodeattr("SIMD")
        wdt = self.get_input_datatype(1)
        W = wdt.bitwidth()
        D_in = self.get_nodeattr("MW")
        D_out = self.get_nodeattr("MH")
        omega = (D_in * D_out) / (Q * P)
        mem_width = Q * W * P
        mmode = self.get_nodeattr("mem_mode")
        mstyle = self.get_nodeattr("ram_style")
        if (
            (mmode == "internal_decoupled" and mstyle in ["distributed", "ultra"])
            or (mmode == "internal_embedded" and self.calc_wmem() <= 128)
            or (mmode == "external")
            or self.get_nodeattr("mlo_max_iter")
        ):
            return 0
        # assuming SDP mode RAMB18s (see UG573 Table 1-10)
        # assuming internal_decoupled (RTL) memory,
        # which is more efficient than internal_embedded (HLS)
        if mem_width == 1:
            return math.ceil(omega / 16384)
        elif mem_width == 2:
            return math.ceil(omega / 8192)
        elif mem_width <= 4:
            return (math.ceil(omega / 4096)) * (math.ceil(mem_width / 4))
        elif mem_width <= 9:
            return (math.ceil(omega / 2048)) * (math.ceil(mem_width / 9))
        elif mem_width <= 18 or omega > 512:
            return (math.ceil(omega / 1024)) * (math.ceil(mem_width / 18))
        else:
            return (math.ceil(omega / 512)) * (math.ceil(mem_width / 36))

    def bram_efficiency_estimation(self):
        wdt = self.get_input_datatype(1)
        W = wdt.bitwidth()
        D_in = self.get_nodeattr("MW")
        D_out = self.get_nodeattr("MH")
        bram16_est = self.bram_estimation()
        if bram16_est == 0:
            return 1
        wbits = W * D_in * D_out
        bram16_est_capacity = bram16_est * 36 * 512
        return wbits / bram16_est_capacity

    def uram_efficiency_estimation(self):
        """Function for URAM efficiency estimation: actual parameter storage
        needed divided by the allocated URAM storage (from estimation)"""
        wdt = self.get_input_datatype(1)
        W = wdt.bitwidth()
        D_in = self.get_nodeattr("MW")
        D_out = self.get_nodeattr("MH")
        uram_est = self.uram_estimation()
        if uram_est == 0:
            return 1
        wbits = W * D_in * D_out
        uram_est_capacity = uram_est * 72 * 4096
        return wbits / uram_est_capacity

    def get_exp_cycles(self):
        pe = self.get_nodeattr("PE")
        simd = self.get_nodeattr("SIMD")
        num_inp_vec = self.get_nodeattr("numInputVectors")
        mh = self.get_nodeattr("MH")
        mw = self.get_nodeattr("MW")
        # since mmv != 1 is not supported yet, we set mmv for now to 1
        mmv = 1
        exp_cycles = (mh / pe) * (mw / simd) * np.prod(num_inp_vec) / mmv
        return int(exp_cycles)

    def minimize_accumulator_width(self, model):
        """Minimize the accumulator bit width according to the weight values,
        input data types, and size of dot product"""
        weights = model.get_initializer(self.onnx_node.input[1])
        # since in the calculation the values of the weight matrix are used,
        # for the bipolar case they need to be converted to bipolar
        if self.get_nodeattr("binaryXnorMode"):
            weights = 2 * weights - 1

        thresholds = None
        if len(self.onnx_node.input) > 2:
            thresholds = model.get_initializer(self.onnx_node.input[2])

        idt = self.get_input_datatype(0)

        # if runtime-writeable weights or mem_mode=external, then the values of the weights can
        # change and we need to use the worst-case values from the datatypes
        if (
            self.get_nodeattr("runtime_writeable_weights")
            or self.get_nodeattr("mem_mode") == "external"
            or self.get_nodeattr("mlo_max_iter")
            or self.get_nodeattr("dynamic_input")
        ):
            mw = self.get_nodeattr("MW")
            mh = self.get_nodeattr("MH")
            wdt = self.get_input_datatype(1)
            lower_worst = wdt.min() * np.ones((mw, mh))
            lower_range = calculate_matvec_accumulator_range(lower_worst, idt)
            upper_worst = wdt.max() * np.ones((mw, mh))
            upper_range = calculate_matvec_accumulator_range(upper_worst, idt)
            acc_min = min(min(lower_range), min(upper_range))
            acc_max = max(max(lower_range), max(upper_range))
        else:
            (acc_min, acc_max) = calculate_matvec_accumulator_range(weights, idt)

        # if the thresholds can be used to determine range, then adjust the range
        # according to the known values of the thresholds
        if thresholds is not None:
            threshold_tensor = self.get_hw_compatible_threshold_tensor(thresholds)
            # set threshold datatype (and accumulator datatype implicitly)
            min_threshold = thresholds.min()
            max_threshold = thresholds.max()
            # clip threshold values
            if max_threshold > acc_max or min_threshold < acc_min:
                warnings.warn("Clipping some thresholds in %s" % self.onnx_node.name)
                thresholds = np.clip(thresholds, acc_min, acc_max)
                model.set_initializer(self.onnx_node.input[2], thresholds)
                threshold_tensor = self.get_hw_compatible_threshold_tensor(thresholds)
                min_threshold = thresholds.min()
                max_threshold = thresholds.max()
            acc_min = min(min_threshold, acc_min)
            acc_max = max(max_threshold, acc_max)

        # if the acc_range is always greater than 0, then acc_max <= 2^P - 1
        if acc_min >= 0:
            acc_bit_width = np.log2(acc_max + 1)
            acc_bit_width = math.ceil(acc_bit_width)
            adt = DataType[f"UINT{acc_bit_width}"]
        # if the acc_range is signed, then acc_min >= -2^{P-1} and acc_max <=
        # 2^{P - 1} - 1, which means 2^{P - 1} >= max(-acc_min, 1 + acc_max)
        else:
            _acc_max = max(-acc_min, 1 + acc_max)
            acc_bit_width = np.log2(_acc_max) + 1
            acc_bit_width = math.ceil(acc_bit_width)
            adt = DataType[f"INT{acc_bit_width}"]

        # if activation, assert that the thresholds can be expressed with adt
        if thresholds is not None:
            assert np.vectorize(adt.allowed)(
                threshold_tensor
            ).all(), "Thresholds in %s can't be expressed with type %s" % (
                self.onnx_node.name,
                str(adt),
            )

        # if no activation, output and accumulator datatypes are the same
        if self.get_nodeattr("noActivation"):
            # if this is the last node in the graph, then ensure the datatype is
            # divisibly by 8 bits
            if model.find_direct_successors(self.onnx_node) is None:
                bw = roundup_to_integer_multiple(adt.bitwidth(), 8)
                new_adt_name = adt.name.replace(str(adt.bitwidth()), str(bw))
                adt = DataType[new_adt_name]
            # for no-activation nodes, output dt = acc dt
            self.set_nodeattr("outputDataType", adt.name)
        self.set_nodeattr("accDataType", adt.name)
        return DataType[self.get_nodeattr("accDataType")]

    def minimize_weight_bit_width(self, model):
        """Minimize the bit width based on the values of the weights"""
        if not (
            self.get_nodeattr("runtime_writeable_weights")
            or self.get_nodeattr("mem_mode") == "external"
            or self.get_nodeattr("mlo_max_iter")
            or self.get_nodeattr("dynamic_input")
        ):
            weights = model.get_initializer(self.onnx_node.input[1])
            w_min = weights.min()
            w_max = weights.max()
            if w_min < 0:
                if abs(w_min) > w_max:
                    wdt = DataType.get_smallest_possible(w_min)
                else:
                    wdt = DataType.get_smallest_possible(-w_max - 1)
            else:
                wdt = DataType.get_smallest_possible(w_max)
            self.set_nodeattr("weightDataType", wdt.name)
        return DataType[self.get_nodeattr("weightDataType")]

    def get_hw_compatible_threshold_tensor(self, orig_thres_matrix):
        """Convert the original numpy weight matrix orig_weight_matrix into
        a form suitable for passing to the hlslib call:
        * ensure MH % PE == 0
        * for bipolar weights&inputs, ensure thresholds are positive
        * interleave rows between PEs
        * reshape into (PE, TMEM, n_thres_steps) and return
        """
        mh = self.get_nodeattr("MH")
        pe = self.get_nodeattr("PE")
        tmem = mh // pe
        assert mh % pe == 0, "Requirement MH divisable by PE is violated."
        assert (
            orig_thres_matrix.ndim == 2
        ), """Threshold matrix dimension is
        not as expected (2)."""
        n_thres_steps = orig_thres_matrix.shape[1]
        inp_is_bipolar = self.get_input_datatype(0) == DataType["BIPOLAR"]
        wt_is_bipolar = self.get_input_datatype(1) == DataType["BIPOLAR"]
        # reinterpret inp/wt as bipolar if bin_xnor_mode is iset
        inp_is_binary = self.get_input_datatype(0) == DataType["BINARY"]
        wt_is_binary = self.get_input_datatype(1) == DataType["BINARY"]
        bin_xnor_mode = self.get_nodeattr("binaryXnorMode") == 1
        inp_is_bipolar = inp_is_bipolar or (inp_is_binary and bin_xnor_mode)
        wt_is_bipolar = wt_is_bipolar or (wt_is_binary and bin_xnor_mode)
        if inp_is_bipolar and wt_is_bipolar:
            # ensure all thresholds are nonnegative
            assert (orig_thres_matrix >= 0).all()
            # ensure all thresholds are integer
            assert (orig_thres_matrix.astype(np.int32) == orig_thres_matrix).all()
        ret = orig_thres_matrix
        # ensure channels = mh , duplicating if necessary
        if ret.shape[0] == 1:
            ret = np.tile(ret, (mh, 1))
        assert ret.shape[0] == mh, "Channels of threshold matrix are not as expected (mh)"
        # distribute rows between PEs
        ret = interleave_matrix_outer_dim_from_partitions(ret, pe)
        assert (
            ret.shape[0] == pe
        ), """First dimension after distribution of the
        rows between PEs is not as expected (pe)"""
        assert (
            ret.shape[1] == tmem
        ), """Second dimension after distribution of the
        rows between PEs is not as expected (tmem)"""
        assert (
            ret.shape[2] == n_thres_steps
        ), """Third dimension after distribution of the
        rows between PEs is not as expected (n_thres_steps)"""
        return ret.reshape(1, pe, tmem, n_thres_steps)

    def get_hw_compatible_weight_tensor(self, orig_weight_matrix):
        """Convert the original numpy weight matrix orig_weight_matrix into
        a form suitable for passing to the hlslib call:
        * ensure MH % PE == 0 and MW % SIMD == 0
        * for bipolar {-1,+1} weights, convert to binary {0, 1}
        * interleave rows between PEs
        * reshape into (1, PE, WMEM, SIMD) and return
        """
        mw = self.get_nodeattr("MW")
        mh = self.get_nodeattr("MH")
        pe = self.get_nodeattr("PE")
        simd = self.get_nodeattr("SIMD")
        wmem = self.calc_wmem()
        assert orig_weight_matrix.shape == (
            mw,
            mh,
        ), """Weights matrix doesn't
        have expected shape (mw, mh)"""
        assert mw % simd == 0, "Requirement MH divisable by SIMD is violated."
        assert mh % pe == 0, "Requirement MH divisable by PE is violated."
        # start by transposing the original weight matrix, since ONNX and
        # finn-hlslib use different assumptions
        # ONNX uses (in_features, out_features) and matmul(x, W)
        # finn-hlslib uses (out_features, in_features) and matmul(W, x)
        ret = orig_weight_matrix.T
        if self.get_input_datatype(1) == DataType["BIPOLAR"]:
            # convert bipolar to binary
            ret = (ret + 1) / 2
        # interleave rows between PEs and reshape
        # distribute rows between PEs
        ret = interleave_matrix_outer_dim_from_partitions(ret, pe)
        # create SIMD as innermost dimension and add a dummy outer dim
        ret = ret.reshape(1, pe, wmem, simd)
        # reverse the SIMD dimension
        ret = np.flip(ret, axis=-1)
        return ret

    def make_weight_file(self, weights, weight_file_mode, weight_file_name):
        """Produce a file containing given weights in appropriate format for this
        layer. This file can be used for either synthesis or run-time reconfig
        of weights.

        Arguments:

        * weights : numpy array with weights to be put into the file
        * weight_file_mode : one of {hls_header, decoupled_verilog_dat,
          decoupled_runtime}
        * weight_file_name : filename for the weight file to be generated

        """
        # convert weights into hlslib/rtllib-compatible format
        weight_tensor = self.get_hw_compatible_weight_tensor(weights)
        export_wdt = self.get_input_datatype(1)
        # we have converted bipolar weights to binary for export,
        # so use it as such for weight generation
        if self.get_input_datatype(1) == DataType["BIPOLAR"]:
            export_wdt = DataType["BINARY"]
        if weight_file_mode == "hls_header":
            weight_hls_code = numpy_to_hls_code(weight_tensor, export_wdt, "weights", True, True)
            # write weights into C++ header file as dictated by finn-hlslib
            f_weights = open(weight_file_name, "w")
            if export_wdt.bitwidth() != 1:
                f_weights.write(
                    "const FixedPointWeights<{},{},{},{}> weights = ".format(
                        self.get_nodeattr("SIMD"),
                        export_wdt.get_hls_datatype_str(),
                        self.get_nodeattr("PE"),
                        self.calc_wmem(),
                    )
                )
            else:
                f_weights.write(
                    "const BinaryWeights<{},{},{}> weights = ".format(
                        self.get_nodeattr("SIMD"),
                        self.get_nodeattr("PE"),
                        self.calc_wmem(),
                    )
                )
            f_weights.write(weight_hls_code)
            f_weights.close()
        elif "decoupled" in weight_file_mode:
            # create a weight stream for various flavors of internal_decoupled mode:
            # transpose weight tensor from (1, PE, WMEM, SIMD) to (1, WMEM, PE, SIMD)
            weight_tensor_unflipped = np.transpose(weight_tensor, (0, 2, 1, 3))
            # reverse SIMD flip for saving weights in .npy
            weight_tensor_simd_flipped = np.flip(weight_tensor_unflipped, axis=-1)
            # PE flip for saving weights in .dat
            weight_tensor_pe_flipped = np.flip(weight_tensor_unflipped, axis=-2)
            # reshape weight tensor (simd_flipped and pe_flipped) to desired shape
            pe = self.get_nodeattr("PE")
            simd = self.get_nodeattr("SIMD")
            # simd_flipped
            weight_tensor_simd_flipped = weight_tensor_simd_flipped.reshape(1, -1, pe * simd)
            weight_tensor_simd_flipped = weight_tensor_simd_flipped.copy()
            # flipped
            weight_tensor_pe_flipped = weight_tensor_pe_flipped.reshape(1, -1, pe * simd)
            weight_tensor_pe_flipped = weight_tensor_pe_flipped.copy()
            if weight_file_mode == "decoupled_npy":
                # save weight stream into npy for cppsim
                np.save(weight_file_name, weight_tensor_simd_flipped)
            elif weight_file_mode == "decoupled_verilog_dat":
                # convert weight values into hexstring
                weight_width = self.get_instream_width(1)
                if self.get_nodeattr("dynamic_input"):
                    weight_width = weight_width * simd
                # pad to nearest 4 bits to get hex strings
                weight_width_padded = roundup_to_integer_multiple(weight_width, 4)
                weight_tensor_pe_flipped = pack_innermost_dim_as_hex_string(
                    weight_tensor_pe_flipped, export_wdt, weight_width_padded, prefix=""
                )
                # add zeroes to pad out file to 1024 entries
                weight_stream = weight_tensor_pe_flipped.flatten()
                weight_stream = weight_stream.copy()
                if self.get_nodeattr("pumpedMemory"):
                    # if pe = simd = 1, known bug, ask user to increase parallelism
                    if pe == simd == 1:
                        raise Exception(
                            """Pumped memory with pe=simd=1 is not supported.
                            Please increase parallelism."""
                        )
                    split_w_stream = np.zeros([weight_stream.shape[0] * 2], dtype=object)
                    k = 0
                    for i in range(len(weight_stream)):
                        weight = weight_stream[i]
                        split_w_stream[k] = weight[len(weight) // 2 :]
                        split_w_stream[k + 1] = weight[: len(weight) // 2]
                        k += 2
                    weight_stream = split_w_stream
                with open(weight_file_name, "w") as f:
                    for val in weight_stream:
                        f.write(val + "\n")
            elif weight_file_mode == "decoupled_runtime":
                # memstream axi-lite interface will map each mem line to
                # one or multiple 32-bit words
                weight_width = self.get_instream_width(1)
                if self.get_nodeattr("dynamic_input"):
                    weight_width = weight_width * simd
                words_per_memwidth = 2 ** math.ceil(math.log2(weight_width / 32))
                if words_per_memwidth < 1:
                    words_per_memwidth = 1
                weight_width_padded = words_per_memwidth * 32
                # first, pack and ensure padding to 32 bits
                weight_tensor_pe_flipped = pack_innermost_dim_as_hex_string(
                    weight_tensor_pe_flipped, export_wdt, weight_width_padded, prefix=""
                )
                weight_stream = weight_tensor_pe_flipped.flatten()
                weight_stream = weight_stream.copy()
                with open(weight_file_name, "w") as f:
                    for val in weight_stream:
                        # split into groups of 8 hex digits (= 32 bits)
                        words_32b = textwrap.wrap(val, 8)
                        words_32b.reverse()
                        for word_32b in words_32b:
                            f.write(word_32b + "\n")
            else:
                raise Exception("Unknown weight_file_mode")

        else:
            raise Exception("Unknown weight_file_mode")

    def generate_params(self, model, path):
        mem_mode = self.get_nodeattr("mem_mode")
        code_gen_dir = path
        # weights, if not external
        weights = model.get_initializer(self.onnx_node.input[1])
        if weights is not None:
            if mem_mode == "internal_embedded":
                # save hlslib-compatible weights in params.h
                weight_filename = "{}/params.h".format(code_gen_dir)
                self.make_weight_file(weights, "hls_header", weight_filename)
            elif mem_mode == "internal_decoupled" or mem_mode == "external":
                weight_filename_sim = "{}/input_1.npy".format(code_gen_dir)
                # save internal_decoupled weights for cppsim
                self.make_weight_file(weights, "decoupled_npy", weight_filename_sim)
                if mem_mode == "internal_decoupled":
                    # also save weights as Verilog .dat file
                    # This file will be ignored when synthesizing UltraScale memory.
                    weight_filename_rtl = "{}/memblock.dat".format(code_gen_dir)
                    self.make_weight_file(weights, "decoupled_verilog_dat", weight_filename_rtl)
        else:
            if not (
                mem_mode == "external"
                or self.get_nodeattr("mlo_max_iter")
                or self.get_nodeattr("dynamic_input")
            ):
                raise Exception(
                    """Invalid setting found, weight values not initialized,
                    but neither "external" case nor MLO."""
                )

        # save thresholds in thresh.h
        if len(self.onnx_node.input) > 2:
            thresholds = model.get_initializer(self.onnx_node.input[2])
            if thresholds is not None:
                threshold_tensor = self.get_hw_compatible_threshold_tensor(thresholds)
                # use UINT32 threshold export for bipolar times bipolar
                inp_is_bipolar = self.get_input_datatype(0) == DataType["BIPOLAR"]
                wt_is_bipolar = self.get_input_datatype(1) == DataType["BIPOLAR"]
                # reinterpret inp/wt as bipolar if bin_xnor_mode is iset
                inp_is_binary = self.get_input_datatype(0) == DataType["BINARY"]
                wt_is_binary = self.get_input_datatype(1) == DataType["BINARY"]
                bin_xnor_mode = self.get_nodeattr("binaryXnorMode") == 1
                inp_is_bipolar = inp_is_bipolar or (inp_is_binary and bin_xnor_mode)
                wt_is_bipolar = wt_is_bipolar or (wt_is_binary and bin_xnor_mode)
                # get computed threshold datatype from attribute
                tdt = DataType[self.get_nodeattr("accDataType")]

                assert np.vectorize(tdt.allowed)(
                    threshold_tensor
                ).all(), "Thresholds in %s can't be expressed with type %s" % (
                    self.onnx_node.name,
                    str(tdt),
                )
                thresholds_hls_code = numpy_to_hls_code(
                    threshold_tensor, tdt, "thresholds", False, True
                )
                # write thresholds into thresh.h
                f_thresh = open("{}/thresh.h".format(code_gen_dir), "w")
                tdt_hls = tdt.get_hls_datatype_str()
                # use binary to export bipolar activations
                export_odt = self.get_output_datatype()
                if self.get_output_datatype() == DataType["BIPOLAR"]:
                    export_odt = DataType["BINARY"]
                odt_hls = export_odt.get_hls_datatype_str()
                f_thresh.write(
                    "static ThresholdsActivation<{},{},{},{},{},{},{}> threshs \
                    = ".format(
                        self.calc_tmem(),
                        self.get_nodeattr("PE"),
                        threshold_tensor.shape[-1],
                        tdt_hls,
                        odt_hls,
                        self.get_nodeattr("ActVal"),
                        "comp::less_equal<%s, %s>" % (tdt_hls, tdt_hls),
                    )
                )
                f_thresh.write(thresholds_hls_code)
                f_thresh.close()

    def get_op_and_param_counts(self):
        in_features = self.get_nodeattr("MW")
        out_features = self.get_nodeattr("MH")
        weight_bits = self.get_input_datatype(1).bitwidth()
        inp_bits = self.get_input_datatype(0).bitwidth()
        num_inp_vec = self.get_nodeattr("numInputVectors")
        num_repetitions = int(np.prod(num_inp_vec))
        mac_count = in_features * out_features * num_repetitions
        # cannonicalize op type: highest bitwidth operand first s.t.
        # e.g. mac_8bx4b and mac_4bx8b don't appear as two different op types
        bw1 = min(inp_bits, weight_bits)
        bw2 = max(inp_bits, weight_bits)
        mac_op_type = "op_mac_%dbx%db" % (bw1, bw2)
        weight_param_type = "param_weight_%db" % (weight_bits)
        weight_count = in_features * out_features
        ret_dict = {mac_op_type: mac_count, weight_param_type: weight_count}
        if self.get_nodeattr("noActivation") == 0:
            tdt = DataType[self.get_nodeattr("accDataType")]
            thres_bits = tdt.bitwidth()
            thres_param_type = "param_threshold_%db" % (thres_bits)
            thres_count = out_features
            ret_dict[thres_param_type] = thres_count
        return ret_dict

    def derive_characteristic_fxns(self, period):
        n_inps = np.prod(self.get_folded_input_shape()[:-1])
        io_dict = {
            "inputs": {
                "in0": [0 for i in range(n_inps)],
            },
            "outputs": {"out0": []},
        }
        mem_mode = self.get_nodeattr("mem_mode")
        if mem_mode in ["internal_decoupled", "external"]:
            n_weight_inps = self.calc_wmem()
            num_w_reps = np.prod(self.get_nodeattr("numInputVectors"))
            io_dict["inputs"]["in1"] = [0 for i in range(num_w_reps * n_weight_inps)]
        super().derive_characteristic_fxns(period, override_rtlsim_dict=io_dict)

    def get_verilog_top_module_intf_names(self):
        # intf_names = super().get_verilog_top_module_intf_names()
        intf_names = {}
        intf_names["clk"] = ["ap_clk"]
        intf_names["rst"] = ["ap_rst_n"]
        intf_names["s_axis"] = []
        intf_names["s_axis"].append(("in0_V", self.get_instream_width_padded(0)))
        intf_names["m_axis"] = []
        intf_names["m_axis"].append(("out0_V", self.get_outstream_width_padded(0)))
        intf_names["aximm"] = []
        intf_names["axilite"] = []
        intf_names["ap_none"] = []

        try:
            pumped_compute = self.get_nodeattr("pumpedCompute")
        except AttributeError:
            pumped_compute = 0

        if pumped_compute or self.get_nodeattr("pumpedMemory"):
            intf_names["clk2x"] = ["ap_clk2x"]

<<<<<<< HEAD
        if self.get_nodeattr("mlo_max_iter"):
            intf_names["aximm"].append(("axi_mm", 64))
            intf_names["s_axis"].append(("in_idx0_V", 32))
=======
        dynamic_input = self.get_nodeattr("dynamic_input")
        mem_mode = self.get_nodeattr("mem_mode")
        if dynamic_input:
            weight_width = self.get_instream_width(1)
            weight_width = weight_width * self.get_nodeattr("SIMD")
            intf_names["s_axis"].append(("in1_V", roundup_to_integer_multiple(weight_width, 8)))
>>>>>>> 90519f49
        else:
            dynamic_input = self.get_nodeattr("dynamic_input")
            mem_mode = self.get_nodeattr("mem_mode")
            if mem_mode == "external" or dynamic_input:
                intf_names["s_axis"].append(("in1_V", self.get_instream_width_padded(1)))
            elif mem_mode == "internal_decoupled":
                # only expose axilite interface if attribute is set
                runtime_writeable = self.get_nodeattr("runtime_writeable_weights")
                if runtime_writeable:
                    intf_names["axilite"] = ["s_axilite"]
        return intf_names

    def code_generation_ipi(self):
        source_target = "./ip/verilog/rtl_ops/%s" % self.onnx_node.name
        cmd = ["file mkdir %s" % source_target]
        dyn_input = self.get_nodeattr("dynamic_input")
        mem_mode = self.get_nodeattr("mem_mode")
        # check if additional components are needed
        if mem_mode == "internal_decoupled" or self.get_nodeattr("mlo_max_iter") or dyn_input:
            runtime_writeable = self.get_nodeattr("runtime_writeable_weights")
            node_name = self.onnx_node.name
            # create a hierarchy for this layer, with the same port names
            clk_name = self.get_verilog_top_module_intf_names()["clk"][0]
            rst_name = self.get_verilog_top_module_intf_names()["rst"][0]
            dout_name = self.get_verilog_top_module_intf_names()["m_axis"][0][0]
            din_name = self.get_verilog_top_module_intf_names()["s_axis"][0][0]
            cmd.append("create_bd_cell -type hier %s" % node_name)
            # clock and reset
            cmd.append("create_bd_pin -dir I -type clk /%s/%s" % (node_name, clk_name))
            cmd.append("create_bd_pin -dir I -type rst /%s/%s" % (node_name, rst_name))
            # if we need a 2x clock for either compute or memory, instantiate the 2x clk port
            try:
                pumped_compute = self.get_nodeattr("pumpedCompute")
            except AttributeError:
                pumped_compute = 0
            if pumped_compute or self.get_nodeattr("pumpedMemory"):
                clk2x_name = self.get_verilog_top_module_intf_names()["clk2x"][0]
                cmd.append("create_bd_pin -dir I -type clk /%s/%s" % (node_name, clk2x_name))
            else:
                clk2x_name = None
            # streams
            cmd.append(
                "create_bd_intf_pin -mode Master "
                "-vlnv xilinx.com:interface:axis_rtl:1.0 /%s/%s" % (node_name, dout_name)
            )
            cmd.append(
                "create_bd_intf_pin -mode Slave "
                "-vlnv xilinx.com:interface:axis_rtl:1.0 /%s/%s" % (node_name, din_name)
            )

            if self.get_nodeattr("mlo_max_iter"):
                cmd.append(
                    "create_bd_intf_pin -mode Slave "
                    "-vlnv xilinx.com:interface:axis_rtl:1.0 /%s/%s" % (node_name, "in_idx0_V")
                )
                cmd.append(
                    "create_bd_intf_pin -mode Master "
                    "-vlnv xilinx.com:interface:aximm_rtl:1.0 /%s/%s" % (node_name, "axi_mm")
                )

            # Instantiate either the HLS or RTL IP depending on operator
            self.instantiate_ip(cmd)
            code_gen_dir = self.get_nodeattr("code_gen_dir_ipgen")
            if dyn_input:
                # additional dynamic input
                win_name = self.get_verilog_top_module_intf_names()["s_axis"][1][0]
                cmd.append(
                    "create_bd_intf_pin -mode Slave "
                    "-vlnv xilinx.com:interface:axis_rtl:1.0 /%s/%s" % (node_name, win_name)
                )
                # dynamic loader
                dynld_rtllib_dir = os.path.join(os.environ["FINN_ROOT"], "finn-rtllib/dynload/hdl/")
                file_suffix = "_dynamic_load_wrapper.v"
                # automatically find memstream verilog component in code generation directory
                for fname in os.listdir(code_gen_dir):
                    if fname.endswith(file_suffix):
                        strm_tmpl = fname
                strm_tmpl_name = strm_tmpl[:-2]
                sourcefiles = [
                    os.path.join(code_gen_dir, strm_tmpl),
                    dynld_rtllib_dir + "ram_p_c.sv",
                    dynld_rtllib_dir + "dynamic_load.sv",
                ]
                for f in sourcefiles:
                    cmd += ["add_files -copy_to %s -norecurse %s" % (source_target, f)]
                strm_inst = node_name + "_wdynld"
                strm_out_name = "m_axis_0"
            elif self.get_nodeattr("mlo_max_iter"):
                # instantiate a fetch weights component and connect it to the IP
                mlo_rtllib_dir = os.path.join(os.environ["FINN_ROOT"], "finn-rtllib/mlo/")
                file_suffix = "_fetch_weights_wrapper.v"
                # automatically find memstream verilog component in code generation directory
                for fname in os.listdir(code_gen_dir):
                    if fname.endswith(file_suffix):
                        strm_tmpl = fname
                strm_tmpl_name = strm_tmpl[:-2]
                sourcefiles = [
                    os.path.join(code_gen_dir, strm_tmpl),
                    mlo_rtllib_dir + "fetch_weights.sv",
                    mlo_rtllib_dir + "local_weight_buffer.sv",
                ]
                # add files from common dir
                for file in os.listdir(mlo_rtllib_dir + "common/"):
                    if file.endswith(".sv") or file.endswith(".svh") or file.endswith(".v"):
                        sourcefiles.append(os.path.join(mlo_rtllib_dir + "common/", file))
                # add files from cdma dir
                for file in os.listdir(mlo_rtllib_dir + "cdma/"):
                    if file.endswith(".sv") or file.endswith(".svh"):
                        sourcefiles.append(os.path.join(mlo_rtllib_dir + "cdma/", file))
                for file in os.listdir(mlo_rtllib_dir + "cdma/cdma_a/"):
                    if file.endswith(".sv") or file.endswith(".svh"):
                        sourcefiles.append(os.path.join(mlo_rtllib_dir + "cdma/cdma_a", file))
                for file in os.listdir(mlo_rtllib_dir + "cdma/cdma_u/"):
                    if file.endswith(".sv") or file.endswith(".svh"):
                        sourcefiles.append(os.path.join(mlo_rtllib_dir + "cdma/cdma_u/", file))
                for file in os.listdir(mlo_rtllib_dir + "cdma/cdma_x/"):
                    if file.endswith(".sv") or file.endswith(".svh"):
                        sourcefiles.append(os.path.join(mlo_rtllib_dir + "cdma/cdma_x/", file))

                for f in sourcefiles:
                    cmd += ["add_files -copy_to %s -norecurse %s" % (source_target, f)]
                strm_inst = node_name + "_fetch_weights"
                strm_out_name = "out0_V"
                # update intf dict to remove weights input and replace with index/tap input
                self.get_verilog_top_module_intf_names()["s_axis"]

            elif mem_mode == "internal_decoupled":
                # instantiate a streamer and connect it to the IP
                axi_dir = os.path.join(os.environ["FINN_ROOT"], "finn-rtllib/axi/hdl/")
                ms_rtllib_dir = os.path.join(os.environ["FINN_ROOT"], "finn-rtllib/memstream/hdl/")
                file_suffix = "_memstream_wrapper.v"
                # automatically find memstream verilog component in code generation directory
                for fname in os.listdir(code_gen_dir):
                    if fname.endswith(file_suffix):
                        strm_tmpl = fname
                strm_tmpl_name = strm_tmpl[:-2]
                sourcefiles = [
                    os.path.join(code_gen_dir, strm_tmpl),
                    axi_dir + "axilite.sv",
                    ms_rtllib_dir + "memstream_axi.sv",
                    ms_rtllib_dir + "memstream.sv",
                ]
                for f in sourcefiles:
                    cmd += ["add_files -copy_to %s -norecurse %s" % (source_target, f)]
                strm_inst = node_name + "_wstrm"
                strm_out_name = "m_axis_0"

            cmd.append(
                "create_bd_cell -type hier -reference %s /%s/%s"
                % (strm_tmpl_name, node_name, strm_inst)
            )

            if self.get_nodeattr("mlo_max_iter"):
                cmd.append(
                    "connect_bd_intf_net [get_bd_intf_pins %s/%s] "
                    "[get_bd_intf_pins %s/%s/%s]"
                    % (node_name, "in_idx0_V", node_name, strm_inst, "in_idx0_V")
                )

                cmd.append(
                    "connect_bd_intf_net [get_bd_intf_pins %s/%s] "
                    "[get_bd_intf_pins %s/%s/%s]"
                    % (node_name, "axi_mm", node_name, strm_inst, "axi_mm")
                )

            if dyn_input:
                cmd.append(
                    "connect_bd_intf_net [get_bd_intf_pins %s/%s] "
                    "[get_bd_intf_pins %s/%s/s_axis_0]"
                    % (node_name, win_name, node_name, strm_inst)
                )
            cmd.append(
                "connect_bd_intf_net [get_bd_intf_pins %s/%s/%s] "
                "[get_bd_intf_pins %s/%s/in1_V]"
                % (node_name, strm_inst, strm_out_name, node_name, node_name)
            )
            cmd.append(
                "connect_bd_net [get_bd_pins %s/%s] [get_bd_pins %s/%s/ap_rst_n]"
                % (node_name, rst_name, node_name, strm_inst)
            )
            cmd.append(
                "connect_bd_net [get_bd_pins %s/%s] [get_bd_pins %s/%s/ap_clk]"
                % (node_name, clk_name, node_name, strm_inst)
            )
            # if using 2x pumped memory, connect the memstreamer's 2x clk input
            # to the 2x clock port. otherwise connect it to the regular clock port.
            if mem_mode == "internal_decoupled" and not (
                self.get_nodeattr("mlo_max_iter") or dyn_input
            ):
                if self.get_nodeattr("pumpedMemory"):
                    cmd.append(
                        "connect_bd_net [get_bd_pins %s/%s] [get_bd_pins %s/%s/ap_clk2x]"
                        % (node_name, clk2x_name, node_name, strm_inst)
                    )
                else:
                    cmd.append(
                        "connect_bd_net [get_bd_pins %s/%s] [get_bd_pins %s/%s/ap_clk2x]"
                        % (node_name, clk_name, node_name, strm_inst)
                    )
                # runtime writeable weights
                if runtime_writeable:
                    axilite_name = self.get_verilog_top_module_intf_names()["axilite"][0]
                    cmd.append(
                        "create_bd_intf_pin -mode Slave "
                        "-vlnv xilinx.com:interface:aximm_rtl:1.0 /%s/%s"
                        % (node_name, axilite_name)
                    )
                    cmd.append(
                        "connect_bd_intf_net [get_bd_intf_pins %s/%s] "
                        "[get_bd_intf_pins %s/%s/%s]"
                        % (node_name, axilite_name, node_name, strm_inst, axilite_name)
                    )
                    # TODO calculate and pass in segment size here
                    cmd.append("assign_bd_address")
            cmd.append(
                "connect_bd_net [get_bd_pins %s/%s] [get_bd_pins %s/%s/%s]"
                % (node_name, rst_name, node_name, node_name, rst_name)
            )
            cmd.append(
                "connect_bd_net [get_bd_pins %s/%s] [get_bd_pins %s/%s/%s]"
                % (node_name, clk_name, node_name, node_name, clk_name)
            )
            cmd.append(
                "connect_bd_intf_net [get_bd_intf_pins %s/%s] "
                "[get_bd_intf_pins %s/%s/%s]"
                % (node_name, din_name, node_name, node_name, din_name)
            )
            cmd.append(
                "connect_bd_intf_net [get_bd_intf_pins %s/%s] "
                "[get_bd_intf_pins %s/%s/%s]"
                % (node_name, dout_name, node_name, node_name, dout_name)
            )

            # save bd
            cmd.append("save_bd_design")
        elif (mem_mode == "internal_embedded" or mem_mode == "external") and not self.get_nodeattr(
            "mlo_max_iter"
        ):
            # base class impl sufficient for internal_embedded/external modes
            self.instantiate_ip(cmd)
        else:
            raise Exception("Unrecognized mem_mode for MatrixVectorActivation")
        return cmd<|MERGE_RESOLUTION|>--- conflicted
+++ resolved
@@ -926,28 +926,24 @@
         if pumped_compute or self.get_nodeattr("pumpedMemory"):
             intf_names["clk2x"] = ["ap_clk2x"]
 
-<<<<<<< HEAD
         if self.get_nodeattr("mlo_max_iter"):
             intf_names["aximm"].append(("axi_mm", 64))
             intf_names["s_axis"].append(("in_idx0_V", 32))
-=======
-        dynamic_input = self.get_nodeattr("dynamic_input")
-        mem_mode = self.get_nodeattr("mem_mode")
-        if dynamic_input:
-            weight_width = self.get_instream_width(1)
-            weight_width = weight_width * self.get_nodeattr("SIMD")
-            intf_names["s_axis"].append(("in1_V", roundup_to_integer_multiple(weight_width, 8)))
->>>>>>> 90519f49
         else:
             dynamic_input = self.get_nodeattr("dynamic_input")
             mem_mode = self.get_nodeattr("mem_mode")
-            if mem_mode == "external" or dynamic_input:
-                intf_names["s_axis"].append(("in1_V", self.get_instream_width_padded(1)))
-            elif mem_mode == "internal_decoupled":
-                # only expose axilite interface if attribute is set
-                runtime_writeable = self.get_nodeattr("runtime_writeable_weights")
-                if runtime_writeable:
-                    intf_names["axilite"] = ["s_axilite"]
+            if dynamic_input:
+                weight_width = self.get_instream_width(1)
+                weight_width = weight_width * self.get_nodeattr("SIMD")
+                intf_names["s_axis"].append(("in1_V", roundup_to_integer_multiple(weight_width, 8)))
+            else:
+                if mem_mode == "external":
+                    intf_names["s_axis"].append(("in1_V", self.get_instream_width_padded(1)))
+                elif mem_mode == "internal_decoupled":
+                    # only expose axilite interface if attribute is set
+                    runtime_writeable = self.get_nodeattr("runtime_writeable_weights")
+                    if runtime_writeable:
+                        intf_names["axilite"] = ["s_axilite"]
         return intf_names
 
     def code_generation_ipi(self):
