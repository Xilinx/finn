--- conflicted
+++ resolved
@@ -133,20 +133,8 @@
         node = self.onnx_node
         in_act = context[node.input[0]]
         # ensure that shape is compatible
-<<<<<<< HEAD
-        inp_A = inp_A.reshape(self.get_normal_input_shape())
-        # TODO: AB: This is a hack to determin MVAU type
-        inp_B = context[node.input[1]]
-=======
         in_act = in_act.reshape(self.get_normal_input_shape())
-
-        if self.get_nodeattr("dynamic_input"):
-            mvau_w = context[node.input[1]]
-        else:
-            mvau_w_init = [x for x in graph.initializer if x.name == node.input[1]][0]
-            mvau_w = np_helper.to_array(mvau_w_init)
-
->>>>>>> d514ac6e
+        mvau_w = context[node.input[1]]
         # Matrix multiplication
         if self.get_nodeattr("binaryXnorMode"):
             # Note: activation/weights are expected to be binary
@@ -316,23 +304,15 @@
         if ind == 0:
             # calculate shape of input 0
             folded_input_shape = tuple(vecs + [sf, simd])
-<<<<<<< HEAD
-        elif ind == 1 and (
-            self.get_nodeattr("mem_mode") == "external" or self.get_nodeattr("mlo_max_iter")
-        ):
-            # calculate shape of input 1 (weights)
-            folded_input_shape = tuple(vecs + [sf * nf, simd * pe])
-=======
         elif ind == 1:
             if self.get_nodeattr("dynamic_input"):
                 # calculate shape of input 1 (weights dynamic)
                 folded_input_shape = tuple(vecs[:2] + [mw] + [nf, pe])
-            elif self.get_nodeattr("mem_mode") == "external":
-                # calculate shape of input 1 (weights static and external)
+            elif self.get_nodeattr("mem_mode") == "external" or self.get_nodeattr("mlo_max_iter"):
+                # calculate shape of input 1 (weights)
                 folded_input_shape = tuple(vecs + [sf * nf, simd * pe])
             else:
                 raise Exception("Undefined input shape for requested input")
->>>>>>> d514ac6e
         else:
             raise Exception("Undefined input shape for requested input")
 
@@ -504,22 +484,14 @@
 
         idt = self.get_input_datatype(0)
 
-<<<<<<< HEAD
         # if runtime-writeable weights or mem_mode=external, then the values of the weights can
         # change and we need to use the worst-case values from the datatypes
         if (
             self.get_nodeattr("runtime_writeable_weights")
             or self.get_nodeattr("mem_mode") == "external"
             or self.get_nodeattr("mlo_max_iter")
+            or self.get_nodeattr("dynamic_input")
         ):
-=======
-        if not self.get_nodeattr("dynamic_input"):
-            (acc_min, acc_max) = calculate_matvec_accumulator_range(weights, idt)
-
-        # if runtime-writeable weights or dynamic input, then the values of the weights can
-        # change and we need to use the worst-case values from the datatypes
-        if self.get_nodeattr("runtime_writeable_weights") or self.get_nodeattr("dynamic_input"):
->>>>>>> d514ac6e
             mw = self.get_nodeattr("MW")
             mh = self.get_nodeattr("MH")
             wdt = self.get_input_datatype(1)
@@ -588,13 +560,10 @@
     def minimize_weight_bit_width(self, model):
         """Minimize the bit width based on the values of the weights"""
         if not (
-<<<<<<< HEAD
             self.get_nodeattr("runtime_writeable_weights")
             or self.get_nodeattr("mem_mode") == "external"
             or self.get_nodeattr("mlo_max_iter")
-=======
-            self.get_nodeattr("runtime_writeable_weights") or self.get_nodeattr("dynamic_input")
->>>>>>> d514ac6e
+            or self.get_nodeattr("dynamic_input")
         ):
             weights = model.get_initializer(self.onnx_node.input[1])
             w_min = weights.min()
@@ -823,32 +792,9 @@
     def generate_params(self, model, path):
         mem_mode = self.get_nodeattr("mem_mode")
         code_gen_dir = path
-<<<<<<< HEAD
         # weights, if not external
         weights = model.get_initializer(self.onnx_node.input[1])
-        if mem_mode == "internal_embedded":
-            # save hlslib-compatible weights in params.h
-            weight_filename = "{}/params.h".format(code_gen_dir)
-            self.make_weight_file(weights, "hls_header", weight_filename)
-        elif mem_mode == "internal_decoupled" or (mem_mode == "external" and weights):
-            weight_filename_sim = "{}/weights.npy".format(code_gen_dir)
-            # save internal_decoupled weights for cppsim
-            self.make_weight_file(weights, "decoupled_npy", weight_filename_sim)
-            if mem_mode == "internal_decoupled":
-                # also save weights as Verilog .dat file
-                # This file will be ignored when synthesizing UltraScale memory.
-                weight_filename_rtl = "{}/memblock.dat".format(code_gen_dir)
-                self.make_weight_file(weights, "decoupled_verilog_dat", weight_filename_rtl)
-        elif not weights:
-            if not (mem_mode == "external" or self.get_nodeattr("mlo")):
-                raise Exception(
-                    """Invalid setting found, weight values not initialized,
-                    but neither "external" case nor MLO."""
-=======
-        if not self.get_nodeattr("dynamic_input"):
-            # weights, if not external
-            weights = model.get_initializer(self.onnx_node.input[1])
-
+        if weights is not None:
             if mem_mode == "internal_embedded":
                 # save hlslib-compatible weights in params.h
                 weight_filename = "{}/params.h".format(code_gen_dir)
@@ -862,11 +808,15 @@
                     # This file will be ignored when synthesizing UltraScale memory.
                     weight_filename_rtl = "{}/memblock.dat".format(code_gen_dir)
                     self.make_weight_file(weights, "decoupled_verilog_dat", weight_filename_rtl)
-            else:
+        else:
+            if not (
+                mem_mode == "external"
+                or self.get_nodeattr("mlo_max_iter")
+                or self.get_nodeattr("dynamic_input")
+            ):
                 raise Exception(
-                    """Please set mem_mode to "internal_embedded", "internal_decoupled",
-                    or "external", currently no other parameter value is supported!"""
->>>>>>> d514ac6e
+                    """Invalid setting found, weight values not initialized,
+                    but neither "external" case nor MLO."""
                 )
 
         # save thresholds in thresh.h
@@ -978,35 +928,19 @@
         if pumped_compute or self.get_nodeattr("pumpedMemory"):
             intf_names["clk2x"] = ["ap_clk2x"]
 
-<<<<<<< HEAD
         if self.get_nodeattr("mlo_max_iter"):
             intf_names["aximm"].append(("axi_mm", 64))
             intf_names["s_axis"].append(("in_idx0_V", 32))
         else:
+            dynamic_input = self.get_nodeattr("dynamic_input")
             mem_mode = self.get_nodeattr("mem_mode")
-            if mem_mode == "external":
-                intf_names["s_axis"].append(("in1_V", self.get_instream_width_padded(1)))
-            if mem_mode == "internal_decoupled":
-=======
-        dynamic_input = self.get_nodeattr("dynamic_input")
-        mem_mode = self.get_nodeattr("mem_mode")
-        if dynamic_input:
-            weight_width = self.get_instream_width(1)
-            weight_width = weight_width * self.get_nodeattr("SIMD")
-            intf_names["s_axis"].append(("in1_V", roundup_to_integer_multiple(weight_width, 8)))
-        else:
-            if mem_mode == "external":
+            if mem_mode == "external" or dynamic_input:
                 intf_names["s_axis"].append(("in1_V", self.get_instream_width_padded(1)))
             elif mem_mode == "internal_decoupled":
->>>>>>> d514ac6e
                 # only expose axilite interface if attribute is set
                 runtime_writeable = self.get_nodeattr("runtime_writeable_weights")
                 if runtime_writeable:
                     intf_names["axilite"] = ["s_axilite"]
-<<<<<<< HEAD
-
-=======
->>>>>>> d514ac6e
         return intf_names
 
     def code_generation_ipi(self):
@@ -1014,15 +948,9 @@
         cmd = ["file mkdir %s" % source_target]
         dyn_input = self.get_nodeattr("dynamic_input")
         mem_mode = self.get_nodeattr("mem_mode")
-<<<<<<< HEAD
-        if mem_mode == "internal_decoupled" or self.get_nodeattr("mlo_max_iter"):
+        # check if additional components are needed
+        if mem_mode == "internal_decoupled" or self.get_nodeattr("mlo_max_iter") or dyn_input:
             runtime_writeable = self.get_nodeattr("runtime_writeable_weights")
-=======
-        sname = "V"
-
-        # check if additional components are needed
-        if dyn_input or mem_mode == "internal_decoupled":
->>>>>>> d514ac6e
             node_name = self.onnx_node.name
             # create a hierarchy for this layer, with the same port names
             clk_name = self.get_verilog_top_module_intf_names()["clk"][0]
@@ -1052,7 +980,7 @@
                 "create_bd_intf_pin -mode Slave "
                 "-vlnv xilinx.com:interface:axis_rtl:1.0 /%s/%s" % (node_name, din_name)
             )
-<<<<<<< HEAD
+
             if self.get_nodeattr("mlo_max_iter"):
                 cmd.append(
                     "create_bd_intf_pin -mode Slave "
@@ -1066,9 +994,33 @@
             # Instantiate either the HLS or RTL IP depending on operator
             self.instantiate_ip(cmd)
             code_gen_dir = self.get_nodeattr("code_gen_dir_ipgen")
-            if self.get_nodeattr("mlo_max_iter"):
+            if dyn_input:
+                # additional dynamic input
+                win_name = self.get_verilog_top_module_intf_names()["s_axis"][1][0]
+                cmd.append(
+                    "create_bd_intf_pin -mode Slave "
+                    "-vlnv xilinx.com:interface:axis_rtl:1.0 /%s/%s" % (node_name, win_name)
+                )
+                # dynamic loader
+                dynld_rtllib_dir = os.path.join(os.environ["FINN_ROOT"], "finn-rtllib/dynload/hdl/")
+                file_suffix = "_dynamic_load_wrapper.v"
+                # automatically find memstream verilog component in code generation directory
+                for fname in os.listdir(code_gen_dir):
+                    if fname.endswith(file_suffix):
+                        strm_tmpl = fname
+                strm_tmpl_name = strm_tmpl[:-2]
+                sourcefiles = [
+                    os.path.join(code_gen_dir, strm_tmpl),
+                    dynld_rtllib_dir + "ram_p_c.sv",
+                    dynld_rtllib_dir + "dynamic_load.sv",
+                ]
+                for f in sourcefiles:
+                    cmd += ["add_files -copy_to %s -norecurse %s" % (source_target, f)]
+                strm_inst = node_name + "_wdynld"
+                strm_out_name = "m_axis_0"
+            elif self.get_nodeattr("mlo_max_iter"):
                 # instantiate a fetch weights component and connect it to the IP
-                swg_rtllib_dir = os.path.join(os.environ["FINN_ROOT"], "finn-rtllib/mlo/")
+                mlo_rtllib_dir = os.path.join(os.environ["FINN_ROOT"], "finn-rtllib/mlo/")
                 file_suffix = "_fetch_weights_wrapper.v"
                 # automatically find memstream verilog component in code generation directory
                 for fname in os.listdir(code_gen_dir):
@@ -1077,17 +1029,17 @@
                 strm_tmpl_name = strm_tmpl[:-2]
                 sourcefiles = [
                     os.path.join(code_gen_dir, strm_tmpl),
-                    swg_rtllib_dir + "fetch_weights.sv",
-                    swg_rtllib_dir + "local_weight_buffer.sv",
+                    mlo_rtllib_dir + "fetch_weights.sv",
+                    mlo_rtllib_dir + "local_weight_buffer.sv",
                 ]
                 # add files from common dir
-                for file in os.listdir(swg_rtllib_dir + "common/"):
+                for file in os.listdir(mlo_rtllib_dir + "common/"):
+                    if file.endswith(".sv") or file.endswith(".svh") or file.endswith(".v"):
+                        sourcefiles.append(os.path.join(mlo_rtllib_dir + "common/", file))
+                # add files from cdma dir
+                for file in os.listdir(mlo_rtllib_dir + "cdma/"):
                     if file.endswith(".sv") or file.endswith(".svh"):
-                        sourcefiles.append(os.path.join(swg_rtllib_dir + "common/", file))
-                # add files from cdma dir
-                for file in os.listdir(swg_rtllib_dir + "cdma/"):
-                    if file.endswith(".sv") or file.endswith(".svh"):
-                        sourcefiles.append(os.path.join(swg_rtllib_dir + "cdma/", file))
+                        sourcefiles.append(os.path.join(mlo_rtllib_dir + "cdma/", file))
 
                 for f in sourcefiles:
                     cmd += ["add_files -copy_to %s -norecurse %s" % (source_target, f)]
@@ -1098,144 +1050,6 @@
 
             elif mem_mode == "internal_decoupled":
                 # instantiate a streamer and connect it to the IP
-                swg_rtllib_dir = os.path.join(os.environ["FINN_ROOT"], "finn-rtllib/memstream/hdl/")
-                file_suffix = "_memstream_wrapper.v"
-                # automatically find memstream verilog component in code generation directory
-                for fname in os.listdir(code_gen_dir):
-                    if fname.endswith(file_suffix):
-                        strm_tmpl = fname
-                strm_tmpl_name = strm_tmpl[:-2]
-                sourcefiles = [
-                    os.path.join(code_gen_dir, strm_tmpl),
-                    swg_rtllib_dir + "axilite_if.v",
-                    swg_rtllib_dir + "memstream_axi.sv",
-                    swg_rtllib_dir + "memstream.sv",
-                ]
-                for f in sourcefiles:
-                    cmd += ["add_files -copy_to %s -norecurse %s" % (source_target, f)]
-                strm_inst = node_name + "_wstrm"
-                strm_out_name = "m_axis_0"
-
-            cmd.append(
-                "create_bd_cell -type hier -reference %s /%s/%s"
-                % (strm_tmpl_name, node_name, strm_inst)
-            )
-
-            if self.get_nodeattr("mlo_max_iter"):
-                cmd.append(
-                    "connect_bd_intf_net [get_bd_intf_pins %s/%s] "
-                    "[get_bd_intf_pins %s/%s/%s]"
-                    % (node_name, "in_idx0_V", node_name, strm_inst, "in_idx0_V")
-                )
-
-                cmd.append(
-                    "connect_bd_intf_net [get_bd_intf_pins %s/%s] "
-                    "[get_bd_intf_pins %s/%s/%s]"
-                    % (node_name, "axi_mm", node_name, strm_inst, "axi_mm")
-                )
-
-            cmd.append(
-                "connect_bd_intf_net [get_bd_intf_pins %s/%s/%s] "
-                "[get_bd_intf_pins %s/%s/in1_V]"
-                % (node_name, strm_inst, strm_out_name, node_name, node_name)
-            )
-            cmd.append(
-                "connect_bd_net [get_bd_pins %s/%s] [get_bd_pins %s/%s/ap_rst_n]"
-                % (node_name, rst_name, node_name, strm_inst)
-            )
-            cmd.append(
-                "connect_bd_net [get_bd_pins %s/%s] [get_bd_pins %s/%s/ap_clk]"
-                % (node_name, clk_name, node_name, strm_inst)
-            )
-            # if using 2x pumped memory, connect the memstreamer's 2x clk input
-            # to the 2x clock port. otherwise connect it to the regular clock port.
-            if not self.get_nodeattr("mlo_max_iter"):
-                if self.get_nodeattr("pumpedMemory"):
-                    cmd.append(
-                        "connect_bd_net [get_bd_pins %s/%s] [get_bd_pins %s/%s/ap_clk2x]"
-                        % (node_name, clk2x_name, node_name, strm_inst)
-                    )
-                else:
-                    cmd.append(
-                        "connect_bd_net [get_bd_pins %s/%s] [get_bd_pins %s/%s/ap_clk2x]"
-                        % (node_name, clk_name, node_name, strm_inst)
-                    )
-=======
-            # instantiate the RTL block
-            # Instantiate either the HLS or RTL IP depending on operator
-            self.instantiate_ip(cmd)
-            # connect MVAU
->>>>>>> d514ac6e
-            cmd.append(
-                "connect_bd_net [get_bd_pins %s/%s] [get_bd_pins %s/%s/%s]"
-                % (node_name, rst_name, node_name, node_name, rst_name)
-            )
-            cmd.append(
-                "connect_bd_net [get_bd_pins %s/%s] [get_bd_pins %s/%s/%s]"
-                % (node_name, clk_name, node_name, node_name, clk_name)
-            )
-            cmd.append(
-                "connect_bd_intf_net [get_bd_intf_pins %s/%s] "
-                "[get_bd_intf_pins %s/%s/%s]"
-                % (node_name, din_name, node_name, node_name, din_name)
-            )
-            cmd.append(
-                "connect_bd_intf_net [get_bd_intf_pins %s/%s] "
-                "[get_bd_intf_pins %s/%s/%s]"
-                % (node_name, dout_name, node_name, node_name, dout_name)
-            )
-
-            code_gen_dir = self.get_nodeattr("code_gen_dir_ipgen")
-            if dyn_input:
-                # dynamic loader
-                dynld_rtllib_dir = os.path.join(os.environ["FINN_ROOT"], "finn-rtllib/dynload/hdl/")
-                file_suffix = "_dynamic_load_wrapper.v"
-                # automatically find memstream verilog component in code generation directory
-                for fname in os.listdir(code_gen_dir):
-                    if fname.endswith(file_suffix):
-                        dynld_tmpl = fname
-                dynld_tmpl_name = dynld_tmpl[:-2]
-                sourcefiles = [
-                    os.path.join(code_gen_dir, dynld_tmpl),
-                    dynld_rtllib_dir + "ram_p_c.sv",
-                    dynld_rtllib_dir + "dynamic_load.sv",
-                ]
-                for f in sourcefiles:
-                    cmd += ["add_files -copy_to %s -norecurse %s" % (source_target, f)]
-                dynld_inst = node_name + "_wdynld"
-                # instantiate the cell
-                cmd.append(
-                    "create_bd_cell -type hier -reference %s /%s/%s"
-                    % (dynld_tmpl_name, node_name, dynld_inst)
-                )
-                # additional dynamic input
-                win_name = self.get_verilog_top_module_intf_names()["s_axis"][1][0]
-                cmd.append(
-                    "create_bd_intf_pin -mode Slave "
-                    "-vlnv xilinx.com:interface:axis_rtl:1.0 /%s/%s" % (node_name, win_name)
-                )
-                # connect
-                cmd.append(
-                    "connect_bd_net [get_bd_pins %s/%s] [get_bd_pins %s/%s/ap_clk]"
-                    % (node_name, clk_name, node_name, dynld_inst)
-                )
-                cmd.append(
-                    "connect_bd_net [get_bd_pins %s/%s] [get_bd_pins %s/%s/ap_rst_n]"
-                    % (node_name, rst_name, node_name, dynld_inst)
-                )
-                cmd.append(
-                    "connect_bd_intf_net [get_bd_intf_pins %s/%s/m_axis_0] "
-                    "[get_bd_intf_pins %s/%s/in1_%s]"
-                    % (node_name, dynld_inst, node_name, node_name, sname)
-                )
-                cmd.append(
-                    "connect_bd_intf_net [get_bd_intf_pins %s/%s] "
-                    "[get_bd_intf_pins %s/%s/s_axis_0]"
-                    % (node_name, win_name, node_name, dynld_inst)
-                )
-            else:
-                # memstream
-                runtime_writable = self.get_nodeattr("runtime_writeable_weights") == 1
                 axi_dir = os.path.join(os.environ["FINN_ROOT"], "finn-rtllib/axi/hdl/")
                 ms_rtllib_dir = os.path.join(os.environ["FINN_ROOT"], "finn-rtllib/memstream/hdl/")
                 file_suffix = "_memstream_wrapper.v"
@@ -1253,22 +1067,50 @@
                 for f in sourcefiles:
                     cmd += ["add_files -copy_to %s -norecurse %s" % (source_target, f)]
                 strm_inst = node_name + "_wstrm"
-                # instantiate the cell
+                strm_out_name = "m_axis_0"
+
+            cmd.append(
+                "create_bd_cell -type hier -reference %s /%s/%s"
+                % (strm_tmpl_name, node_name, strm_inst)
+            )
+
+            if self.get_nodeattr("mlo_max_iter"):
                 cmd.append(
-                    "create_bd_cell -type hier -reference %s /%s/%s"
-                    % (strm_tmpl_name, node_name, strm_inst)
-                )
-                # connect
+                    "connect_bd_intf_net [get_bd_intf_pins %s/%s] "
+                    "[get_bd_intf_pins %s/%s/%s]"
+                    % (node_name, "in_idx0_V", node_name, strm_inst, "in_idx0_V")
+                )
+
                 cmd.append(
-                    "connect_bd_net [get_bd_pins %s/%s] [get_bd_pins %s/%s/ap_clk]"
-                    % (node_name, clk_name, node_name, strm_inst)
-                )
+                    "connect_bd_intf_net [get_bd_intf_pins %s/%s] "
+                    "[get_bd_intf_pins %s/%s/%s]"
+                    % (node_name, "axi_mm", node_name, strm_inst, "axi_mm")
+                )
+
+            if dyn_input:
                 cmd.append(
-                    "connect_bd_net [get_bd_pins %s/%s] [get_bd_pins %s/%s/ap_rst_n]"
-                    % (node_name, rst_name, node_name, strm_inst)
-                )
-                # if using 2x pumped memory, connect the memstreamer's 2x clk input
-                # to the 2x clock port. otherwise connect it to the regular clock port.
+                    "connect_bd_intf_net [get_bd_intf_pins %s/%s] "
+                    "[get_bd_intf_pins %s/%s/s_axis_0]"
+                    % (node_name, win_name, node_name, strm_inst)
+                )
+            cmd.append(
+                "connect_bd_intf_net [get_bd_intf_pins %s/%s/%s] "
+                "[get_bd_intf_pins %s/%s/in1_V]"
+                % (node_name, strm_inst, strm_out_name, node_name, node_name)
+            )
+            cmd.append(
+                "connect_bd_net [get_bd_pins %s/%s] [get_bd_pins %s/%s/ap_rst_n]"
+                % (node_name, rst_name, node_name, strm_inst)
+            )
+            cmd.append(
+                "connect_bd_net [get_bd_pins %s/%s] [get_bd_pins %s/%s/ap_clk]"
+                % (node_name, clk_name, node_name, strm_inst)
+            )
+            # if using 2x pumped memory, connect the memstreamer's 2x clk input
+            # to the 2x clock port. otherwise connect it to the regular clock port.
+            if mem_mode == "internal_decoupled" and not (
+                self.get_nodeattr("mlo_max_iter") or dyn_input
+            ):
                 if self.get_nodeattr("pumpedMemory"):
                     cmd.append(
                         "connect_bd_net [get_bd_pins %s/%s] [get_bd_pins %s/%s/ap_clk2x]"
@@ -1279,13 +1121,8 @@
                         "connect_bd_net [get_bd_pins %s/%s] [get_bd_pins %s/%s/ap_clk2x]"
                         % (node_name, clk_name, node_name, strm_inst)
                     )
-                cmd.append(
-                    "connect_bd_intf_net [get_bd_intf_pins %s/%s/m_axis_0] "
-                    "[get_bd_intf_pins %s/%s/in1_%s]"
-                    % (node_name, strm_inst, node_name, node_name, sname)
-                )
                 # runtime writeable weights
-                if runtime_writable:
+                if runtime_writeable:
                     axilite_name = self.get_verilog_top_module_intf_names()["axilite"][0]
                     cmd.append(
                         "create_bd_intf_pin -mode Slave "
@@ -1299,6 +1136,24 @@
                     )
                     # TODO calculate and pass in segment size here
                     cmd.append("assign_bd_address")
+            cmd.append(
+                "connect_bd_net [get_bd_pins %s/%s] [get_bd_pins %s/%s/%s]"
+                % (node_name, rst_name, node_name, node_name, rst_name)
+            )
+            cmd.append(
+                "connect_bd_net [get_bd_pins %s/%s] [get_bd_pins %s/%s/%s]"
+                % (node_name, clk_name, node_name, node_name, clk_name)
+            )
+            cmd.append(
+                "connect_bd_intf_net [get_bd_intf_pins %s/%s] "
+                "[get_bd_intf_pins %s/%s/%s]"
+                % (node_name, din_name, node_name, node_name, din_name)
+            )
+            cmd.append(
+                "connect_bd_intf_net [get_bd_intf_pins %s/%s] "
+                "[get_bd_intf_pins %s/%s/%s]"
+                % (node_name, dout_name, node_name, node_name, dout_name)
+            )
 
             # save bd
             cmd.append("save_bd_design")
