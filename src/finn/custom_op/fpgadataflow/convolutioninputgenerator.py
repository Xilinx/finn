--- conflicted
+++ resolved
@@ -313,37 +313,27 @@
             "ultra": "ap_resource_uram()",
         }
         hls_ram_style = map_to_hls_ram_style[ram_style]
-<<<<<<< HEAD
+        hls_call = node.op_type
+        # check if non optimized ConvolutionInputGenerator is needed
+        k = self.get_nodeattr("ConvKernelDim")
+        stride = self.get_nodeattr("Stride")
+        if k % stride != 0:
+            hls_call += "_kernel_stride"
+
         if self.get_nodeattr("depthwise") == 1:
             self.code_gen_dict["$DOCOMPUTE$"] = [
                 """{}_dws<ConvKernelDim1, IFMChannels1, Input_precision1, IFMDim1,
                     OFMDim1, SIMD1, Stride1> (in0, out, numReps, {});""".format(
-                    node.op_type, hls_ram_style
+                    hls_call, hls_ram_style
                 )
             ]
         else:
             self.code_gen_dict["$DOCOMPUTE$"] = [
                 """{}<ConvKernelDim1, IFMChannels1, Input_precision1, IFMDim1,
                     OFMDim1, SIMD1, Stride1> (in0, out, numReps, {});""".format(
-                    node.op_type, hls_ram_style
+                    hls_call, hls_ram_style
                 )
             ]
-=======
-
-        hls_call = node.op_type
-        # check if non optimized ConvolutionInputGenerator is needed
-        k = self.get_nodeattr("ConvKernelDim")
-        stride = self.get_nodeattr("Stride")
-        if k % stride != 0:
-            hls_call += "_kernel_stride"
-
-        self.code_gen_dict["$DOCOMPUTE$"] = [
-            """{}<ConvKernelDim1, IFMChannels1, Input_precision1, IFMDim1,
-                OFMDim1, SIMD1, Stride1> (in0, out, numReps, {});""".format(
-                hls_call, hls_ram_style
-            )
-        ]
->>>>>>> 93897708
 
     def dataoutstrm(self):
         code_gen_dir = self.get_nodeattr("code_gen_dir_cppsim")
