# Copyright (C) 2023, Advanced Micro Devices, Inc.
# All rights reserved.
#
# Redistribution and use in source and binary forms, with or without
# modification, are permitted provided that the following conditions are met:
#
# * Redistributions of source code must retain the above copyright notice, this
#   list of conditions and the following disclaimer.
#
# * Redistributions in binary form must reproduce the above copyright notice,
#   this list of conditions and the following disclaimer in the documentation
#   and/or other materials provided with the distribution.
#
# * Neither the name of FINN nor the names of its
#   contributors may be used to endorse or promote products derived from
#   this software without specific prior written permission.
#
# THIS SOFTWARE IS PROVIDED BY THE COPYRIGHT HOLDERS AND CONTRIBUTORS "AS IS"
# AND ANY EXPRESS OR IMPLIED WARRANTIES, INCLUDING, BUT NOT LIMITED TO, THE
# IMPLIED WARRANTIES OF MERCHANTABILITY AND FITNESS FOR A PARTICULAR PURPOSE ARE
# DISCLAIMED. IN NO EVENT SHALL THE COPYRIGHT HOLDER OR CONTRIBUTORS BE LIABLE
# FOR ANY DIRECT, INDIRECT, INCIDENTAL, SPECIAL, EXEMPLARY, OR CONSEQUENTIAL
# DAMAGES (INCLUDING, BUT NOT LIMITED TO, PROCUREMENT OF SUBSTITUTE GOODS OR
# SERVICES; LOSS OF USE, DATA, OR PROFITS; OR BUSINESS INTERRUPTION) HOWEVER
# CAUSED AND ON ANY THEORY OF LIABILITY, WHETHER IN CONTRACT, STRICT LIABILITY,
# OR TORT (INCLUDING NEGLIGENCE OR OTHERWISE) ARISING IN ANY WAY OUT OF THE USE
# OF THIS SOFTWARE, EVEN IF ADVISED OF THE POSSIBILITY OF SUCH DAMAGE.

import numpy as np
import os
import warnings
from abc import abstractmethod
from qonnx.custom_op.base import CustomOp
from qonnx.util.basic import roundup_to_integer_multiple

from finn.util.basic import get_liveness_threshold_cycles, is_versal

try:
    import pyxsi_utils
except ModuleNotFoundError:
    pyxsi_utils = None


class HWCustomOp(CustomOp):
    """HWCustomOp class all custom ops that can be implemented with either
    HLS or RTL backend are based on. Contains different functions every fpgadataflow
    custom node should have. Some as abstract methods, these have to be filled
    when writing a new fpgadataflow custom op node."""

    def __init__(self, onnx_node, **kwargs):
        super().__init__(onnx_node, **kwargs)
        self.code_gen_dict = {}

    def get_nodeattr_types(self):
        return {
            "backend": ("s", True, "fpgadataflow"),
            "preferred_impl_style": ("s", False, "", {"", "hls", "rtl"}),
            "code_gen_dir_ipgen": ("s", False, ""),
            "ipgen_path": ("s", False, ""),
            "ip_path": ("s", False, ""),
            "ip_vlnv": ("s", False, ""),
            "exec_mode": ("s", False, "", {"", "rtlsim", "cppsim"}),
            "cycles_rtlsim": ("i", False, 0),
            "cycles_estimate": ("i", False, 0),
            "rtlsim_trace": ("s", False, ""),
            "res_estimate": ("s", False, ""),
            "res_synth": ("s", False, ""),
            "rtlsim_so": ("s", False, ""),
            # partitioning info
            # ID of SLR to which the Op is attached in Vitis builds
            # Set to -1 as 'don't care'
            "slr": ("i", False, -1),
            # Vitis memory port to which any AXI-MM interface
            # of this Op should be attached in Vitis builds
            # E.g.: "DDR[0]", "HBM[0]", "PLRAM[0]"
            "mem_port": ("s", False, ""),
            # Partition to which the Op belongs; all Ops with the
            # same partition_id are stitched together
            # Users should avoid setting this attribute manually
            # and instead use the floorplan transform to set
            # partition IDs from Vitis design rules and SLR IDs
            "partition_id": ("i", False, 0),
            # ID of FPGA device to which this Op is allocated, in
            # a multi-FPGA setting
            "device_id": ("i", False, 0),
            # input and output FIFO depths for multi-I/O nodes
            "inFIFODepths": ("ints", False, [2]),
            "outFIFODepths": ("ints", False, [2]),
            "output_hook": ("s", False, ""),
            # accumulated characteristic function over two periods
            "io_chrc_in": ("t", False, np.asarray([], dtype=np.int32)),
            "io_chrc_out": ("t", False, np.asarray([], dtype=np.int32)),
            # the period for which the characterization was run
            "io_chrc_period": ("i", False, 0),
            # amount of zero padding inserted during chrc.
            "io_chrc_pads_in": ("ints", False, []),
            "io_chrc_pads_out": ("ints", False, []),
            "mlo_max_iter": ("i", False, 0),
        }

    def make_shape_compatible_op(self, model):
        oshape = self.get_normal_output_shape()
        # implement tensor with correct shape
        return super().make_const_shape_op(oshape)

    def get_verilog_top_module_name(self):
        "Return the Verilog top module name for this node."

        node = self.onnx_node
        prefixed_top_name = node.name

        return prefixed_top_name

    def get_verilog_top_module_intf_names(self):
        """Return a dict of names of input and output interfaces.
        The keys reflect the protocols each interface implements:
        'clk', 'rst', 'm_axis', 's_axis', 'aximm', 'axilite'.
        Values are lists of tuples (axis, aximm) or names (axilite):
        'axis' tuples correspond to the list of node inputs in order,
        each tuple is (interface_name, interface_width_bits).
        axilite always assumed to be 32 bits and is not tuple (name only).
        Each block must have at most one aximm and one axilite."""
        node = self.onnx_node
        intf_names = {}
        intf_names["clk"] = ["ap_clk"]
        intf_names["rst"] = ["ap_rst_n"]
        intf_names["s_axis"] = []
        for i in range(len(node.input)):
            # not every node input will result in an interface of the produced HW
            # filter out inputs that have no stream width associated with them
            width = self.get_instream_width_padded(i)
            if width != 0:
                intf_names["s_axis"].append(("in%d_V" % (i), self.get_instream_width_padded(i)))
        intf_names["m_axis"] = []
        for i in range(len(node.output)):
            intf_names["m_axis"].append(("out%d_V" % (i), self.get_outstream_width_padded(i)))
        intf_names["aximm"] = []
        intf_names["axilite"] = []
        intf_names["ap_none"] = []
        return intf_names

    def get_rtlsim(self):
        """Return a xsi wrapper for the emulation library
        for this node."""

        rtlsim_so = self.get_nodeattr("rtlsim_so")
        assert os.path.isfile(rtlsim_so), "Cannot find rtlsim library."

        sim_base, sim_rel = rtlsim_so.split("xsim.dir")
        sim_rel = "xsim.dir" + sim_rel
        # pass in correct tracefile from attribute
        tracefile = self.get_nodeattr("rtlsim_trace")
        if tracefile == "default":
            tracefile = self.onnx_node.name + ".wdb"
        sim = pyxsi_utils.load_sim_obj(sim_base, sim_rel, tracefile)

        return sim

    def close_rtlsim(self, sim):
        "Close and free up resources for rtlsim."
        pyxsi_utils.close_rtlsim(sim)

    def node_res_estimation(self, fpgapart):
        """Returns summarized resource estimation of BRAMs and LUTs
        of the node as a dictionary."""
        ret = dict()
        ret["BRAM_18K"] = self.bram_estimation()
        ret["BRAM_efficiency"] = self.bram_efficiency_estimation()
        ret["LUT"] = self.lut_estimation()
        ret["URAM"] = self.uram_estimation()
        ret["URAM_efficiency"] = self.uram_efficiency_estimation()
        ret["DSP"] = self.dsp_estimation(fpgapart)
        return ret

    def bram_efficiency_estimation(self):
        """Function for BRAM efficiency estimation: actual parameter storage
        needed divided by the allocated BRAM storage (from estimation)"""
        return 1

    def uram_efficiency_estimation(self):
        """Function for URAM efficiency estimation: actual parameter storage
        needed divided by the allocated URAM storage (from estimation)"""
        return 1

    def bram_estimation(self):
        """Function for BRAM resource estimation, is member function of
        HWCustomOp class but has to be filled by every node"""
        return 0

    def uram_estimation(self):
        """Function for UltraRAM resource estimation, is member function of
        HWCustomOp class but has to be filled by every node"""
        return 0

    def lut_estimation(self):
        """Function for LUT resource estimation, is member function of
        HWCustomOp class but has to be filled by every node"""
        return 0

    def dsp_estimation(self, fpgapart):
        """Function for DSP resource estimation, is member function of
        HWCustomOp class but has to be filled by every node"""
        return 0

    def get_exp_cycles(self):
        """Function for estimation of expected cycles for set folding,
        is member function of HWCustomOp class but has to be filled
        by every node"""
        return 0

    def get_op_and_param_counts(self):
        """Return a dictionary with number of ops needed per inference for
        this layer as well as parameter count (weights, thresholds, etc.).
        Entries should be in the format:
        {op_<optype> : <count>, param_<paramtype>: <count>}."""
        return {}

    def reset_rtlsim(self, sim):
        """Sets reset input in pyxsi to zero, toggles the clock and set it
        back to one"""
        pyxsi_utils.reset_rtlsim(sim)

    def toggle_clk(self, sim):
        """Toggles the clock input in pyxsi once."""
        pyxsi_utils.toggle_clk(sim)

    def rtlsim_multi_io(self, sim, io_dict, hook_postclk=None):
        "Run rtlsim for this node, supports multiple i/o streams."
        num_out_values = self.get_number_output_values()
        total_cycle_count = pyxsi_utils.rtlsim_multi_io(
            sim,
            io_dict,
            num_out_values,
            sname="_V_",
            liveness_threshold=get_liveness_threshold_cycles(),
            hook_postclk=hook_postclk,
        )

        self.set_nodeattr("cycles_rtlsim", total_cycle_count)

    def verify_node(self):
        """Can be implemented to verify that all attributes the node needs
        are there and that particular attributes are set correctly. Can also
        check if the number of inputs is equal to the expected number."""
        pass

    def generate_params(self, model, path):
        """Function to generate parameters (i.e. weights and thresholds),
        is member function of HWCustomOp class but has to be filled
        by every node that needs to generate parameters."""
        pass

    @abstractmethod
    def get_number_output_values(self):
        """Function to get the number of expected output values,
        is member function of HWCustomOp class but has to be filled
        by every node."""
        pass

    @abstractmethod
    def get_input_datatype(self, ind=0):
        """Returns FINN DataType of input stream ind."""

    @abstractmethod
    def get_output_datatype(self, ind=0):
        """Returns FINN DataType of output stream ind."""

    @abstractmethod
    def get_normal_input_shape(self, ind=0):
        """Returns normal input shape if implemented."""

    @abstractmethod
    def get_normal_output_shape(self, ind=0):
        """Returns folded output shape if implemented."""

    @abstractmethod
    def get_folded_input_shape(self, ind=0):
        """Returns folded input shape (according to synapse folding), if implemented."""

    @abstractmethod
    def get_folded_output_shape(self, ind=0):
        """Returns folded output shape (according to neuron folding), if implemented."""

    @abstractmethod
    def get_instream_width(self, ind=0):
        """Returns input stream width, if implemented."""

    @abstractmethod
    def get_outstream_width(self, ind=0):
        """Returns output stream width, if implemented."""

    def get_instream_width_padded(self, ind=0):
        """Returns input stream width padded to a multiple of 8. This is required
        by the AXI Stream spec."""
        in_width = self.get_instream_width(ind=ind)
        if in_width != 0:
            return roundup_to_integer_multiple(in_width, 8)
        else:
            return 0

    def get_outstream_width_padded(self, ind=0):
        """Returns output stream width padded to a multiple of 8. This is required
        by the AXI Stream spec."""
        out_width = self.get_outstream_width(ind=ind)
        return roundup_to_integer_multiple(out_width, 8)

    def generate_hdl_memstream(self, fpgapart, pumped_memory=0):
        """Helper function to generate verilog code for memstream component.
        Currently utilized by MVAU, VVAU and HLS Thresholding layer."""
        ops = ["MVAU_hls", "MVAU_rtl", "VVAU_hls", "VVAU_rtl", "Thresholding_hls"]
        if self.onnx_node.op_type in ops:
            template_path = (
                os.environ["FINN_ROOT"] + "/finn-rtllib/memstream/hdl/memstream_wrapper_template.v"
            )
            mname = self.onnx_node.name
            if self.onnx_node.op_type.startswith("Thresholding"):
                depth = self.calc_tmem()
            else:
                depth = self.calc_wmem()
            padded_width = self.get_instream_width_padded(1)
            code_gen_dir = self.get_nodeattr("code_gen_dir_ipgen")

            ram_style = self.get_nodeattr("ram_style")
            init_file = code_gen_dir + "/memblock.dat"
            if ram_style == "ultra" and not is_versal(fpgapart):
                init_file = ""
            code_gen_dict = {
                "$MODULE_NAME$": [mname],
                "$DEPTH$": [str(depth)],
                "$WIDTH$": [str(padded_width)],
                "$INIT_FILE$": [init_file],
                "$RAM_STYLE$": [ram_style],
                "$PUMPED_MEMORY$": [str(pumped_memory)],
            }
            # apply code generation to template
            with open(template_path, "r") as f:
                template_wrapper = f.read()
            for key in code_gen_dict:
                # transform list into long string separated by '\n'
                code_gen_line = "\n".join(code_gen_dict[key])
                template_wrapper = template_wrapper.replace(key, code_gen_line)
            with open(
                os.path.join(code_gen_dir, mname + "_memstream_wrapper.v"),
                "w",
            ) as f:
                f.write(template_wrapper)
        else:
            pass

    def generate_hdl_fetch_weights(self, fpgapart):
        """Helper function to generate verilog code for fetch_weights component.
        Currently utilized by MVAU."""
        ops = ["MVAU_hls", "MVAU_rtl"]
        if self.onnx_node.op_type in ops:
            template_path = os.environ["FINN_ROOT"] + "/finn-rtllib/mlo/fetch_weights_wrapper.v"
            mname = self.onnx_node.name
<<<<<<< HEAD
            padded_width = self.get_instream_width_padded(1)
=======
            wdt = self.get_input_datatype(1)
>>>>>>> cc0dc8bf
            mw = self.get_nodeattr("MW")
            mh = self.get_nodeattr("MH")
            pe = self.get_nodeattr("PE")
            simd = self.get_nodeattr("SIMD")
            n_reps = self.get_nodeattr("numInputVectors")[-1]
<<<<<<< HEAD
            # set to zero for now
            addr_weights = 0
            layer_offs = mw * mh
            # upper bound on how many layers can be supported, set to 10 for now
            n_max_layers = 10
            code_gen_dir = self.get_nodeattr("code_gen_dir_ipgen")

            code_gen_dict = {
                "$MODULE_NAME$": [mname + "_fetch_weights_wrapper"],
=======
            layer_offs = mw * mh
            # upper bound on how many layers can be supported, set to 64 for now
            n_max_layers = 64
            code_gen_dir = self.get_nodeattr("code_gen_dir_ipgen")
            code_gen_dict = {
                "$MODULE_NAME_AXI_WRAPPER$": [mname + "_fetch_weights_wrapper"],
>>>>>>> cc0dc8bf
                "$MW$": [str(mw)],
                "$MH$": [str(mh)],
                "$PE$": [str(pe)],
                "$SIMD$": [str(simd)],
                "$N_REPS$": [str(n_reps)],
<<<<<<< HEAD
                "$WEIGHT_WIDTH$": [str(padded_width)],
                "$ADDR_WEIGHTS$": [str(addr_weights)],
=======
                "$WEIGHT_WIDTH$": [str(wdt.bitwidth())],
>>>>>>> cc0dc8bf
                "$LAYER_OFFS$": [str(layer_offs)],
                "$N_MAX_LAYERS$": [str(n_max_layers)],
            }
            # apply code generation to template
            with open(template_path, "r") as f:
                template_wrapper = f.read()
            for key in code_gen_dict:
                # transform list into long string separated by '\n'
                code_gen_line = "\n".join(code_gen_dict[key])
                template_wrapper = template_wrapper.replace(key, code_gen_line)
            with open(
                os.path.join(code_gen_dir, mname + "_fetch_weights_wrapper.v"),
                "w",
            ) as f:
                f.write(template_wrapper)
        else:
            pass

    def derive_characteristic_fxns(self, period, override_rtlsim_dict=None):
        """Return the unconstrained characteristic functions for this node."""
        # ensure rtlsim is ready
        assert self.get_nodeattr("rtlsim_so") != "", "rtlsim not ready for " + self.onnx_node.name
        if self.get_nodeattr("io_chrc_period") > 0:
            warnings.warn("Skipping node %s: already has FIFO characteristic" % self.onnx_node.name)
            return
        exp_cycles = self.get_exp_cycles()
        n_inps = np.prod(self.get_folded_input_shape()[:-1])
        n_outs = np.prod(self.get_folded_output_shape()[:-1])
        if exp_cycles == 0:
            # try to come up with an optimistic estimate
            exp_cycles = min(n_inps, n_outs)
        assert (
            exp_cycles <= period
        ), "Period %d too short to characterize %s : expects min %d cycles" % (
            period,
            self.onnx_node.name,
            exp_cycles,
        )
        sim = self.get_rtlsim()
        # signal name
        sname = "_V_"
        if override_rtlsim_dict is not None:
            io_dict = override_rtlsim_dict
        else:
            io_dict = {
                "inputs": {
                    "in0": [0 for i in range(n_inps)],
                },
                "outputs": {"out0": []},
            }

        # extra dicts to keep track of cycle-by-cycle transaction behavior
        # note that we restrict key names to filter out weight streams etc
        txns_in = {key: [] for (key, value) in io_dict["inputs"].items() if "in" in key}
        txns_out = {key: [] for (key, value) in io_dict["outputs"].items() if "out" in key}
        # signal name
        sname = "_V_"

        def monitor_txns(sim_obj):
            for inp in txns_in:
                in_ready = pyxsi_utils._read_signal(sim_obj, inp + sname + "TREADY") == 1
                in_valid = pyxsi_utils._read_signal(sim_obj, inp + sname + "TVALID") == 1
                if in_ready and in_valid:
                    txns_in[inp].append(1)
                else:
                    txns_in[inp].append(0)
            for outp in txns_out:
                if (
                    pyxsi_utils._read_signal(sim_obj, outp + sname + "TREADY") == 1
                    and pyxsi_utils._read_signal(sim_obj, outp + sname + "TVALID") == 1
                ):
                    txns_out[outp].append(1)
                else:
                    txns_out[outp].append(0)

        self.reset_rtlsim(sim)
        self.rtlsim_multi_io(
            sim,
            io_dict,
            hook_postclk=monitor_txns,
        )
        total_cycle_count = self.get_nodeattr("cycles_rtlsim")
        assert (
            total_cycle_count <= period
        ), """Total cycle count from rtl simulation is higher than
            specified period, please set the period higher than {}""".format(
            total_cycle_count
        )
        self.set_nodeattr("io_chrc_period", period)

        def accumulate_char_fxn(chrc):
            p = len(chrc)
            ret = []
            for t in range(2 * p):
                if t == 0:
                    ret.append(chrc[0])
                else:
                    ret.append(ret[-1] + chrc[t % p])
            return np.asarray(ret, dtype=np.int32)

        all_txns_in = np.empty((len(txns_in.keys()), 2 * period), dtype=np.int32)
        all_txns_out = np.empty((len(txns_out.keys()), 2 * period), dtype=np.int32)
        all_pad_in = []
        all_pad_out = []
        for in_idx, in_strm_nm in enumerate(txns_in.keys()):
            txn_in = txns_in[in_strm_nm]
            if len(txn_in) < period:
                pad_in = period - len(txn_in)
                txn_in += [0 for x in range(pad_in)]
            txn_in = accumulate_char_fxn(txn_in)
            all_txns_in[in_idx, :] = txn_in
            all_pad_in.append(pad_in)

        for out_idx, out_strm_nm in enumerate(txns_out.keys()):
            txn_out = txns_out[out_strm_nm]
            if len(txn_out) < period:
                pad_out = period - len(txn_out)
                txn_out += [0 for x in range(pad_out)]
            txn_out = accumulate_char_fxn(txn_out)
            all_txns_out[out_idx, :] = txn_out
            all_pad_out.append(pad_out)

        self.set_nodeattr("io_chrc_in", all_txns_in)
        self.set_nodeattr("io_chrc_out", all_txns_out)
        self.set_nodeattr("io_chrc_pads_in", all_pad_in)
        self.set_nodeattr("io_chrc_pads_out", all_pad_out)<|MERGE_RESOLUTION|>--- conflicted
+++ resolved
@@ -354,45 +354,24 @@
         if self.onnx_node.op_type in ops:
             template_path = os.environ["FINN_ROOT"] + "/finn-rtllib/mlo/fetch_weights_wrapper.v"
             mname = self.onnx_node.name
-<<<<<<< HEAD
-            padded_width = self.get_instream_width_padded(1)
-=======
             wdt = self.get_input_datatype(1)
->>>>>>> cc0dc8bf
             mw = self.get_nodeattr("MW")
             mh = self.get_nodeattr("MH")
             pe = self.get_nodeattr("PE")
             simd = self.get_nodeattr("SIMD")
             n_reps = self.get_nodeattr("numInputVectors")[-1]
-<<<<<<< HEAD
-            # set to zero for now
-            addr_weights = 0
-            layer_offs = mw * mh
-            # upper bound on how many layers can be supported, set to 10 for now
-            n_max_layers = 10
-            code_gen_dir = self.get_nodeattr("code_gen_dir_ipgen")
-
-            code_gen_dict = {
-                "$MODULE_NAME$": [mname + "_fetch_weights_wrapper"],
-=======
             layer_offs = mw * mh
             # upper bound on how many layers can be supported, set to 64 for now
             n_max_layers = 64
             code_gen_dir = self.get_nodeattr("code_gen_dir_ipgen")
             code_gen_dict = {
                 "$MODULE_NAME_AXI_WRAPPER$": [mname + "_fetch_weights_wrapper"],
->>>>>>> cc0dc8bf
                 "$MW$": [str(mw)],
                 "$MH$": [str(mh)],
                 "$PE$": [str(pe)],
                 "$SIMD$": [str(simd)],
                 "$N_REPS$": [str(n_reps)],
-<<<<<<< HEAD
-                "$WEIGHT_WIDTH$": [str(padded_width)],
-                "$ADDR_WEIGHTS$": [str(addr_weights)],
-=======
                 "$WEIGHT_WIDTH$": [str(wdt.bitwidth())],
->>>>>>> cc0dc8bf
                 "$LAYER_OFFS$": [str(layer_offs)],
                 "$N_MAX_LAYERS$": [str(n_max_layers)],
             }
