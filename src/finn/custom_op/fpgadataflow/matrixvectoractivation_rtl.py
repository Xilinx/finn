# Copyright (c) 2020, Xilinx
# All rights reserved.
#
# Redistribution and use in source and binary forms, with or without
# modification, are permitted provided that the following conditions are met:
#
# * Redistributions of source code must retain the above copyright notice, this
#   list of conditions and the following disclaimer.
#
# * Redistributions in binary form must reproduce the above copyright notice,
#   this list of conditions and the following disclaimer in the documentation
#   and/or other materials provided with the distribution.
#
# * Neither the name of FINN nor the names of its
#   contributors may be used to endorse or promote products derived from
#   this software without specific prior written permission.
#
# THIS SOFTWARE IS PROVIDED BY THE COPYRIGHT HOLDERS AND CONTRIBUTORS "AS IS"
# AND ANY EXPRESS OR IMPLIED WARRANTIES, INCLUDING, BUT NOT LIMITED TO, THE
# IMPLIED WARRANTIES OF MERCHANTABILITY AND FITNESS FOR A PARTICULAR PURPOSE ARE
# DISCLAIMED. IN NO EVENT SHALL THE COPYRIGHT HOLDER OR CONTRIBUTORS BE LIABLE
# FOR ANY DIRECT, INDIRECT, INCIDENTAL, SPECIAL, EXEMPLARY, OR CONSEQUENTIAL
# DAMAGES (INCLUDING, BUT NOT LIMITED TO, PROCUREMENT OF SUBSTITUTE GOODS OR
# SERVICES; LOSS OF USE, DATA, OR PROFITS; OR BUSINESS INTERRUPTION) HOWEVER
# CAUSED AND ON ANY THEORY OF LIABILITY, WHETHER IN CONTRACT, STRICT LIABILITY,
# OR TORT (INCLUDING NEGLIGENCE OR OTHERWISE) ARISING IN ANY WAY OUT OF THE USE
# OF THIS SOFTWARE, EVEN IF ADVISED OF THE POSSIBILITY OF SUCH DAMAGE.

import math
import numpy as np
import os
import textwrap
import warnings
from qonnx.core.datatype import DataType
from qonnx.util.basic import (
    calculate_matvec_accumulator_range,
    interleave_matrix_outer_dim_from_partitions,
    roundup_to_integer_multiple,
)

from finn.custom_op.fpgadataflow.hlscustomop import HLSCustomOp
from finn.util.basic import get_rtlsim_trace_depth, make_build_dir
from finn.util.data_packing import (
    npy_to_rtlsim_input,
    pack_innermost_dim_as_hex_string,
    rtlsim_output_to_npy,
)

try:
    from pyverilator import PyVerilator
except ModuleNotFoundError:
    PyVerilator = None


# ONNX i/o tensor shape assumptions for MatrixVectorActivation:
# input 0 is the input tensor, shape (.., i_size) = (..., MW)
# input 1 is the weight tensor, shape (i_size, o_size) = (MW, MH)
# (optional) input 2 is the thresholds tensor, shape (o_size, n_thres)
# output 0 is the output tensor, shape (.., o_size) = (..., MH)
# the ... here can be any shape (representing groups of vectors)


class MatrixVectorActivation_rtl(HLSCustomOp):
    """Class that corresponds to finn-rtl Matrix Vector Unit."""

    def __init__(self, onnx_node, **kwargs):
        super().__init__(onnx_node, **kwargs)

    def get_nodeattr_types(self):
        my_attrs = {
            "PE": ("i", True, 0),
            "SIMD": ("i", True, 0),
            "MW": ("i", True, 0),
            "MH": ("i", True, 0),
            "resType": ("s", False, "dsp", {"auto", "lut", "dsp"}),
            "pumpedCompute": ("i", False, 0, {0, 1}),
            # FINN DataTypes for inputs, weights, outputs
            "inputDataType": ("s", True, ""),
            "weightDataType": ("s", True, ""),
            "outputDataType": ("s", True, ""),
            # FINN DataType for accumulator -- auto-computed and updated
            "accDataType": ("s", False, "INT32"),
            # number of input vectors, examples:
            # [1] is a single vector (like a FC layer with batch=1)
            # [4] is four vectors (like a FC layer with batch=4)
            # [1, 4, 4] is four * four vectors (like a conv layer with batch=1)
            "numInputVectors": ("ints", False, [1]),
            # memory mode for the FC weights
            # const -- embedded weights, default, long compile/synth times
            # decoupled -- streaming weights with weight streamer packaged inside IP
            # external -- streaming weights with external streamer
            "mem_mode": ("s", False, "const", {"const", "decoupled", "external"}),
            # FPGA resource type for memories in decoupled mode
            # auto -- let Vivado decide
            # block -- use BRAM
            # distributed -- use LUTRAM
            # ultra -- use UltraRAM (URAM), must have runtime_writeable_weights=1
            # see also https://www.xilinx.com/support/answers/38070.html
            "ram_style": (
                "s",
                False,
                "auto",
                {"auto", "block", "distributed", "ultra"},
            ),
            # (mem_mode = decoupled only) whether weights will be writable through
            # an AXI-lite interface during runtime
            # 1 for enabled, 0 for disabled.
            # see finn-rtllib/memstream/doc/README for more about the memory
            # address map used for writable weights
            # IMPORTANT: After using AXI lite to either read or write the weights,
            # always "flush" the accelerator by first passing a dummy input
            # vector through the accelerator. This will get rid of any old
            # weight data from the weight FIFOs.
            "runtime_writeable_weights": ("i", False, 0, {0, 1}),
            # attribute to save top module name - not user configurable
            "gen_top_module": ("s", False, ""),
        }
        my_attrs.update(super().get_nodeattr_types())
        return my_attrs

    def calc_wmem(self):
        """Calculates and returns WMEM."""
        mw = self.get_nodeattr("MW")
        mh = self.get_nodeattr("MH")
        pe = self.get_nodeattr("PE")
        simd = self.get_nodeattr("SIMD")
        assert mh % pe == 0, "Requirement MH divisable by PE is violated."
        assert mw % simd == 0, "Requirement MW divisable by SIMD is violated."
        wmem = mw * mh // (pe * simd)
        return wmem

    def calc_tmem(self):
        """Calculates and returns TMEM."""
        return 0

    def make_shape_compatible_op(self, model):
        oshape = self.get_normal_output_shape()
        return super().make_const_shape_op(oshape)

    def infer_node_datatype(self, model):
        node = self.onnx_node
        idt = model.get_tensor_datatype(node.input[0])
        if idt != self.get_input_datatype():
            warn_str = "inputDataType changing for %s: %s -> %s " % (
                node.name,
                str(self.get_input_datatype()),
                str(idt),
            )
            warnings.warn(warn_str)
        self.set_nodeattr("inputDataType", idt.name)
        # set output datatype from property
        odt = self.get_output_datatype()
        model.set_tensor_datatype(node.output[0], odt)

    def verify_node(self):
        info_messages = []
        # verify that "backend" is set to "fpgadataflow"
        backend_value = self.get_nodeattr("backend")
        if backend_value == "fpgadataflow":
            info_messages.append("Attribute backend is set correctly")
        else:
            info_messages.append('Attribute backend should be set to "fpgadataflow"')

        # verify that all necessary attributes exist
        # TODO collect automatically from get_nodeattr_types
        try:
            self.get_nodeattr("executable_path")
            self.get_nodeattr("resType")
            self.get_nodeattr("MW")
            self.get_nodeattr("MH")
            self.get_nodeattr("SIMD")
            self.get_nodeattr("PE")
            self.get_nodeattr("inputDataType")
            self.get_nodeattr("weightDataType")
            self.get_nodeattr("outputDataType")
            info_messages.append("All necessary attributes exist")
        except Exception:
            info_messages.append(
                """The required MatrixVectorActivation attributes do not exist."""
            )

        num_of_inputs = len(self.onnx_node.input)
        if num_of_inputs != 2:
            info_messages.append(
                "RTL-based MatrixVectorActivation expects two inputs "
                "(weights and activation), but got {} inputs.".format(
                    len(self.onnx_node.input)
                )
            )

        mem_mode = self.get_nodeattr("mem_mode")

        if mem_mode not in ["decoupled", "external"]:
            info_messages.append(
                "RTL-based MVU only supports decoupled or external weights."
            )

        if self.get_nodeattr("resType") == "lut":
            info_message.append(
                "RTL-based MVU only supports DSP-based implementation"
            )

        return info_messages

    def uram_estimation(self):
        P = self.get_nodeattr("PE")
        Q = self.get_nodeattr("SIMD")
        wdt = self.get_weight_datatype()
        W = wdt.bitwidth()
        D_in = self.get_nodeattr("MW")
        D_out = self.get_nodeattr("MH")
        omega = (D_in * D_out) / (Q * P)
        mem_width = Q * W * P
        mmode = self.get_nodeattr("mem_mode")
        mstyle = self.get_nodeattr("ram_style")
        if (
            (mmode == "decoupled" and mstyle != "ultra")
            or (mmode == "external")
        ):
            return 0
        width_multiplier = math.ceil(mem_width / 72)
        depth_multiplier = math.ceil(omega / 4096)
        return width_multiplier * depth_multiplier

    def bram_estimation(self):
        """Calculates resource estimation for BRAM based on:
        - FINN-R: An End-to-End Deep-Learning Framework for Fast
        Exploration of Quantized Neural Networks
        - M. Blott, T. B. Preusser, N. J. Fraser, G. Gambardella, K. O'Brien,
        Y. Umuroglu, M. Leeser and K. Vissers
        - 12. Sep 2018
        """
        # TODO add in/out FIFO contributions
        P = self.get_nodeattr("PE")
        Q = self.get_nodeattr("SIMD")
        wdt = self.get_weight_datatype()
        W = wdt.bitwidth()
        D_in = self.get_nodeattr("MW")
        D_out = self.get_nodeattr("MH")
        omega = (D_in * D_out) / (Q * P)
        mem_width = Q * W * P
        mmode = self.get_nodeattr("mem_mode")
        mstyle = self.get_nodeattr("ram_style")
        if (
            (mmode == "decoupled" and mstyle in ["distributed", "ultra"])
            or (mmode == "external")
        ):
            return 0
        # assuming SDP mode RAMB18s (see UG573 Table 1-10)
        # assuming decoupled (RTL) memory
        if mem_width == 1:
            return math.ceil(omega / 16384)
        elif mem_width == 2:
            return math.ceil(omega / 8192)
        elif mem_width <= 4:
            return (math.ceil(omega / 4096)) * (math.ceil(mem_width / 4))
        elif mem_width <= 9:
            return (math.ceil(omega / 2048)) * (math.ceil(mem_width / 9))
        elif mem_width <= 18 or omega > 512:
            return (math.ceil(omega / 1024)) * (math.ceil(mem_width / 18))
        else:
            return (math.ceil(omega / 512)) * (math.ceil(mem_width / 36))

    def bram_efficiency_estimation(self):
        wdt = self.get_weight_datatype()
        W = wdt.bitwidth()
        D_in = self.get_nodeattr("MW")
        D_out = self.get_nodeattr("MH")
        bram16_est = self.bram_estimation()
        if bram16_est == 0:
            return 1
        wbits = W * D_in * D_out
        bram16_est_capacity = bram16_est * 36 * 512
        return wbits / bram16_est_capacity

    def uram_efficiency_estimation(self):
        """Function for URAM efficiency estimation: actual parameter storage
        needed divided by the allocated URAM storage (from estimation)"""
        wdt = self.get_weight_datatype()
        W = wdt.bitwidth()
        D_in = self.get_nodeattr("MW")
        D_out = self.get_nodeattr("MH")
        uram_est = self.uram_estimation()
        if uram_est == 0:
            return 1
        wbits = W * D_in * D_out
        uram_est_capacity = uram_est * 72 * 4096
        return wbits / uram_est_capacity

# TODO: fix lut estimations 
    def lut_estimation(self):
        """Calculates resource estimations for LUTs based on:
        - FINN-R: An End-to-End Deep-Learning Framework for Fast
        Exploration of Quantized Neural Networks
        - M. Blott, T. B. Preusser, N. J. Fraser, G. Gambardella, K. O'Brien,
        Y. Umuroglu, M. Leeser and K. Vissers
        - 12. Sep 2018
        """
        # TODO add in/out FIFO contributions
        P = self.get_nodeattr("PE")
        Q = self.get_nodeattr("SIMD")
        MW = self.get_nodeattr("MW")
        wdt = self.get_weight_datatype()
        W = wdt.bitwidth()
        # determine tdt with input and weight data types
        idt = self.get_input_datatype()
        A = idt.bitwidth()
        # parameters from experiments in paper mentioned above
        c0 = 300
        c1 = 1.1
        c2 = 0
        mmode = self.get_nodeattr("mem_mode")
        mstyle = self.get_nodeattr("ram_style")
        if (mmode == "decoupled" and mstyle == "distributed") or (
            mmode == "const" and self.calc_wmem() <= 128
        ):
            c2 = (P * Q * W) * math.ceil(self.calc_wmem() / 64)

        # multiplication
        res_type = self.get_nodeattr("resType")
        if res_type == "dsp":
            mult_luts = 0
        else:
            mult_luts = Q * (2 * math.ceil((W + A) / 6) - 1) * (W + A)
        # adder tree
        addertree_luts = (W + A) * (2 * Q - 1)
        # accumulator
        acc_bits = W + A + np.ceil(math.log(MW, 2))
        acc_luts = acc_bits

        return int(c0 + c1 * (P * (mult_luts + addertree_luts + acc_luts)) + c2)

# TODO: fix DSP estimations --> depends on fpga_part
    def dsp_estimation(self):
        # multiplication
        # mvu_8sx9 (DSP58): ceil(SIMD/3)
        # mvu_4sx4u (DSP48/DSP58): ceil(PE/4)
        # mvu_8sx8u (DSP48): ceil(PE/2)
        # mvu_lut: 0
        P = self.get_nodeattr("PE")
        res_type = self.get_nodeattr("resType")
        Q = self.get_nodeattr("SIMD")
        wdt = self.get_weight_datatype()
        W = wdt.bitwidth()
        idt = self.get_input_datatype()
        A = idt.bitwidth()
        if res_type == "dsp":
            mult_dsp = P * Q * np.ceil((W + A) / 48)  # TODO: more accurate modelling
        else:
            mult_dsp = 0
        return int(mult_dsp)

# TODO: fix exp_cycles estimations --> depends on fpga_part and clk
    def get_exp_cycles(self):
        # mvu_8sx9 (DSP58):
        # 2 (replay_buffer) + ceil(chainlen/seglen) + 2 (MREG, PREG) + 2 (output reg slice)
        # + MW/SIMD * MH/PE
        # mvu_4sx4u (DSP48/DSP58) / mvu_8sx8u (DSP48): 
        # 3 (IN_REG, MREG, PREG) + 2 (replay_buffer) + 2 (output reg slice) + 1 (adder tree SIMD) + 1 (output lane)
        # + MW/SIMD * MH/PE
        # mvu_lut:
        # 2 (replay_buffer) + 1 OR 2 (no MREG OR MREG) + 2 (output reg slice) 
        # + MW/SIMD * MH/PE
        pe = self.get_nodeattr("PE")
        simd = self.get_nodeattr("SIMD")
        num_inp_vec = self.get_nodeattr("numInputVectors")
        mh = self.get_nodeattr("MH")
        mw = self.get_nodeattr("MW")
        # since mmv != 1 is not supported yet, we set mmv for now to 1
        mmv = 1     
        exp_cycles = (mh / pe) * (mw / simd) * np.prod(num_inp_vec) / mmv
        return int(exp_cycles)

    def get_input_datatype(self, ind=0):
        """Returns FINN DataType of input."""
        # when performing FIFO insertion on an FC layer with ext weights, the ind
        # parameter can be > 0 (referring to the weights) so handle that here
        if ind == 0:
            return DataType[self.get_nodeattr("inputDataType")]
        elif ind == 1:
            return DataType[self.get_nodeattr("weightDataType")]
        else:
            raise Exception("Undefined input ind for this layer type")

    def get_weight_datatype(self):
        """Returns FINN DataType of weights."""
        return DataType[self.get_nodeattr("weightDataType")]

    def get_output_datatype(self, ind=0):
        """Returns FINN DataType of output."""
        return DataType[self.get_nodeattr("outputDataType")]

    def get_instream_width(self, ind=0):
        i_bits = self.get_input_datatype().bitwidth()
        assert (
            i_bits <= 9
        ), "RTL-based MVAU only supports activations with bit-width up to 9-bits"
        in_width = i_bits * self.get_nodeattr("SIMD")
        return in_width

    def get_outstream_width(self, ind=0):
        o_bits = self.get_output_datatype().bitwidth()
        out_width = o_bits * self.get_nodeattr("PE")
        return out_width

    def get_weightstream_width(self):
        """Returns weight stream width. Used only in decoupled mode."""
        if (
            self.get_nodeattr("mem_mode") == "decoupled"
            or self.get_nodeattr("mem_mode") == "external"
        ):
            pe = self.get_nodeattr("PE")
            simd = self.get_nodeattr("SIMD")
            wp = self.get_weight_datatype().bitwidth()
            assert (
                wp <= 8
            ), "RTL-based MVAU only supports weights with bit-width up to 8-bits"
            w_width = pe * simd * wp
            return w_width
        else:
            return 0

    def get_weightstream_width_padded(self):
        """Returns weight stream width padded to a multiple of 8. This is required
        by the AXI Stream spec. Used in decoupled mode."""
        weight_width = self.get_weightstream_width()
        return roundup_to_integer_multiple(weight_width, 8)

    def get_ap_int_max_w(self):
        # base class impl (max of inp/out stream widths)
        max_of_io = super().get_ap_int_max_w()
        # decoupled mode weight stream
        weightstream = self.get_weightstream_width()
        # single PE weight entry
        weight_bits = self.get_weight_datatype().bitwidth()
        simd = self.get_nodeattr("SIMD")
        single_pe_w = simd * weight_bits
        return max([weightstream, max_of_io, single_pe_w])

    def get_folded_input_shape(self, ind=0):
        mw = self.get_nodeattr("MW")
        mh = self.get_nodeattr("MH")
        simd = self.get_nodeattr("SIMD")
        pe = self.get_nodeattr("PE")
        sf = mw // simd
        nf = mh // pe
        vecs = list(self.get_nodeattr("numInputVectors"))

        if ind == 0:
            # calculate shape of input 0
            folded_input_shape = tuple(vecs + [sf, simd])
        elif ind == 1 and self.get_nodeattr("mem_mode") == "external":
            # calculate shape of input 1 (weights)
            folded_input_shape = tuple(vecs + [sf * nf, simd * pe])
        else:
            raise Exception("Undefined input shape for requested input")

        return folded_input_shape

    def get_folded_output_shape(self, ind=0):
        mh = self.get_nodeattr("MH")
        pe = self.get_nodeattr("PE")
        nf = mh // pe
        vecs = list(self.get_nodeattr("numInputVectors"))
        folded_output_shape = tuple(vecs + [nf, pe])
        return folded_output_shape

    def get_normal_input_shape(self, ind=0):
        mw = self.get_nodeattr("MW")
        vecs = list(self.get_nodeattr("numInputVectors"))
        normal_input_shape = tuple(vecs + [mw])
        return normal_input_shape

    def get_normal_output_shape(self, ind=0):
        mh = self.get_nodeattr("MH")
        vecs = list(self.get_nodeattr("numInputVectors"))
        normal_output_shape = tuple(vecs + [mh])
        return normal_output_shape

    def get_number_output_values(self):
        nf = np.prod(self.get_folded_output_shape()[:-1])
        return nf

    def get_hls_compatible_weight_tensor(self, orig_weight_matrix):
        """Convert the original numpy weight matrix orig_weight_matrix into
        a form suitable for passing to the hlslib call:
        * ensure MH % PE == 0 and MW % SIMD == 0
        * for bipolar {-1,+1} weights, convert to binary {0, 1}
        * interleave rows between PEs
        * reshape into (1, PE, WMEM, SIMD) and return
        """
        mw = self.get_nodeattr("MW")
        mh = self.get_nodeattr("MH")
        pe = self.get_nodeattr("PE")
        simd = self.get_nodeattr("SIMD")
        wmem = self.calc_wmem()
        assert orig_weight_matrix.shape == (
            mw,
            mh,
        ), """Weights matrix doesn't
        have expected shape (mw, mh)"""
        assert mw % simd == 0, "Requirement MH divisable by SIMD is violated."
        assert mh % pe == 0, "Requirement MH divisable by PE is violated."
        # start by transposing the original weight matrix, since ONNX and
        # finn-hlslib use different assumptions
        # ONNX uses (in_features, out_features) and matmul(x, W)
        # finn-hlslib uses (out_features, in_features) and matmul(W, x)
        ret = orig_weight_matrix.T
        # interleave rows between PEs and reshape
        # distribute rows between PEs
        ret = interleave_matrix_outer_dim_from_partitions(ret, pe)
        # create SIMD as innermost dimension and add a dummy outer dim
        ret = ret.reshape(1, pe, wmem, simd)
        # reverse the SIMD dimension
        ret = np.flip(ret, axis=-1)
        return ret

    def minimize_accumulator_width(self, model):
        weights = model.get_initializer(self.onnx_node.input[1])
        idt = self.get_input_datatype()
        # calculate minimum and maximum values of accumulator
        (acc_min, acc_max) = calculate_matvec_accumulator_range(weights, idt)
        if acc_min < 0:
            if abs(acc_min) > acc_max:
                adt = DataType.get_smallest_possible(acc_min)
            else:
                adt = DataType.get_smallest_possible(-acc_max - 1)
        else:
            adt = DataType.get_smallest_possible(acc_max)
        # Note: we are interested in simply the width of the output dot product.
        # Padding the actual output stream to a multiple of 8-bits is done in
        # the RTL component
        self.set_nodeattr("accDataType", adt.name)
        # for no-activation nodes, output dt = acc dt
        self.set_nodeattr("outputDataType", adt.name)
        return DataType[self.get_nodeattr("accDataType")]

    def make_weight_file(self, weights, weight_file_mode, weight_file_name):
        """Produce a file containing given weights in appropriate format for this
        layer. This file can be used for either synthesis or run-time reconfig
        of weights.

        Arguments:
        * weights : numpy array with weights to be put into the file
        * weight_file_mode : one of {hls_header, decoupled_verilog_dat,
          decoupled_runtime}
        * weight_file_name : filename for the weight file to be generated
        """
        # convert weights into hlslib-compatible format
        weight_tensor = self.get_hls_compatible_weight_tensor(weights)
        export_wdt = self.get_weight_datatype()
        if "decoupled" in weight_file_mode:
            # create a weight stream for various flavors of decoupled mode:
            # transpose weight tensor from (1, PE, WMEM, SIMD) to (1, WMEM, PE, SIMD)
            weight_tensor_unflipped = np.transpose(weight_tensor, (0, 2, 1, 3))
            # reverse SIMD flip for saving weights in .npy
            weight_tensor_simd_flipped = np.flip(weight_tensor_unflipped, axis=-1)
            # PE flip for saving weights in .dat
            weight_tensor_pe_flipped = np.flip(weight_tensor_unflipped, axis=-2)
            # reshape weight tensor (simd_flipped and pe_flipped) to desired shape
            pe = self.get_nodeattr("PE")
            simd = self.get_nodeattr("SIMD")
            # simd_flipped
            weight_tensor_simd_flipped = weight_tensor_simd_flipped.reshape(
                1, -1, pe * simd
            )
            weight_tensor_simd_flipped = weight_tensor_simd_flipped.copy()
            # flipped
            weight_tensor_pe_flipped = weight_tensor_pe_flipped.reshape(
                1, -1, pe * simd
            )
            weight_tensor_pe_flipped = weight_tensor_pe_flipped.copy()
            if weight_file_mode == "decoupled_npy":
                # save weight stream into npy for cppsim
                np.save(weight_file_name, weight_tensor_simd_flipped)
            elif weight_file_mode == "decoupled_verilog_dat":
                # convert weight values into hexstring
                weight_width = self.get_weightstream_width()
                # pad to nearest 4 bits to get hex strings
                weight_width_padded = roundup_to_integer_multiple(weight_width, 4)
                weight_tensor_pe_flipped = pack_innermost_dim_as_hex_string(
                    weight_tensor_pe_flipped, export_wdt, weight_width_padded, prefix=""
                )
                # add zeroes to pad out file to 1024 entries
                weight_stream = weight_tensor_pe_flipped.flatten()
                weight_stream = weight_stream.copy()
                with open(weight_file_name, "w") as f:
                    for val in weight_stream:
                        f.write(val + "\n")
            elif weight_file_mode == "decoupled_runtime":
                # memstream axi-lite interface will map each mem line to
                # one or multiple 32-bit words
                weight_width = self.get_weightstream_width()
                words_per_memwidth = 2 ** math.ceil(math.log2(weight_width / 32))
                if words_per_memwidth < 1:
                    words_per_memwidth = 1
                weight_width_padded = words_per_memwidth * 32
                # first, pack and ensure padding to 32 bits
                weight_tensor_pe_flipped = pack_innermost_dim_as_hex_string(
                    weight_tensor_pe_flipped, export_wdt, weight_width_padded, prefix=""
                )
                weight_stream = weight_tensor_pe_flipped.flatten()
                weight_stream = weight_stream.copy()
                with open(weight_file_name, "w") as f:
                    for val in weight_stream:
                        # split into groups of 8 hex digits (= 32 bits)
                        words_32b = textwrap.wrap(val, 8)
                        words_32b.reverse()
                        for word_32b in words_32b:
                            f.write(word_32b + "\n")
            else:
                raise Exception("Unknown/unsupported weight_file_mode")

        else:
            raise Exception("Unknown/unsupported weight_file_mode")

    def generate_params(self, model, path):
        mem_mode = self.get_nodeattr("mem_mode")
        code_gen_dir = path
        # weights, if not external
        weights = model.get_initializer(self.onnx_node.input[1])
        if mem_mode == "decoupled" or mem_mode == "external":
            weight_filename_sim = "{}/weights.npy".format(code_gen_dir)
            # save decoupled weights for cppsim
            self.make_weight_file(weights, "decoupled_npy", weight_filename_sim)
            if mem_mode == "decoupled":
                # also save weights as Verilog .dat file
                # This file will be ignored when synthesizing UltraScale memory.
                weight_filename_rtl = "{}/memblock.dat".format(code_gen_dir)
                self.make_weight_file(
                    weights, "decoupled_verilog_dat", weight_filename_rtl
                )
        else:
            raise Exception(
                """Please set mem_mode to "const", "decoupled", or "external",
                currently no other parameter value is supported!"""
            )

    def execute_node(self, context, graph):
        mode = self.get_nodeattr("exec_mode")
        mem_mode = self.get_nodeattr("mem_mode")
        node = self.onnx_node

        if mode == "cppsim":
            raise Exception(
                "cppsim not possible for RTL MVAU, please set exec_mode to rtlsim"
            )
        elif mode == "rtlsim":
            code_gen_dir = self.get_nodeattr("code_gen_dir_ipgen")
        else:
            raise Exception(
                """Invalid value for attribute exec_mode! Is currently set to: {}
            has to be set to one of the following value ("cppsim", "rtlsim")""".format(
                    mode
                )
            )

        # create a npy file fore each input of the node (in_ind is input index)
        in_ind = 0
        for inputs in node.input:
            # it is assumed that the first input of the node is the data input
            # the second input are the weights
            if in_ind == 0:
                assert (
                    str(context[inputs].dtype) == "float32"
                ), """Input datatype is
                not float32 as expected."""
                expected_inp_shape = self.get_folded_input_shape()
                reshaped_input = context[inputs].reshape(expected_inp_shape)
                export_idt = self.get_input_datatype()
                # make copy before saving the array
                reshaped_input = reshaped_input.copy()
                np.save(
                    os.path.join(code_gen_dir, "input_{}.npy".format(in_ind)),
                    reshaped_input,
                )
            elif in_ind > 2:
                raise Exception("Unexpected input found for MatrixVectorActivation_rtl")
            in_ind += 1

        if mode == "rtlsim":
            sim = self.get_rtlsim()
            nbits = self.get_instream_width()
            inp = npy_to_rtlsim_input(
                "{}/input_0.npy".format(code_gen_dir), export_idt, nbits
            )
            super().reset_rtlsim(sim)
            super().toggle_clk(sim)
            if mem_mode in ["external", "decoupled"]:
                wnbits = self.get_weightstream_width()
                export_wdt = self.get_weight_datatype()
                wei = npy_to_rtlsim_input(
                    "{}/weights.npy".format(code_gen_dir), export_wdt, wnbits
                )
                num_w_reps = np.prod(self.get_nodeattr("numInputVectors"))
                io_dict = {
                    "inputs": {"in0": inp, "weights": wei * num_w_reps},
                    "outputs": {"out": []},
                }
                self.rtlsim_multi_io(sim, io_dict)
                output = io_dict["outputs"]["out"]
            else:
                output = self.rtlsim(sim, inp)
            odt = self.get_output_datatype()
            target_bits = odt.bitwidth()
            packed_bits = self.get_outstream_width()
            out_npy_path = "{}/output.npy".format(code_gen_dir)
            out_shape = self.get_folded_output_shape()
            rtlsim_output_to_npy(
                output, out_npy_path, odt, out_shape, packed_bits, target_bits
            )
            # load and reshape output
            output = np.load(out_npy_path)
            oshape = self.get_normal_output_shape()
            output = np.asarray([output], dtype=np.float32).reshape(*oshape)
            context[node.output[0]] = output
        else:
            raise Exception(
                """Invalid value for attribute exec_mode! Is currently set to: {}
            has to be set to "rtlsim" """.format(
                    mode
                )
            )

    def code_generation_ipgen(self, model, fpgapart, clk):
        """Normally: Generates C++ code and tcl script for IP generation.
        Here: Generates (System-)Verilog code for IP generation."""
        self.generate_hdl(model, fpgapart, clk)

    def ipgen_singlenode_code(self):
        """Normally: Builds the bash script for IP generation."""
        pass

    def code_generation_cppsim(self, model):
        """Normally: Generates C++ code for simulation (cppsim)."""
        pass

    def compile_singlenode_code(self):
        pass

    def global_includes(self):
        pass

    def defines(self, var):
        pass

    def read_npy_data(self):
        pass

    def strm_decl(self):
        pass

    def docompute(self):
        pass

    def dataoutstrm(self):
        pass

    def save_as_npy(self):
        pass

    def blackboxfunction(self):
        pass

    def pragmas(self):
        pass

    def code_generation_ipi(self):
        cmd = []
        # add streamer if needed
        mem_mode = self.get_nodeattr("mem_mode")
        if mem_mode == "decoupled":
            runtime_writable = self.get_nodeattr("runtime_writeable_weights") == 1
            if self.get_nodeattr("ram_style") == "ultra":
                assert (
                    runtime_writable == 1
                ), "Layer with URAM weights must have runtime_writeable_weights=1"
            node_name = self.onnx_node.name
            sname = self.hls_sname()
            # create a hierarchy for this layer, with the same port names
            clk_name = self.get_verilog_top_module_intf_names()["clk"][0]
            rst_name = self.get_verilog_top_module_intf_names()["rst"][0]
            dout_name = self.get_verilog_top_module_intf_names()["m_axis"][0][0]
            din_name = self.get_verilog_top_module_intf_names()["s_axis"][0][0]
            cmd.append("create_bd_cell -type hier %s" % node_name)
            cmd.append("create_bd_pin -dir I -type clk /%s/%s" % (node_name, clk_name))
            if self.get_nodeattr("pumpedCompute"):
                clk2x_name = self.get_verilog_top_module_intf_names()["clk2x"][0]
                cmd.append("create_bd_pin -dir I -type clk2x /%s/%s" % (node_name, clk2x_name))
            cmd.append("create_bd_pin -dir I -type rst /%s/%s" % (node_name, rst_name))
            cmd.append(
                "create_bd_intf_pin -mode Master "
                "-vlnv xilinx.com:interface:axis_rtl:1.0 /%s/%s"
                % (node_name, dout_name)
            )
            cmd.append(
                "create_bd_intf_pin -mode Slave "
                "-vlnv xilinx.com:interface:axis_rtl:1.0 /%s/%s" % (node_name, din_name)
            )
            # instantiate the RTL block
            code_gen_dir = self.get_nodeattr("code_gen_dir_ipgen")
            rtllib_dir = os.path.join(os.environ["FINN_ROOT"], "finn-rtllib/mvu/")
            sourcefiles = [
                os.path.join(
                    code_gen_dir, self.get_nodeattr("gen_top_module") + "_wrapper.v"
                ),
                rtllib_dir + "mvu_vvu_axi.sv",
                rtllib_dir + "replay_buffer.sv",
                rtllib_dir + "mvu_4sx4u.sv",
                rtllib_dir + "mvu_vvu_8sx9_dsp58.sv",
                rtllib_dir + "mvu_8sx8u_dsp48.sv",
            ]
            for f in sourcefiles:
                cmd.append("add_files -norecurse %s" % (f))
            cmd.append(
                "create_bd_cell -type hier -reference %s /%s/%s"
                % (
                    self.get_nodeattr("gen_top_module"),
                    self.onnx_node.name,
                    self.onnx_node.name,
                )
            )

            # instantiate a streamer and connect it to the HLS IP
            strm_vlnv = "amd.com:finn:memstream:1.0"
            strm_inst = node_name + "_wstrm"
            cmd.append(
                "create_bd_cell -type ip -vlnv %s /%s/%s"
                % (strm_vlnv, node_name, strm_inst)
            )
            cmd.append(
                "set_property -dict [list "
                "CONFIG.DEPTH {%d} "
                "CONFIG.WIDTH {%d} "
                "CONFIG.INIT_FILE {%s} "
                "CONFIG.RAM_STYLE {%s} "
                "] [get_bd_cells /%s/%s]"
                % (
                    self.calc_wmem(),
                    self.get_weightstream_width_padded(),
                    self.get_nodeattr("code_gen_dir_ipgen") + "/memblock.dat",
                    self.get_nodeattr("ram_style"),
                    node_name,
                    strm_inst,
                )
            )
            cmd.append(
                "connect_bd_intf_net [get_bd_intf_pins %s/%s/m_axis_0] "
                "[get_bd_intf_pins %s/%s/weights_%s]"
                % (node_name, strm_inst, node_name, node_name, sname)
            )
            cmd.append(
                "connect_bd_net [get_bd_pins %s/%s] [get_bd_pins %s/%s/ap_rst_n]"
                % (node_name, rst_name, node_name, strm_inst)
            )
            cmd.append(
                "connect_bd_net [get_bd_pins %s/%s] [get_bd_pins %s/%s/ap_clk]"
                % (node_name, clk_name, node_name, strm_inst)
            )
            cmd.append(
                "connect_bd_net [get_bd_pins %s/%s] [get_bd_pins %s/%s/%s]"
                % (node_name, rst_name, node_name, node_name, rst_name)
            )
            cmd.append(
                "connect_bd_net [get_bd_pins %s/%s] [get_bd_pins %s/%s/%s]"
                % (node_name, clk_name, node_name, node_name, clk_name)
            )
            if self.get_nodeattr("pumpedCompute"):
                cmd.append(
                "connect_bd_net [get_bd_pins %s/%s] [get_bd_pins %s/%s/%s]"
                % (node_name, clk2x_name, node_name, node_name, clk2x_name)
            )               
            cmd.append(
                "connect_bd_intf_net [get_bd_intf_pins %s/%s] "
                "[get_bd_intf_pins %s/%s/%s]"
                % (node_name, din_name, node_name, node_name, din_name)
            )
            cmd.append(
                "connect_bd_intf_net [get_bd_intf_pins %s/%s] "
                "[get_bd_intf_pins %s/%s/%s]"
                % (node_name, dout_name, node_name, node_name, dout_name)
            )
            if runtime_writable:
                # expose axi lite interface for writeable weights
                axilite_name = self.get_verilog_top_module_intf_names()["axilite"][0]
                cmd.append(
                    "create_bd_intf_pin -mode Slave "
                    "-vlnv xilinx.com:interface:aximm_rtl:1.0 /%s/%s"
                    % (node_name, axilite_name)
                )
                cmd.append(
                    "connect_bd_intf_net [get_bd_intf_pins %s/%s] "
                    "[get_bd_intf_pins %s/%s/%s]"
                    % (node_name, axilite_name, node_name, strm_inst, axilite_name)
                )
                # TODO calculate and pass in segment size here
                cmd.append("assign_bd_address")
            cmd.append("save_bd_design")
        elif mem_mode == "external":
            # instantiate the RTL block
            code_gen_dir = self.get_nodeattr("code_gen_dir_ipgen")
            rtllib_dir = os.path.join(os.environ["FINN_ROOT"], "finn-rtllib/mvu/")
            sourcefiles = [
                os.path.join(
                    code_gen_dir, self.get_nodeattr("gen_top_module") + "_wrapper.v"
                ),
                rtllib_dir + "mvu_vvu_axi.sv",
                rtllib_dir + "replay_buffer.sv",
                rtllib_dir + "mvu_4sx4u.sv",
                rtllib_dir + "mvu_vvu_8sx9_dsp58.sv",
                rtllib_dir + "mvu_8sx8u_dsp48.sv",
            ]
            for f in sourcefiles:
                cmd.append("add_files -norecurse %s" % (f))
            cmd.append(
                "create_bd_cell -type module -reference %s %s"
                % (
                    self.get_nodeattr("gen_top_module"),
                    self.onnx_node.name,
                )
            )
        else:
            raise Exception("Unrecognized mem_mode for MatrixVectorActivation")
        return cmd

    def get_verilog_top_module_intf_names(self):
        intf_names = super().get_verilog_top_module_intf_names()
        mem_mode = self.get_nodeattr("mem_mode")
        sname = self.hls_sname()
        if mem_mode == "external":
            intf_names["s_axis"].append(
                ("weights_" + sname, self.get_weightstream_width_padded())
            )
        if mem_mode == "decoupled":
            # only expose axilite interface if attribute is set
            runtime_writable = self.get_nodeattr("runtime_writeable_weights") == 1
            if runtime_writable:
                intf_names["axilite"] = ["s_axilite"]
        return intf_names

    def get_op_and_param_counts(self):
        in_features = self.get_nodeattr("MW")
        out_features = self.get_nodeattr("MH")
        weight_bits = self.get_weight_datatype().bitwidth()
        inp_bits = self.get_input_datatype().bitwidth()
        num_inp_vec = self.get_nodeattr("numInputVectors")
        num_repetitions = int(np.prod(num_inp_vec))
        mac_count = in_features * out_features * num_repetitions
        # cannonicalize op type: highest bitwidth operand first s.t.
        # e.g. mac_8bx4b and mac_4bx8b don't appear as two different op types
        bw1 = min(inp_bits, weight_bits)
        bw2 = max(inp_bits, weight_bits)
        mac_op_type = "op_mac_%dbx%db" % (bw1, bw2)
        weight_param_type = "param_weight_%db" % (weight_bits)
        weight_count = in_features * out_features
        ret_dict = {mac_op_type: mac_count, weight_param_type: weight_count}
        return ret_dict

    def derive_characteristic_fxns(self, period):
        n_inps = np.prod(self.get_folded_input_shape()[:-1])
        io_dict = {
            "inputs": {
                "in0": [0 for i in range(n_inps)],
            },
            "outputs": {"out": []},
        }
        mem_mode = self.get_nodeattr("mem_mode")
        if mem_mode in ["decoupled", "external"]:
            n_weight_inps = self.calc_wmem()
            num_w_reps = np.prod(self.get_nodeattr("numInputVectors"))
            io_dict["inputs"]["weights"] = [
                0 for i in range(num_w_reps * n_weight_inps)
            ]
        super().derive_characteristic_fxns(period, override_rtlsim_dict=io_dict)

    def _resolve_segment_len(self, clk):
        # Insert pipeline registers in the DSP58 chain to meet target clock frequency
        # ~0.741 ns seems the worst-case delay through first DSP
        # ~0.605 ns seems to be (on average) delay for all subsequent DSPs
        # clk >= (critical_path_dsps - 1) * 0.605 + 0.741
        assert (clk > 0.741), "Infeasible clk target of {} ns has been set, consider lowering the targeted clock frequency!".format(clk)
        critical_path_dsps = np.floor((clk - 0.741) / 0.605 + 1)
        max_chain_len = np.ceil(self.get_nodeattr("SIMD") / 3)
        dsp_chain_len = critical_path_dsps if critical_path_dsps < max_chain_len else max_chain_len
        #return dsp_chain_len
        return 1

    def _resolve_impl_style(self, fpgapart):
        # Based on target device and activation/weight-width, choose the
        # supported RTL compute core
        
        assert self.get_nodeattr("resType") != "lut", "LUT-based RTL-MVU implementation currently not supported! Please change resType for {}".format(self.onnx_node.name)

        act_width = self.get_input_datatype(0).bitwidth()
        weight_width = self.get_input_datatype(1).bitwidth()
        is_versal = (
            fpgapart[0:4] in ["xcvc", "xcve", "xcvp", "xcvm", "xqvc", "xqvm"]
            or fpgapart[0:5] == "xqrvc"
        )
        
        if is_versal:
            return "mvu_vvu_8sx9_dsp58"
        else:
<<<<<<< HEAD
            act_width = self.get_input_datatype(0).bitwidth()
            weight_width = self.get_input_datatype(1).bitwidth()
            is_versal = (
                fpgapart[0:4] in ["xcvc", "xcve", "xcvp", "xcvm", "xqvc", "xqvm"]
                or fpgapart[0:5] == "xqrvc"
            )
            if (act_width == 4 and weight_width == 4) and not(is_versal):
=======
            if act_width == 4 and weight_width == 4:
>>>>>>> 3ab82966
                return "mvu_4sx4u"
            else:
                return "mvu_8sx8u_dsp48"

    def generate_hdl(self, model, fpgapart, clk):
        # Generate params as part of IP preparation
        code_gen_dir = self.get_nodeattr("code_gen_dir_ipgen")
        self.generate_params(model, code_gen_dir)

        template_path, code_gen_dict = self.prepare_codegen_default(fpgapart, clk)
        # add general parameters to dictionary
        code_gen_dict["$MODULE_NAME_AXI_WRAPPER$"] = [
            self.get_verilog_top_module_name()
        ]
        # save top module name so we can refer to it after this node has been renamed
        # (e.g. by GiveUniqueNodeNames(prefix) during MakeZynqProject)
        self.set_nodeattr("gen_top_module", self.get_verilog_top_module_name())

        # apply code generation to template
        with open(template_path, "r") as f:
            template_wrapper = f.read()
        for key in code_gen_dict:
            # transform list into long string separated by '\n'
            code_gen_line = "\n".join(code_gen_dict[key])
            template_wrapper = template_wrapper.replace(key, code_gen_line)
        with open(
            os.path.join(
                code_gen_dir, self.get_nodeattr("gen_top_module") + "_wrapper.v"
            ),
            "w",
        ) as f:
            f.write(template_wrapper.replace("$FORCE_BEHAVIORAL$", str(0)))
        with open(
            os.path.join(
                code_gen_dir, self.get_nodeattr("gen_top_module") + "_wrapper_sim.v"
            ),
            "w",
        ) as f:
            f.write(template_wrapper.replace("$FORCE_BEHAVIORAL$", str(1)))

        # set ipgen_path and ip_path so that HLS-Synth transformation
        # and stich_ip transformation do not complain
        self.set_nodeattr("ipgen_path", code_gen_dir)
        self.set_nodeattr("ip_path", code_gen_dir)

    def prepare_codegen_default(self, fpgapart, clk):
        template_path = os.environ["FINN_ROOT"] + "/finn-rtllib/mvu/mvu_vvu_axi_wrapper.v"

        code_gen_dict = {}
        code_gen_dict["$IS_MVU$"] = [str(1)]
        code_gen_dict["$COMPUTE_CORE$"] = [self._resolve_impl_style(fpgapart)]
        code_gen_dict["$PUMPED_COMPUTE$"] = [str(self.get_nodeattr("pumpedCompute"))]
        code_gen_dict["$MW$"] = [str(self.get_nodeattr("MW"))]
        code_gen_dict["$MH$"] = [str(self.get_nodeattr("MH"))]
        code_gen_dict["$PE$"] = [str(self.get_nodeattr("PE"))]
        code_gen_dict["$SIMD$"] = [str(self.get_nodeattr("SIMD"))]
        code_gen_dict["$ACTIVATION_WIDTH$"] = [
            str(self.get_input_datatype(0).bitwidth())
        ]
        code_gen_dict["$WEIGHT_WIDTH$"] = [str(self.get_input_datatype(1).bitwidth())]
        code_gen_dict["$ACCU_WIDTH$"] = [str(self.get_output_datatype().bitwidth())]
        code_gen_dict["$SIGNED_ACTIVATIONS$"] = (
            [str(1)] if (self.get_input_datatype(0).min() < 0) else [str(0)]
        )
        code_gen_dict["$SEGMENTLEN$"] = [str(self._resolve_segment_len(clk))]

        return template_path, code_gen_dict

    def prepare_rtlsim(self):
        """Creates a Verilator emulation library for the RTL code generated
        for this node, sets the rtlsim_so attribute to its path and returns
        a PyVerilator wrapper around it."""

        if PyVerilator is None:
            raise ImportError("Installation of PyVerilator is required.")

        code_gen_dir = self.get_nodeattr("code_gen_dir_ipgen")
        # Path to (System-)Verilog files used by top-module & path to top-module
        verilog_paths = [code_gen_dir, os.environ["FINN_ROOT"] + "/finn-rtllib/mvu"]
        verilog_files = [self.get_nodeattr("gen_top_module") + "_wrapper_sim.v"]

        # build the Verilator emu library
        sim = PyVerilator.build(
            verilog_files,
            build_dir=make_build_dir("pyverilator_" + self.onnx_node.name + "_"),
            verilog_path=verilog_paths,
            trace_depth=get_rtlsim_trace_depth(),
            top_module_name=self.get_verilog_top_module_name(),
        )
        # save generated lib filename in attribute
        self.set_nodeattr("rtlsim_so", sim.lib._name)

        return sim<|MERGE_RESOLUTION|>--- conflicted
+++ resolved
@@ -1001,7 +1001,6 @@
         if is_versal:
             return "mvu_vvu_8sx9_dsp58"
         else:
-<<<<<<< HEAD
             act_width = self.get_input_datatype(0).bitwidth()
             weight_width = self.get_input_datatype(1).bitwidth()
             is_versal = (
@@ -1009,9 +1008,6 @@
                 or fpgapart[0:5] == "xqrvc"
             )
             if (act_width == 4 and weight_width == 4) and not(is_versal):
-=======
-            if act_width == 4 and weight_width == 4:
->>>>>>> 3ab82966
                 return "mvu_4sx4u"
             else:
                 return "mvu_8sx8u_dsp48"
