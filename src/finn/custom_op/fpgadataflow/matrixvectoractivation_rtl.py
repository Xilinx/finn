# Copyright (c) 2020, Xilinx
# All rights reserved.
#
# Redistribution and use in source and binary forms, with or without
# modification, are permitted provided that the following conditions are met:
#
# * Redistributions of source code must retain the above copyright notice, this
#   list of conditions and the following disclaimer.
#
# * Redistributions in binary form must reproduce the above copyright notice,
#   this list of conditions and the following disclaimer in the documentation
#   and/or other materials provided with the distribution.
#
# * Neither the name of FINN nor the names of its
#   contributors may be used to endorse or promote products derived from
#   this software without specific prior written permission.
#
# THIS SOFTWARE IS PROVIDED BY THE COPYRIGHT HOLDERS AND CONTRIBUTORS "AS IS"
# AND ANY EXPRESS OR IMPLIED WARRANTIES, INCLUDING, BUT NOT LIMITED TO, THE
# IMPLIED WARRANTIES OF MERCHANTABILITY AND FITNESS FOR A PARTICULAR PURPOSE ARE
# DISCLAIMED. IN NO EVENT SHALL THE COPYRIGHT HOLDER OR CONTRIBUTORS BE LIABLE
# FOR ANY DIRECT, INDIRECT, INCIDENTAL, SPECIAL, EXEMPLARY, OR CONSEQUENTIAL
# DAMAGES (INCLUDING, BUT NOT LIMITED TO, PROCUREMENT OF SUBSTITUTE GOODS OR
# SERVICES; LOSS OF USE, DATA, OR PROFITS; OR BUSINESS INTERRUPTION) HOWEVER
# CAUSED AND ON ANY THEORY OF LIABILITY, WHETHER IN CONTRACT, STRICT LIABILITY,
# OR TORT (INCLUDING NEGLIGENCE OR OTHERWISE) ARISING IN ANY WAY OUT OF THE USE
# OF THIS SOFTWARE, EVEN IF ADVISED OF THE POSSIBILITY OF SUCH DAMAGE.

import math
import numpy as np
import os
import textwrap
import warnings
from qonnx.core.datatype import DataType
from qonnx.util.basic import (
    calculate_matvec_accumulator_range,
    interleave_matrix_outer_dim_from_partitions,
    roundup_to_integer_multiple,
)

from finn.custom_op.fpgadataflow.hlscustomop import HLSCustomOp
from finn.util.basic import get_rtlsim_trace_depth, make_build_dir
from finn.util.data_packing import (
    npy_to_rtlsim_input,
    pack_innermost_dim_as_hex_string,
    rtlsim_output_to_npy,
)

try:
    from pyverilator import PyVerilator
except ModuleNotFoundError:
    PyVerilator = None


# ONNX i/o tensor shape assumptions for MatrixVectorActivation:
# input 0 is the input tensor, shape (.., i_size) = (..., MW)
# input 1 is the weight tensor, shape (i_size, o_size) = (MW, MH)
# (optional) input 2 is the thresholds tensor, shape (o_size, n_thres)
# output 0 is the output tensor, shape (.., o_size) = (..., MH)
# the ... here can be any shape (representing groups of vectors)


class MatrixVectorActivation_rtl(HLSCustomOp):
    """Class that corresponds to finn-hls Matrix_Vector_Activate(_Stream)_Batch
    function."""

    def __init__(self, onnx_node, **kwargs):
        super().__init__(onnx_node, **kwargs)

    def get_nodeattr_types(self):
        my_attrs = {
            "PE": ("i", True, 0),
            "SIMD": ("i", True, 0),
            "MW": ("i", True, 0),
            "MH": ("i", True, 0),
            "resType": ("s", False, "lut", {"auto", "lut", "dsp"}),
            "ActVal": ("i", False, 0),
            # FINN DataTypes for inputs, weights, outputs
            "inputDataType": ("s", True, ""),
            "weightDataType": ("s", True, ""),
            "outputDataType": ("s", True, ""),
            # FINN DataType for accumulator -- auto-computed and updated
            "accDataType": ("s", False, "INT32"),
            # number of input vectors, examples:
            # [1] is a single vector (like a FC layer with batch=1)
            # [4] is four vectors (like a FC layer with batch=4)
            # [1, 4, 4] is four * four vectors (like a conv layer with batch=1)
            "numInputVectors": ("ints", False, [1]),
            # memory mode for the FC weights
            # const -- embedded weights, default, long compile/synth times
            # decoupled -- streaming weights with weight streamer packaged inside IP
            # external -- streaming weights with external streamer
            "mem_mode": ("s", False, "const", {"const", "decoupled", "external"}),
            # FPGA resource type for memories in decoupled mode
            # auto -- let Vivado decide
            # block -- use BRAM
            # distributed -- use LUTRAM
            # ultra -- use UltraRAM (URAM), must have runtime_writeable_weights=1
            # see also https://www.xilinx.com/support/answers/38070.html
            "ram_style": (
                "s",
                False,
                "auto",
                {"auto", "block", "distributed", "ultra"},
            ),
            # (mem_mode = decoupled only) whether weights will be writable through
            # an AXI-lite interface during runtime
            # 1 for enabled, 0 for disabled.
            # see finn-rtllib/memstream/doc/README for more about the memory
            # address map used for writable weights
            # IMPORTANT: After using AXI lite to either read or write the weights,
            # always "flush" the accelerator by first passing a dummy input
            # vector through the accelerator. This will get rid of any old
            # weight data from the weight FIFOs.
            "runtime_writeable_weights": ("i", False, 0, {0, 1}),
            # attribute to save top module name - not user configurable
            "gen_top_module": ("s", False, ""),
        }
        my_attrs.update(super().get_nodeattr_types())
        return my_attrs

    def calc_wmem(self):
        """Calculates and returns WMEM."""
        mw = self.get_nodeattr("MW")
        mh = self.get_nodeattr("MH")
        pe = self.get_nodeattr("PE")
        simd = self.get_nodeattr("SIMD")
        assert mh % pe == 0, "Requirement MH divisable by PE is violated."
        assert mw % simd == 0, "Requirement MW divisable by SIMD is violated."
        wmem = mw * mh // (pe * simd)
        return wmem

    def calc_tmem(self):
        """Calculates and returns TMEM."""
        return 0

    def make_shape_compatible_op(self, model):
        oshape = self.get_normal_output_shape()
        return super().make_const_shape_op(oshape)

    def infer_node_datatype(self, model):
        node = self.onnx_node
        idt = model.get_tensor_datatype(node.input[0])
        if idt != self.get_input_datatype():
            warn_str = "inputDataType changing for %s: %s -> %s " % (
                node.name,
                str(self.get_input_datatype()),
                str(idt),
            )
            warnings.warn(warn_str)
        self.set_nodeattr("inputDataType", idt.name)
        # set output datatype from property
        odt = self.get_output_datatype()
        model.set_tensor_datatype(node.output[0], odt)

    def verify_node(self):
        info_messages = []
        # verify that "backend" is set to "fpgadataflow"
        backend_value = self.get_nodeattr("backend")
        if backend_value == "fpgadataflow":
            info_messages.append("Attribute backend is set correctly")
        else:
            info_messages.append('Attribute backend should be set to "fpgadataflow"')

        # verify that all necessary attributes exist
        # TODO collect automatically from get_nodeattr_types
        try:
            self.get_nodeattr("code_gen_dir_cppsim")
            self.get_nodeattr("executable_path")
            self.get_nodeattr("resType")
            self.get_nodeattr("MW")
            self.get_nodeattr("MH")
            self.get_nodeattr("SIMD")
            self.get_nodeattr("PE")
            self.get_nodeattr("inputDataType")
            self.get_nodeattr("weightDataType")
            self.get_nodeattr("outputDataType")
            info_messages.append("All necessary attributes exist")
        except Exception:
            info_messages.append(
                """The required MatrixVectorActivation attributes do not exist."""
            )

        num_of_inputs = len(self.onnx_node.input)
        if num_of_inputs != 2:
            info_messages.append(
                "RTL-based MatrixVectorActivation expects two inputs "
                "(weights and activation), but got {} inputs.".format(
                    len(self.onnx_node.input)
                )
            )

        mem_mode = self.get_nodeattr("mem_mode")

        if mem_mode not in ["decoupled", "external"]:
            info_messages.append(
                "RTL-based MVAU supports only decoupled or external weights."
            )

        return info_messages

    # TODO: Add in replay_buffer estimation
    def uram_estimation(self):
        P = self.get_nodeattr("PE")
        Q = self.get_nodeattr("SIMD")
        wdt = self.get_weight_datatype()
        W = wdt.bitwidth()
        D_in = self.get_nodeattr("MW")
        D_out = self.get_nodeattr("MH")
        omega = (D_in * D_out) / (Q * P)
        mem_width = Q * W * P
        mmode = self.get_nodeattr("mem_mode")
        mstyle = self.get_nodeattr("ram_style")
        if (
            (mmode == "decoupled" and mstyle != "ultra")
            or (mmode == "const" and self.calc_wmem() <= 128)
            or (mmode == "external")
        ):
            return 0
        width_multiplier = math.ceil(mem_width / 72)
        depth_multiplier = math.ceil(omega / 4096)
        return width_multiplier * depth_multiplier

    # TODO: Add in replay_buffer estimation
    def bram_estimation(self):
        """Calculates resource estimation for BRAM based on:
        - FINN-R: An End-to-End Deep-Learning Framework for Fast
        Exploration of Quantized Neural Networks
        - M. Blott, T. B. Preusser, N. J. Fraser, G. Gambardella, K. O'Brien,
        Y. Umuroglu, M. Leeser and K. Vissers
        - 12. Sep 2018
        """
        # TODO add in/out FIFO contributions
        P = self.get_nodeattr("PE")
        Q = self.get_nodeattr("SIMD")
        wdt = self.get_weight_datatype()
        W = wdt.bitwidth()
        D_in = self.get_nodeattr("MW")
        D_out = self.get_nodeattr("MH")
        omega = (D_in * D_out) / (Q * P)
        mem_width = Q * W * P
        mmode = self.get_nodeattr("mem_mode")
        mstyle = self.get_nodeattr("ram_style")
        if (
            (mmode == "decoupled" and mstyle in ["distributed", "ultra"])
            or (mmode == "const" and self.calc_wmem() <= 128)
            or (mmode == "external")
        ):
            return 0
        # assuming SDP mode RAMB18s (see UG573 Table 1-10)
        # assuming decoupled (RTL) memory
        if mem_width == 1:
            return math.ceil(omega / 16384)
        elif mem_width == 2:
            return math.ceil(omega / 8192)
        elif mem_width <= 4:
            return (math.ceil(omega / 4096)) * (math.ceil(mem_width / 4))
        elif mem_width <= 9:
            return (math.ceil(omega / 2048)) * (math.ceil(mem_width / 9))
        elif mem_width <= 18 or omega > 512:
            return (math.ceil(omega / 1024)) * (math.ceil(mem_width / 18))
        else:
            return (math.ceil(omega / 512)) * (math.ceil(mem_width / 36))

    # TODO: Add in replay_buffer estimation
    def bram_efficiency_estimation(self):
        wdt = self.get_weight_datatype()
        W = wdt.bitwidth()
        D_in = self.get_nodeattr("MW")
        D_out = self.get_nodeattr("MH")
        bram16_est = self.bram_estimation()
        if bram16_est == 0:
            return 1
        wbits = W * D_in * D_out
        bram16_est_capacity = bram16_est * 36 * 512
        return wbits / bram16_est_capacity

    # TODO: Add in replay_buffer estimation
    def uram_efficiency_estimation(self):
        """Function for URAM efficiency estimation: actual parameter storage
        needed divided by the allocated URAM storage (from estimation)"""
        wdt = self.get_weight_datatype()
        W = wdt.bitwidth()
        D_in = self.get_nodeattr("MW")
        D_out = self.get_nodeattr("MH")
        uram_est = self.uram_estimation()
        if uram_est == 0:
            return 1
        wbits = W * D_in * D_out
        uram_est_capacity = uram_est * 72 * 4096
        return wbits / uram_est_capacity

    # TODO: FIX: worst case estimates since segmentlen is not known at this point?
    def lut_estimation(self):
        """Calculates resource estimations for LUTs based on:
        - FINN-R: An End-to-End Deep-Learning Framework for Fast
        Exploration of Quantized Neural Networks
        - M. Blott, T. B. Preusser, N. J. Fraser, G. Gambardella, K. O'Brien,
        Y. Umuroglu, M. Leeser and K. Vissers
        - 12. Sep 2018
        """
        # TODO add in/out FIFO contributions
        P = self.get_nodeattr("PE")
        Q = self.get_nodeattr("SIMD")
        MW = self.get_nodeattr("MW")
        wdt = self.get_weight_datatype()
        W = wdt.bitwidth()
        # determine tdt with input and weight data types
        idt = self.get_input_datatype()
        A = idt.bitwidth()
        # parameters from experiments in paper mentioned above
        c0 = 300
        c1 = 1.1
        c2 = 0
        mmode = self.get_nodeattr("mem_mode")
        mstyle = self.get_nodeattr("ram_style")
        if (mmode == "decoupled" and mstyle == "distributed") or (
            mmode == "const" and self.calc_wmem() <= 128
        ):
            c2 = (P * Q * W) * math.ceil(self.calc_wmem() / 64)

        # multiplication
        res_type = self.get_nodeattr("resType")
        if res_type == "dsp":
            mult_luts = 0
        else:
            mult_luts = Q * (2 * math.ceil((W + A) / 6) - 1) * (W + A)
        # adder tree
        addertree_luts = (W + A) * (2 * Q - 1)
        # accumulator
        acc_bits = W + A + np.ceil(math.log(MW, 2))
        acc_luts = acc_bits

        return int(c0 + c1 * (P * (mult_luts + addertree_luts + acc_luts)) + c2)

    # TODO: FIX: worst case estimates since segmentlen is not known at this point?
    def dsp_estimation(self):
        # multiplication
        P = self.get_nodeattr("PE")
        res_type = self.get_nodeattr("resType")
        Q = self.get_nodeattr("SIMD")
        wdt = self.get_weight_datatype()
        W = wdt.bitwidth()
        idt = self.get_input_datatype()
        A = idt.bitwidth()
        if res_type == "dsp":
            mult_dsp = P * Q * np.ceil((W + A) / 48)  # TODO: more accurate modelling
        else:
            mult_dsp = 0
        return int(mult_dsp)

    # TODO: FIX: worst case estimates since segmentlen is not known at this point
    def get_exp_cycles(self):
        pe = self.get_nodeattr("PE")
        simd = self.get_nodeattr("SIMD")
        num_inp_vec = self.get_nodeattr("numInputVectors")
        mh = self.get_nodeattr("MH")
        mw = self.get_nodeattr("MW")
        # since mmv != 1 is not supported yet, we set mmv for now to 1
        mmv = 1
        # Actual exp_cycles is probably slightly larger (say 3 cycles
        # (DSP A/B, M, P - reg) + additional pipeline buffer cycles.
        # Most probably <10)
        exp_cycles = (mh / pe) * (mw / simd) * np.prod(num_inp_vec) / mmv
        return int(exp_cycles)

    def get_input_datatype(self, ind=0):
        """Returns FINN DataType of input."""
        # when performing FIFO insertion on an FC layer with ext weights, the ind
        # parameter can be > 0 (referring to the weights) so handle that here
        if ind == 0:
            return DataType[self.get_nodeattr("inputDataType")]
        elif ind == 1:
            return DataType[self.get_nodeattr("weightDataType")]
        else:
            raise Exception("Undefined input ind for this layer type")

    def get_weight_datatype(self):
        """Returns FINN DataType of weights."""
        return DataType[self.get_nodeattr("weightDataType")]

    def get_output_datatype(self, ind=0):
        """Returns FINN DataType of output."""
        return DataType[self.get_nodeattr("outputDataType")]

    def get_instream_width(self, ind=0):
        i_bits = self.get_input_datatype().bitwidth()
        assert (
            i_bits <= 9
        ), "RTL-based MVAU only supports activations with bit-width up to 9-bits"
        in_width = i_bits * self.get_nodeattr("SIMD")
        return in_width

    def get_outstream_width(self, ind=0):
        o_bits = self.get_output_datatype().bitwidth()
        out_width = o_bits * self.get_nodeattr("PE")
        return out_width

    def get_weightstream_width(self):
        """Returns weight stream width. Used only in decoupled mode."""
        if (
            self.get_nodeattr("mem_mode") == "decoupled"
            or self.get_nodeattr("mem_mode") == "external"
        ):
            pe = self.get_nodeattr("PE")
            simd = self.get_nodeattr("SIMD")
            wp = self.get_weight_datatype().bitwidth()
            assert (
                wp <= 8
            ), "RTL-based MVAU only supports weights with bit-width up to 8-bits"
            w_width = pe * simd * wp
            return w_width
        else:
            return 0

    def get_weightstream_width_padded(self):
        """Returns weight stream width padded to a multiple of 8. This is required
        by the AXI Stream spec. Used in decoupled mode."""
        weight_width = self.get_weightstream_width()
        return roundup_to_integer_multiple(weight_width, 8)

    def get_ap_int_max_w(self):
        # base class impl (max of inp/out stream widths)
        max_of_io = super().get_ap_int_max_w()
        # decoupled mode weight stream
        weightstream = self.get_weightstream_width()
        # single PE weight entry
        weight_bits = self.get_weight_datatype().bitwidth()
        simd = self.get_nodeattr("SIMD")
        single_pe_w = simd * weight_bits
        return max([weightstream, max_of_io, single_pe_w])

    def get_folded_input_shape(self, ind=0):
        mw = self.get_nodeattr("MW")
        mh = self.get_nodeattr("MH")
        simd = self.get_nodeattr("SIMD")
        pe = self.get_nodeattr("PE")
        sf = mw // simd
        nf = mh // pe
        vecs = list(self.get_nodeattr("numInputVectors"))

        if ind == 0:
            # calculate shape of input 0
            folded_input_shape = tuple(vecs + [sf, simd])
        elif ind == 1 and self.get_nodeattr("mem_mode") == "external":
            # calculate shape of input 1 (weights)
            folded_input_shape = tuple(vecs + [sf * nf, simd * pe])
        else:
            raise Exception("Undefined input shape for requested input")

        return folded_input_shape

    def get_folded_output_shape(self, ind=0):
        mh = self.get_nodeattr("MH")
        pe = self.get_nodeattr("PE")
        nf = mh // pe
        vecs = list(self.get_nodeattr("numInputVectors"))
        folded_output_shape = tuple(vecs + [nf, pe])
        return folded_output_shape

    def get_normal_input_shape(self, ind=0):
        mw = self.get_nodeattr("MW")
        vecs = list(self.get_nodeattr("numInputVectors"))
        normal_input_shape = tuple(vecs + [mw])
        return normal_input_shape

    def get_normal_output_shape(self, ind=0):
        mh = self.get_nodeattr("MH")
        vecs = list(self.get_nodeattr("numInputVectors"))
        normal_output_shape = tuple(vecs + [mh])
        return normal_output_shape

    def get_number_output_values(self):
        nf = np.prod(self.get_folded_output_shape()[:-1])
        return nf

    def get_hls_compatible_weight_tensor(self, orig_weight_matrix):
        """Convert the original numpy weight matrix orig_weight_matrix into
        a form suitable for passing to the hlslib call:
        * ensure MH % PE == 0 and MW % SIMD == 0
        * for bipolar {-1,+1} weights, convert to binary {0, 1}
        * interleave rows between PEs
        * reshape into (1, PE, WMEM, SIMD) and return
        """
        mw = self.get_nodeattr("MW")
        mh = self.get_nodeattr("MH")
        pe = self.get_nodeattr("PE")
        simd = self.get_nodeattr("SIMD")
        wmem = self.calc_wmem()
        assert orig_weight_matrix.shape == (
            mw,
            mh,
        ), """Weights matrix doesn't
        have expected shape (mw, mh)"""
        assert mw % simd == 0, "Requirement MH divisable by SIMD is violated."
        assert mh % pe == 0, "Requirement MH divisable by PE is violated."
        # start by transposing the original weight matrix, since ONNX and
        # finn-hlslib use different assumptions
        # ONNX uses (in_features, out_features) and matmul(x, W)
        # finn-hlslib uses (out_features, in_features) and matmul(W, x)
        ret = orig_weight_matrix.T
        # interleave rows between PEs and reshape
        # distribute rows between PEs
        ret = interleave_matrix_outer_dim_from_partitions(ret, pe)
        # create SIMD as innermost dimension and add a dummy outer dim
        ret = ret.reshape(1, pe, wmem, simd)
        # reverse the SIMD dimension
        ret = np.flip(ret, axis=-1)
        return ret

    def minimize_accumulator_width(self, model):
        weights = model.get_initializer(self.onnx_node.input[1])
        idt = self.get_input_datatype()
        # calculate minimum and maximum values of accumulator
        (acc_min, acc_max) = calculate_matvec_accumulator_range(weights, idt)
        if acc_min < 0:
            if abs(acc_min) > acc_max:
                adt = DataType.get_smallest_possible(acc_min)
            else:
                adt = DataType.get_smallest_possible(-acc_max - 1)
        else:
            adt = DataType.get_smallest_possible(acc_max)
        # Note: we are interested in simply the width of the output dot product.
        # Padding the actual output stream to a multiple of 8-bits is done in
        # the RTL component
        self.set_nodeattr("accDataType", adt.name)
        # for no-activation nodes, output dt = acc dt
        self.set_nodeattr("outputDataType", adt.name)
        return DataType[self.get_nodeattr("accDataType")]

    def make_weight_file(self, weights, weight_file_mode, weight_file_name):
        """Produce a file containing given weights in appropriate format for this
        layer. This file can be used for either synthesis or run-time reconfig
        of weights.

        Arguments:
        * weights : numpy array with weights to be put into the file
        * weight_file_mode : one of {hls_header, decoupled_verilog_dat,
          decoupled_runtime}
        * weight_file_name : filename for the weight file to be generated
        """
        # convert weights into hlslib-compatible format
        weight_tensor = self.get_hls_compatible_weight_tensor(weights)
        export_wdt = self.get_weight_datatype()
        if "decoupled" in weight_file_mode:
            # create a weight stream for various flavors of decoupled mode:
            # transpose weight tensor from (1, PE, WMEM, SIMD) to (1, WMEM, PE, SIMD)
            weight_tensor_unflipped = np.transpose(weight_tensor, (0, 2, 1, 3))
            # reverse SIMD flip for saving weights in .npy
            weight_tensor_simd_flipped = np.flip(weight_tensor_unflipped, axis=-1)
            # PE flip for saving weights in .dat
            weight_tensor_pe_flipped = np.flip(weight_tensor_unflipped, axis=-2)
            # reshape weight tensor (simd_flipped and pe_flipped) to desired shape
            pe = self.get_nodeattr("PE")
            simd = self.get_nodeattr("SIMD")
            # simd_flipped
            weight_tensor_simd_flipped = weight_tensor_simd_flipped.reshape(
                1, -1, pe * simd
            )
            weight_tensor_simd_flipped = weight_tensor_simd_flipped.copy()
            # flipped
            weight_tensor_pe_flipped = weight_tensor_pe_flipped.reshape(
                1, -1, pe * simd
            )
            weight_tensor_pe_flipped = weight_tensor_pe_flipped.copy()
            if weight_file_mode == "decoupled_npy":
                # save weight stream into npy for cppsim
                np.save(weight_file_name, weight_tensor_simd_flipped)
            elif weight_file_mode == "decoupled_verilog_dat":
                # convert weight values into hexstring
                weight_width = self.get_weightstream_width()
                # pad to nearest 4 bits to get hex strings
                weight_width_padded = roundup_to_integer_multiple(weight_width, 4)
                weight_tensor_pe_flipped = pack_innermost_dim_as_hex_string(
                    weight_tensor_pe_flipped, export_wdt, weight_width_padded, prefix=""
                )
                # add zeroes to pad out file to 1024 entries
                weight_stream = weight_tensor_pe_flipped.flatten()
                weight_stream = weight_stream.copy()
                with open(weight_file_name, "w") as f:
                    for val in weight_stream:
                        f.write(val + "\n")
            elif weight_file_mode == "decoupled_runtime":
                # memstream axi-lite interface will map each mem line to
                # one or multiple 32-bit words
                weight_width = self.get_weightstream_width()
                words_per_memwidth = 2 ** math.ceil(math.log2(weight_width / 32))
                if words_per_memwidth < 1:
                    words_per_memwidth = 1
                weight_width_padded = words_per_memwidth * 32
                # first, pack and ensure padding to 32 bits
                weight_tensor_pe_flipped = pack_innermost_dim_as_hex_string(
                    weight_tensor_pe_flipped, export_wdt, weight_width_padded, prefix=""
                )
                weight_stream = weight_tensor_pe_flipped.flatten()
                weight_stream = weight_stream.copy()
                with open(weight_file_name, "w") as f:
                    for val in weight_stream:
                        # split into groups of 8 hex digits (= 32 bits)
                        words_32b = textwrap.wrap(val, 8)
                        words_32b.reverse()
                        for word_32b in words_32b:
                            f.write(word_32b + "\n")
            else:
                raise Exception("Unknown/unsupported weight_file_mode")

        else:
            raise Exception("Unknown/unsupported weight_file_mode")

    def generate_params(self, model, path):
        mem_mode = self.get_nodeattr("mem_mode")
        code_gen_dir = path
        # weights, if not external
        weights = model.get_initializer(self.onnx_node.input[1])
        if mem_mode == "decoupled" or mem_mode == "external":
            weight_filename_sim = "{}/weights.npy".format(code_gen_dir)
            # save decoupled weights for cppsim
            self.make_weight_file(weights, "decoupled_npy", weight_filename_sim)
            if mem_mode == "decoupled":
                # also save weights as Verilog .dat file
                # This file will be ignored when synthesizing UltraScale memory.
                weight_filename_rtl = "{}/memblock.dat".format(code_gen_dir)
                self.make_weight_file(
                    weights, "decoupled_verilog_dat", weight_filename_rtl
                )
        else:
            raise Exception(
                """Please set mem_mode to "const", "decoupled", or "external",
                currently no other parameter value is supported!"""
            )

    def execute_node(self, context, graph):
        mode = self.get_nodeattr("exec_mode")
        mem_mode = self.get_nodeattr("mem_mode")
        node = self.onnx_node

        # TODO ensure codegen dir exists
        if mode == "cppsim":
            raise Exception(
                "cppsim not possible for RTL MVAU, please set exec_mode to rtlsim"
            )
        elif mode == "rtlsim":
            code_gen_dir = self.get_nodeattr("code_gen_dir_ipgen")
        else:
            raise Exception(
                """Invalid value for attribute exec_mode! Is currently set to: {}
            has to be set to one of the following value ("cppsim", "rtlsim")""".format(
                    mode
                )
            )

        # create a npy file fore each input of the node (in_ind is input index)
        in_ind = 0
        for inputs in node.input:
            # it is assumed that the first input of the node is the data input
            # the second input are the weights
            if in_ind == 0:
                assert (
                    str(context[inputs].dtype) == "float32"
                ), """Input datatype is
                not float32 as expected."""
                expected_inp_shape = self.get_folded_input_shape()
                reshaped_input = context[inputs].reshape(expected_inp_shape)
                export_idt = self.get_input_datatype()
                # make copy before saving the array
                reshaped_input = reshaped_input.copy()
                np.save(
                    os.path.join(code_gen_dir, "input_{}.npy".format(in_ind)),
                    reshaped_input,
                )
            elif in_ind > 2:
                raise Exception("Unexpected input found for MatrixVectorActivation_rtl")
            in_ind += 1

        if mode == "rtlsim":
            sim = self.get_rtlsim()
            nbits = self.get_instream_width()
            inp = npy_to_rtlsim_input(
                "{}/input_0.npy".format(code_gen_dir), export_idt, nbits
            )
            super().reset_rtlsim(sim)
            super().toggle_clk(sim)
            if mem_mode in ["external", "decoupled"]:
                wnbits = self.get_weightstream_width()
                export_wdt = self.get_weight_datatype()
                wei = npy_to_rtlsim_input(
                    "{}/weights.npy".format(code_gen_dir), export_wdt, wnbits
                )
                num_w_reps = np.prod(self.get_nodeattr("numInputVectors"))
                io_dict = {
                    "inputs": {"in0": inp, "weights": wei * num_w_reps},
                    "outputs": {"out": []},
                }
                self.rtlsim_multi_io(sim, io_dict)
                output = io_dict["outputs"]["out"]
            else:
                output = self.rtlsim(sim, inp)
            odt = self.get_output_datatype()
            target_bits = odt.bitwidth()
            packed_bits = self.get_outstream_width()
            out_npy_path = "{}/output.npy".format(code_gen_dir)
            out_shape = self.get_folded_output_shape()
            rtlsim_output_to_npy(
                output, out_npy_path, odt, out_shape, packed_bits, target_bits
            )
            # load and reshape output
            output = np.load(out_npy_path)
            oshape = self.get_normal_output_shape()
            output = np.asarray([output], dtype=np.float32).reshape(*oshape)
            context[node.output[0]] = output
        else:
            raise Exception(
                """Invalid value for attribute exec_mode! Is currently set to: {}
            has to be set to one of the following value ("cppsim", "rtlsim")""".format(
                    mode
                )
            )

    def code_generation_ipgen(self, model, fpgapart, clk):
        """Normally: Generates C++ code and tcl script for IP generation.
        Here: Generates (System-)Verilog code for IP generation."""
        self.generate_hdl(model, fpgapart, clk)

    def ipgen_singlenode_code(self):
        """Normally: Builds the bash script for IP generation."""
        pass

    def code_generation_cppsim(self, model):
        """Normally: Generates C++ code for simulation (cppsim)."""
        pass

    def compile_singlenode_code(self):
        pass

    def global_includes(self):
        pass

    def defines(self, var):
        pass

    def read_npy_data(self):
        pass

    def strm_decl(self):
        pass

    def docompute(self):
        pass

    def dataoutstrm(self):
        pass

    def save_as_npy(self):
        pass

    def blackboxfunction(self):
        pass

    def pragmas(self):
        pass

    def code_generation_ipi(self):
        cmd = []
        # add streamer if needed
        mem_mode = self.get_nodeattr("mem_mode")
        if mem_mode == "decoupled":
            runtime_writable = self.get_nodeattr("runtime_writeable_weights") == 1
            if self.get_nodeattr("ram_style") == "ultra":
                assert (
                    runtime_writable == 1
                ), "Layer with URAM weights must have runtime_writeable_weights=1"
            node_name = self.onnx_node.name
            sname = self.hls_sname()
            # create a hierarchy for this layer, with the same port names
            clk_name = self.get_verilog_top_module_intf_names()["clk"][0]
            rst_name = self.get_verilog_top_module_intf_names()["rst"][0]
            dout_name = self.get_verilog_top_module_intf_names()["m_axis"][0][0]
            din_name = self.get_verilog_top_module_intf_names()["s_axis"][0][0]
            cmd.append("create_bd_cell -type hier %s" % node_name)
            cmd.append("create_bd_pin -dir I -type clk /%s/%s" % (node_name, clk_name))
            cmd.append("create_bd_pin -dir I -type rst /%s/%s" % (node_name, rst_name))
            cmd.append(
                "create_bd_intf_pin -mode Master "
                "-vlnv xilinx.com:interface:axis_rtl:1.0 /%s/%s"
                % (node_name, dout_name)
            )
            cmd.append(
                "create_bd_intf_pin -mode Slave "
                "-vlnv xilinx.com:interface:axis_rtl:1.0 /%s/%s" % (node_name, din_name)
            )
            # instantiate the RTL block
            code_gen_dir = self.get_nodeattr("code_gen_dir_ipgen")
            rtllib_dir = os.path.join(os.environ["FINN_ROOT"], "finn-rtllib/mvu/")
            sourcefiles = [
                os.path.join(
                    code_gen_dir, self.get_nodeattr("gen_top_module") + "_wrapper.v"
                ),
                rtllib_dir + "mvu_axi.sv",
                rtllib_dir + "replay_buffer.sv",
                rtllib_dir + "mvu_4sx4u.sv",
                rtllib_dir + "mvu_8sx9.sv",
                rtllib_dir + "mvu_8sx8u_dsp48.sv",
            ]
            for f in sourcefiles:
                cmd.append("add_files -norecurse %s" % (f))
            cmd.append(
                "create_bd_cell -type hier -reference %s /%s/%s"
                % (
                    self.get_nodeattr("gen_top_module"),
                    self.onnx_node.name,
                    self.onnx_node.name,
                )
            )

            # instantiate a streamer and connect it to the HLS IP
            strm_vlnv = "amd.com:finn:memstream:1.0"
            strm_inst = node_name + "_wstrm"
            cmd.append(
                "create_bd_cell -type ip -vlnv %s /%s/%s"
                % (strm_vlnv, node_name, strm_inst)
            )
            cmd.append(
                "set_property -dict [list "
                "CONFIG.DEPTH {%d} "
                "CONFIG.WIDTH {%d} "
                "CONFIG.INIT_FILE {%s} "
                "CONFIG.RAM_STYLE {%s} "
                "] [get_bd_cells /%s/%s]"
                % (
                    self.calc_wmem(),
                    self.get_weightstream_width_padded(),
                    self.get_nodeattr("code_gen_dir_ipgen") + "/memblock.dat",
                    self.get_nodeattr("ram_style"),
                    node_name,
                    strm_inst,
                )
            )
            cmd.append(
                "connect_bd_intf_net [get_bd_intf_pins %s/%s/m_axis_0] "
                "[get_bd_intf_pins %s/%s/weights_%s]"
                % (node_name, strm_inst, node_name, node_name, sname)
            )
            cmd.append(
                "connect_bd_net [get_bd_pins %s/%s] [get_bd_pins %s/%s/ap_rst_n]"
                % (node_name, rst_name, node_name, strm_inst)
            )
            cmd.append(
                "connect_bd_net [get_bd_pins %s/%s] [get_bd_pins %s/%s/ap_clk]"
                % (node_name, clk_name, node_name, strm_inst)
            )
            cmd.append(
                "connect_bd_net [get_bd_pins %s/%s] [get_bd_pins %s/%s/%s]"
                % (node_name, rst_name, node_name, node_name, rst_name)
            )
            cmd.append(
                "connect_bd_net [get_bd_pins %s/%s] [get_bd_pins %s/%s/%s]"
                % (node_name, clk_name, node_name, node_name, clk_name)
            )
            cmd.append(
                "connect_bd_intf_net [get_bd_intf_pins %s/%s] "
                "[get_bd_intf_pins %s/%s/%s]"
                % (node_name, din_name, node_name, node_name, din_name)
            )
            cmd.append(
                "connect_bd_intf_net [get_bd_intf_pins %s/%s] "
                "[get_bd_intf_pins %s/%s/%s]"
                % (node_name, dout_name, node_name, node_name, dout_name)
            )
            if runtime_writable:
                # expose axi lite interface for writeable weights
                axilite_name = self.get_verilog_top_module_intf_names()["axilite"][0]
                cmd.append(
                    "create_bd_intf_pin -mode Slave "
                    "-vlnv xilinx.com:interface:aximm_rtl:1.0 /%s/%s"
                    % (node_name, axilite_name)
                )
                cmd.append(
                    "connect_bd_intf_net [get_bd_intf_pins %s/%s] "
                    "[get_bd_intf_pins %s/%s/%s]"
                    % (node_name, axilite_name, node_name, strm_inst, axilite_name)
                )
                # TODO calculate and pass in segment size here
                cmd.append("assign_bd_address")
            cmd.append("save_bd_design")
        elif mem_mode == "external":
            # instantiate the RTL block
            code_gen_dir = self.get_nodeattr("code_gen_dir_ipgen")
            rtllib_dir = os.path.join(os.environ["FINN_ROOT"], "finn-rtllib/mvu/")
            sourcefiles = [
                os.path.join(
                    code_gen_dir, self.get_nodeattr("gen_top_module") + "_wrapper.v"
                ),
                rtllib_dir + "mvu_axi.sv",
                rtllib_dir + "replay_buffer.sv",
                rtllib_dir + "mvu_4sx4u.sv",
                rtllib_dir + "mvu_8sx9.sv",
                rtllib_dir + "mvu_8sx8u_dsp48.sv",
            ]
            for f in sourcefiles:
                cmd.append("add_files -norecurse %s" % (f))
            cmd.append(
                "create_bd_cell -type module -reference %s %s"
                % (
                    self.get_nodeattr("gen_top_module"),
                    self.onnx_node.name,
                )
            )
<<<<<<< HEAD
            cmd.append(
                "set_property CONFIG.FREQ_HZ 333333333.333333 "
                "[get_bd_intf_pins %s/in0_V]" % (self.onnx_node.name)
            )
            cmd.append(
                "set_property CONFIG.FREQ_HZ 333333333.333333 "
                "[get_bd_intf_pins %s/out_V]" % (self.onnx_node.name)
            )
=======
>>>>>>> 5c5dc09c
        else:
            raise Exception("Unrecognized mem_mode for MatrixVectorActivation")
        return cmd

    def get_verilog_top_module_intf_names(self):
        intf_names = super().get_verilog_top_module_intf_names()
        mem_mode = self.get_nodeattr("mem_mode")
        sname = self.hls_sname()
        if mem_mode == "external":
            intf_names["s_axis"].append(
                ("weights_" + sname, self.get_weightstream_width_padded())
            )
        if mem_mode == "decoupled":
            # only expose axilite interface if attribute is set
            runtime_writable = self.get_nodeattr("runtime_writeable_weights") == 1
            if runtime_writable:
                intf_names["axilite"] = ["s_axilite"]
        return intf_names

    def get_op_and_param_counts(self):
        in_features = self.get_nodeattr("MW")
        out_features = self.get_nodeattr("MH")
        weight_bits = self.get_weight_datatype().bitwidth()
        inp_bits = self.get_input_datatype().bitwidth()
        num_inp_vec = self.get_nodeattr("numInputVectors")
        num_repetitions = int(np.prod(num_inp_vec))
        mac_count = in_features * out_features * num_repetitions
        # cannonicalize op type: highest bitwidth operand first s.t.
        # e.g. mac_8bx4b and mac_4bx8b don't appear as two different op types
        bw1 = min(inp_bits, weight_bits)
        bw2 = max(inp_bits, weight_bits)
        mac_op_type = "op_mac_%dbx%db" % (bw1, bw2)
        weight_param_type = "param_weight_%db" % (weight_bits)
        weight_count = in_features * out_features
        ret_dict = {mac_op_type: mac_count, weight_param_type: weight_count}
        return ret_dict

    def derive_characteristic_fxns(self, period):
        n_inps = np.prod(self.get_folded_input_shape()[:-1])
        io_dict = {
            "inputs": {
                "in0": [0 for i in range(n_inps)],
            },
            "outputs": {"out": []},
        }
        mem_mode = self.get_nodeattr("mem_mode")
        if mem_mode in ["decoupled", "external"]:
            n_weight_inps = self.calc_wmem()
            num_w_reps = np.prod(self.get_nodeattr("numInputVectors"))
            io_dict["inputs"]["weights"] = [
                0 for i in range(num_w_reps * n_weight_inps)
            ]
        super().derive_characteristic_fxns(period, override_rtlsim_dict=io_dict)

    # TODO: characterize max_clk and implement this function in look-up style
    def _resolve_segment_len(self, clk):
        # Insert pipeline registers in the DSP chain to meet target clock frequency
        return 4 # default to 4 for now

    def _resolve_impl_style(self, fpgapart):
        # Based on target device and activation/weight-width, choose the
        # supported RTL module
        act_width = self.get_input_datatype(0).bitwidth()
        weight_width = self.get_input_datatype(1).bitwidth()
        is_versal = (
            fpgapart[0:4] in ["xcvc", "xcve", "xcvp", "xcvm", "xqvc", "xqvm"]
            or fpgapart[0:5] == "xqrvc"
        )
        if act_width == 4 and weight_width == 4:
            return "mvu_4sx4u"
        else:
            if is_versal:
                return "mvu_8sx9_dsp58"
            else:
                return "mvu_8sx8u_dsp48"

    def generate_hdl(self, model, fpgapart, clk):
        # Generate params as part of IP preparation
        code_gen_dir = self.get_nodeattr("code_gen_dir_ipgen")
        self.generate_params(model, code_gen_dir)

        template_path, code_gen_dict = self.prepare_codegen_default(fpgapart, clk)
        # add general parameters to dictionary
        code_gen_dict["$MODULE_NAME_AXI_WRAPPER$"] = [
            self.get_verilog_top_module_name()
        ]
        # save top module name so we can refer to it after this node has been renamed
        # (e.g. by GiveUniqueNodeNames(prefix) during MakeZynqProject)
        self.set_nodeattr("gen_top_module", self.get_verilog_top_module_name())

        # apply code generation to template
        with open(template_path, "r") as f:
            template_wrapper = f.read()
        for key in code_gen_dict:
            # transform list into long string separated by '\n'
            code_gen_line = "\n".join(code_gen_dict[key])
            template_wrapper = template_wrapper.replace(key, code_gen_line)
        with open(
            os.path.join(
                code_gen_dir, self.get_nodeattr("gen_top_module") + "_wrapper.v"
            ),
            "w",
        ) as f:
            f.write(template_wrapper.replace("$FORCE_BEHAVIORAL$", str(0)))
        with open(
            os.path.join(
                code_gen_dir, self.get_nodeattr("gen_top_module") + "_wrapper_sim.v"
            ),
            "w",
        ) as f:
            f.write(template_wrapper.replace("$FORCE_BEHAVIORAL$", str(1)))

        # set ipgen_path and ip_path so that HLS-Synth transformation
        # and stich_ip transformation do not complain
        self.set_nodeattr("ipgen_path", code_gen_dir)
        self.set_nodeattr("ip_path", code_gen_dir)

    def prepare_codegen_default(self, fpgapart, clk):
        template_path = os.environ["FINN_ROOT"] + "/finn-rtllib/mvu/mvu_axi_wrapper.v"

        code_gen_dict = {}
        code_gen_dict["$MW$"] = [str(self.get_nodeattr("MW"))]
        code_gen_dict["$MH$"] = [str(self.get_nodeattr("MH"))]
        code_gen_dict["$PE$"] = [str(self.get_nodeattr("PE"))]
        code_gen_dict["$SIMD$"] = [str(self.get_nodeattr("SIMD"))]
        code_gen_dict["$ACTIVATION_WIDTH$"] = [
            str(self.get_input_datatype(0).bitwidth())
        ]
        code_gen_dict["$WEIGHT_WIDTH$"] = [str(self.get_input_datatype(1).bitwidth())]
        code_gen_dict["$ACCU_WIDTH$"] = [str(self.get_output_datatype().bitwidth())]
        code_gen_dict["$SIGNED_ACTIVATIONS$"] = (
            [str(1)] if (self.get_input_datatype(0).min() < 0) else [str(0)]
        )
        code_gen_dict["$SEGMENTLEN$"] = [str(self._resolve_segment_len(clk))]
        code_gen_dict["$MVU_IMPL_STYLE$"] = [self._resolve_impl_style(fpgapart)]

        return template_path, code_gen_dict

    def prepare_rtlsim(self):
        """Creates a Verilator emulation library for the RTL code generated
        for this node, sets the rtlsim_so attribute to its path and returns
        a PyVerilator wrapper around it."""

        if PyVerilator is None:
            raise ImportError("Installation of PyVerilator is required.")

        code_gen_dir = self.get_nodeattr("code_gen_dir_ipgen")
        # Path to (System-)Verilog files used by top-module & path to top-module
        verilog_paths = [code_gen_dir, os.environ["FINN_ROOT"] + "/finn-rtllib/mvu"]
        verilog_files = [self.get_nodeattr("gen_top_module") + "_wrapper_sim.v"]

        # build the Verilator emu library
        sim = PyVerilator.build(
            verilog_files,
            build_dir=make_build_dir("pyverilator_" + self.onnx_node.name + "_"),
            verilog_path=verilog_paths,
            trace_depth=get_rtlsim_trace_depth(),
            top_module_name=self.get_verilog_top_module_name(),
        )
        # save generated lib filename in attribute
        self.set_nodeattr("rtlsim_so", sim.lib._name)

        return sim<|MERGE_RESOLUTION|>--- conflicted
+++ resolved
@@ -905,17 +905,6 @@
                     self.onnx_node.name,
                 )
             )
-<<<<<<< HEAD
-            cmd.append(
-                "set_property CONFIG.FREQ_HZ 333333333.333333 "
-                "[get_bd_intf_pins %s/in0_V]" % (self.onnx_node.name)
-            )
-            cmd.append(
-                "set_property CONFIG.FREQ_HZ 333333333.333333 "
-                "[get_bd_intf_pins %s/out_V]" % (self.onnx_node.name)
-            )
-=======
->>>>>>> 5c5dc09c
         else:
             raise Exception("Unrecognized mem_mode for MatrixVectorActivation")
         return cmd
@@ -973,7 +962,7 @@
     # TODO: characterize max_clk and implement this function in look-up style
     def _resolve_segment_len(self, clk):
         # Insert pipeline registers in the DSP chain to meet target clock frequency
-        return 4 # default to 4 for now
+        return 4  # default to 4 for now
 
     def _resolve_impl_style(self, fpgapart):
         # Based on target device and activation/weight-width, choose the
