--- conflicted
+++ resolved
@@ -412,24 +412,14 @@
         # convert weights into hlslib-compatible format
         weight_tensor = self.get_hls_compatible_weight_tensor(weights)
         export_wdt = self.get_weight_datatype()
-<<<<<<< HEAD
         # we have converted bipolar weights to binary for export,
         # so use it as such for weight generation
         if self.get_weight_datatype() == DataType.BIPOLAR:
             export_wdt = DataType.BINARY
-=======
->>>>>>> 92e20e5b
         code_gen_dir = path
 
         if mem_mode == "const":
             """Saves weights into params.h"""
-<<<<<<< HEAD
-=======
-            # we have converted bipolar weights to binary for export,
-            # so use it as such for weight generation
-            if self.get_weight_datatype() == DataType.BIPOLAR:
-                export_wdt = DataType.BINARY
->>>>>>> 92e20e5b
             weight_hls_code = numpy_to_hls_code(
                 weight_tensor, export_wdt, "weights", True, True
             )
@@ -444,7 +434,6 @@
                         self.get_nodeattr("PE"),
                         self.calc_wmem(),
                     )
-<<<<<<< HEAD
                 )
             else:
                 f_weights.write(
@@ -454,22 +443,10 @@
                         self.calc_wmem(),
                     )
                 )
-=======
-                )
-            else:
-                f_weights.write(
-                    "static BinaryWeights<{},{},{}> weights = ".format(
-                        self.get_nodeattr("SIMD"),
-                        self.get_nodeattr("PE"),
-                        self.calc_wmem(),
-                    )
-                )
->>>>>>> 92e20e5b
             f_weights.write(weight_hls_code)
             f_weights.close()
 
         elif mem_mode == "decoupled":
-<<<<<<< HEAD
             """Saves weights in corresponding file format for npysim or rtlsim"""
             # transpose weight tensor from (1, PE, WMEM, SIMD) to (1, WMEM, PE, SIMD)
             # and save as unflipped weight tensor to be able to differentiate between
@@ -501,21 +478,6 @@
             weight_width = self.get_weightstream_width()
             weight_tensor_unflipped = pack_innermost_dim_as_hex_string(
                 weight_tensor_unflipped, export_wdt, weight_width
-=======
-            """Saves weights into .npy file"""
-            # transpose weight tensor from (1, PE, WMEM, SIMD) to (1, WMEM, PE, SIMD)
-            weight_tensor = np.transpose(weight_tensor, (0, 2, 1, 3))
-            # flip PE dimension
-            weight_tensor = np.flip(weight_tensor, axis=-2)
-            weight_tensor = np.flip(weight_tensor, axis=-1)
-            # reshape weight tensor to desired shape
-            pe = self.get_nodeattr("PE")
-            simd = self.get_nodeattr("SIMD")
-            weight_tensor = weight_tensor.reshape(1, -1, pe * simd)
-            weight_tensor = weight_tensor.copy()
-            np.save(
-                os.path.join(code_gen_dir, "weights.npy"), weight_tensor,
->>>>>>> 92e20e5b
             )
             weight_pad = np.zeros((1024), int).astype(str)
             weight_tensor_unflipped = weight_tensor_unflipped.flatten()
@@ -751,12 +713,6 @@
             self.code_gen_dict["$DEFINES$"].append("#define PRAGMA_SUB(x) _Pragma (#x)")
             self.code_gen_dict["$DEFINES$"].append("#define DO_PRAGMA(x) PRAGMA_SUB(x)")
 
-        if mem_mode == "decoupled":
-            wdt = self.get_weight_datatype()
-            self.code_gen_dict["$DEFINES$"].append(
-                "#define WP1 {}\n".format(wdt.bitwidth())
-            )
-
     def read_npy_data(self):
         code_gen_dir = self.get_nodeattr("code_gen_dir_npysim")
         dtype = self.get_input_datatype()
@@ -835,16 +791,6 @@
                 export_wdt = DataType.BINARY
             else:
                 export_wdt = wdt
-<<<<<<< HEAD
-            wdtype_hls_str = export_wdt.get_hls_datatype_str()
-            self.code_gen_dict["$DOCOMPUTE$"] = [
-                """Matrix_Vector_Activate_Stream_Batch<MW1, MH1, SIMD1, PE1, {}, {}, {}, {} >
-                (in0, out, weights, {}, numReps, {});""".format(
-                    tmpl_args["TSrcI"],
-                    tmpl_args["TDstI"],
-                    tmpl_args["TWeightI"],
-                    wdtype_hls_str,
-=======
             self.code_gen_dict["$DOCOMPUTE$"] = [
                 """Matrix_Vector_Activate_Stream_Batch<MW1, MH1, SIMD1, PE1, {}, {},
                 {}, {}>(in0, out, weights, {}, numReps, {});""".format(
@@ -852,7 +798,6 @@
                     tmpl_args["TSrcI"],
                     tmpl_args["TDstI"],
                     tmpl_args["TWeightI"],
->>>>>>> 92e20e5b
                     threshs,
                     self.get_nodeattr("resType"),
                 )
@@ -908,7 +853,6 @@
                     self.get_outstream_width(),
                 )
             ]
-<<<<<<< HEAD
         elif mem_mode == "decoupled":
             self.code_gen_dict["$BLACKBOXFUNCTION$"] = [
                 """void {}(
@@ -926,43 +870,22 @@
         else:
             raise Exception(
                 """Please set mem_mode to "const" or "decoupled", currently no other
-=======
-        else:
-            raise Exception(
-                """Please set mem_mode to "const", currently no other
->>>>>>> 92e20e5b
                     parameter value is supported!"""
             )
 
     def pragmas(self):
         mem_mode = self.get_nodeattr("mem_mode")
-<<<<<<< HEAD
         self.code_gen_dict["$PRAGMAS$"] = ["#pragma HLS INTERFACE axis port=in0"]
         self.code_gen_dict["$PRAGMAS$"].append("#pragma HLS INTERFACE axis port=out")
         in_fifo_depth = self.get_nodeattr("inFIFODepth")
         out_fifo_depth = self.get_nodeattr("outFIFODepth")
         # insert depth pragmas only if specified
         if in_fifo_depth != 0:
-=======
-        if mem_mode == "const":
-            self.code_gen_dict["$PRAGMAS$"] = ["#pragma HLS INTERFACE axis port=in0"]
->>>>>>> 92e20e5b
             self.code_gen_dict["$PRAGMAS$"].append(
-                "#pragma HLS INTERFACE axis port=out"
-            )
-            in_fifo_depth = self.get_nodeattr("inFIFODepth")
-            out_fifo_depth = self.get_nodeattr("outFIFODepth")
-            # insert depth pragmas only if specified
-            if in_fifo_depth != 0:
-                self.code_gen_dict["$PRAGMAS$"].append(
-                    "#pragma HLS stream depth=%d variable=in0" % in_fifo_depth
-                )
-            if out_fifo_depth != 0:
-                self.code_gen_dict["$PRAGMAS$"].append(
-                    "#pragma HLS stream depth=%d variable=out" % out_fifo_depth
-                )
+                "#pragma HLS stream depth=%d variable=in0" % in_fifo_depth
+            )
+        if out_fifo_depth != 0:
             self.code_gen_dict["$PRAGMAS$"].append(
-<<<<<<< HEAD
                 "#pragma HLS stream depth=%d variable=out" % out_fifo_depth
             )
         self.code_gen_dict["$PRAGMAS$"].append(
@@ -997,30 +920,17 @@
         # dimensions (dims 1 and 3)
         if self.calc_tmem() != 0:
             # TODO find a better way of checking for no pregenerated thresholds
-=======
-                "#pragma HLS INTERFACE ap_ctrl_none port=return"
-            )
-            # the weight tensor is ap_uint<simd*prec> [PE][WMEM]
-            # partition for parallel access along the PE dimension (dim 1)
->>>>>>> 92e20e5b
             self.code_gen_dict["$PRAGMAS$"].append(
                 (
-                    "DO_PRAGMA(HLS ARRAY_PARTITION "
-                    "variable=weights.m_weights complete dim=1)"
-                )
-            )
-            # the threshold tensor is acc_type [PE][TMEM][N_THRES]
-            # partition for parallel access along PE and N_THRES
-            # dimensions (dims 1 and 3)
-            if self.calc_tmem() != 0:
-                # TODO find a better way of checking for no pregenerated thresholds
-                self.code_gen_dict["$PRAGMAS$"].append(
-                    (
-                        "DO_PRAGMA(HLS ARRAY_PARTITION variable=threshs.m_thresholds "
-                        "complete dim=1)"
-                    )
-                )
-<<<<<<< HEAD
+                    "DO_PRAGMA(HLS ARRAY_PARTITION variable=threshs.m_thresholds "
+                    "complete dim=1)"
+                )
+            )
+            self.code_gen_dict["$PRAGMAS$"].append(
+                (
+                    "DO_PRAGMA(HLS ARRAY_PARTITION variable=threshs.m_thresholds "
+                    "complete dim=3)"
+                )
             )
 
     def code_generation_ipgen(self, model, fpgapart, clk):
@@ -1098,17 +1008,4 @@
             verilog_wrapper = "{}/{}_memstream.v".format(
                 code_gen_dir, self.onnx_node.name
             )
-            copy(verilog_wrapper, verilog_folder)
-=======
-                self.code_gen_dict["$PRAGMAS$"].append(
-                    (
-                        "DO_PRAGMA(HLS ARRAY_PARTITION variable=threshs.m_thresholds "
-                        "complete dim=3)"
-                    )
-                )
-        else:
-            raise Exception(
-                """Please set mem_mode to "const", currently no other
-                    parameter value is supported!"""
-            )
->>>>>>> 92e20e5b
+            copy(verilog_wrapper, verilog_folder)