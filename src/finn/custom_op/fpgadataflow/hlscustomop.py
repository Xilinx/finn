# Copyright (c) 2020, Xilinx
# All rights reserved.
#
# Redistribution and use in source and binary forms, with or without
# modification, are permitted provided that the following conditions are met:
#
# * Redistributions of source code must retain the above copyright notice, this
#   list of conditions and the following disclaimer.
#
# * Redistributions in binary form must reproduce the above copyright notice,
#   this list of conditions and the following disclaimer in the documentation
#   and/or other materials provided with the distribution.
#
# * Neither the name of FINN nor the names of its
#   contributors may be used to endorse or promote products derived from
#   this software without specific prior written permission.
#
# THIS SOFTWARE IS PROVIDED BY THE COPYRIGHT HOLDERS AND CONTRIBUTORS "AS IS"
# AND ANY EXPRESS OR IMPLIED WARRANTIES, INCLUDING, BUT NOT LIMITED TO, THE
# IMPLIED WARRANTIES OF MERCHANTABILITY AND FITNESS FOR A PARTICULAR PURPOSE ARE
# DISCLAIMED. IN NO EVENT SHALL THE COPYRIGHT HOLDER OR CONTRIBUTORS BE LIABLE
# FOR ANY DIRECT, INDIRECT, INCIDENTAL, SPECIAL, EXEMPLARY, OR CONSEQUENTIAL
# DAMAGES (INCLUDING, BUT NOT LIMITED TO, PROCUREMENT OF SUBSTITUTE GOODS OR
# SERVICES; LOSS OF USE, DATA, OR PROFITS; OR BUSINESS INTERRUPTION) HOWEVER
# CAUSED AND ON ANY THEORY OF LIABILITY, WHETHER IN CONTRACT, STRICT LIABILITY,
# OR TORT (INCLUDING NEGLIGENCE OR OTHERWISE) ARISING IN ANY WAY OUT OF THE USE
# OF THIS SOFTWARE, EVEN IF ADVISED OF THE POSSIBILITY OF SUCH DAMAGE.

import numpy as np
import os
import subprocess
from abc import abstractmethod
from pyverilator.util.axi_utils import rtlsim_multi_io
from qonnx.core.datatype import DataType
from qonnx.custom_op.base import CustomOp
from qonnx.util.basic import roundup_to_integer_multiple

from finn.util.basic import (
    CppBuilder,
    get_rtlsim_trace_depth,
    make_build_dir,
    pyverilate_get_liveness_threshold_cycles,
)
from finn.util.hls import CallHLS

from . import templates

try:
    from pyverilator import PyVerilator
except ModuleNotFoundError:
    PyVerilator = None


class HLSCustomOp(CustomOp):
    """HLSCustomOp class all custom ops that correspond to a finn-hlslib
    function are based on. Contains different functions every fpgadataflow
    custom node should have. Some as abstract methods, these have to be filled
    when writing a new fpgadataflow custom op node."""

    def __init__(self, onnx_node):
        super().__init__(onnx_node)

        self.code_gen_dict = {}

        # getting templates from templates.py

        # template for single node execution
        self.docompute_template = templates.docompute_template

        # templates for single node ip generation
        # cpp file
        self.ipgen_template = templates.ipgen_template
        # tcl script
        self.ipgentcl_template = templates.ipgentcl_template

    def get_nodeattr_types(self):
        return {
            "backend": ("s", True, "fpgadataflow"),
            "code_gen_dir_cppsim": ("s", False, ""),
            "code_gen_dir_ipgen": ("s", False, ""),
            "executable_path": ("s", False, ""),
            "ipgen_path": ("s", False, ""),
            "ip_path": ("s", False, ""),
            "ip_vlnv": ("s", False, ""),
            "exec_mode": ("s", False, "", {"", "rtlsim", "cppsim"}),
            "cycles_rtlsim": ("i", False, 0),
            "cycles_estimate": ("i", False, 0),
            "rtlsim_trace": ("s", False, ""),
            "res_estimate": ("s", False, ""),
            "res_hls": ("s", False, ""),
            "res_synth": ("s", False, ""),
            "rtlsim_so": ("s", False, ""),
            # partitioning info
            # ID of SLR to which the Op is attached in Vitis builds
            # Set to -1 as 'don't care'
            "slr": ("i", False, -1),
            # Vitis memory port to which any AXI-MM interface
            # of this Op should be attached in Vitis builds
            # E.g.: "DDR[0]", "HBM[0]", "PLRAM[0]"
            "mem_port": ("s", False, ""),
            # Partition to which the Op belongs; all Ops with the
            # same partition_id are stitched together
            # Users should avoid setting this attribute manually
            # and instead use the floorplan transform to set
            # partition IDs from Vitis design rules and SLR IDs
            "partition_id": ("i", False, 0),
            # ID of FPGA device to which this Op is allocated, in
            # a multi-FPGA setting
            "device_id": ("i", False, 0),
            # input and output FIFO depths
            "inFIFODepth": ("i", False, 2),
            "outFIFODepth": ("i", False, 2),
            "output_hook": ("s", False, ""),
        }

    def get_verilog_top_module_name(self):
        "Return the Verilog top module name for this node."

        node = self.onnx_node
        prefixed_top_name = node.name

        return prefixed_top_name

    def get_verilog_top_module_intf_names(self):
        """Return a dict of names of input and output interfaces.
        The keys reflect the protocols each interface implements:
        'clk', 'rst', 'm_axis', 's_axis', 'aximm', 'axilite'.
        Values are lists of tuples (axis, aximm) or names (axilite):
        'axis' tuples correspond to the list of node inputs in order,
        each tuple is (interface_name, interface_width_bits).
        axilite always assumed to be 32 bits and is not tuple (name only).
        Each block must have at most one aximm and one axilite."""
        intf_names = {}
        intf_names["clk"] = ["ap_clk"]
        intf_names["rst"] = ["ap_rst_n"]
        sname = self.hls_sname()
        intf_names["s_axis"] = [("in0_" + sname, self.get_instream_width_padded())]
        intf_names["m_axis"] = [("out_" + sname, self.get_outstream_width_padded())]
        intf_names["aximm"] = []
        intf_names["axilite"] = []
        return intf_names

    def get_verilog_top_filename(self):
        "Return the Verilog top module filename for this node."

        verilog_file = "{}/project_{}/sol1/impl/verilog/{}.v".format(
            self.get_nodeattr("code_gen_dir_ipgen"),
            self.onnx_node.name,
            self.get_verilog_top_module_name(),
        )
        return verilog_file

    def get_all_verilog_paths(self):
        "Return list of all folders containing Verilog code for this node."

        code_gen_dir = self.get_nodeattr("code_gen_dir_ipgen")
        assert (
            code_gen_dir != ""
        ), """Node attribute "code_gen_dir_ipgen" is
        not set. Please run HLSSynthIP first."""
        verilog_path = "{}/project_{}/sol1/impl/verilog/".format(
            code_gen_dir, self.onnx_node.name
        )
        # default impl only returns the HLS verilog codegen dir
        return [verilog_path]

    def get_all_verilog_filenames(self):
        "Return list of all Verilog files used for this node."

        verilog_files = []
        verilog_paths = self.get_all_verilog_paths()
        for verilog_path in verilog_paths:
            for f in os.listdir(verilog_path):
                if f.endswith(".v"):
                    verilog_files += [f]
        return verilog_files

    def prepare_rtlsim(self):
        """Creates a Verilator emulation library for the RTL code generated
        for this node, sets the rtlsim_so attribute to its path and returns
        a PyVerilator wrapper around it."""

        if PyVerilator is None:
            raise ImportError("Installation of PyVerilator is required.")
        verilog_paths = self.get_all_verilog_paths()
        verilog_files = self.get_all_verilog_filenames()
        # build the Verilator emu library
        sim = PyVerilator.build(
            verilog_files,
            build_dir=make_build_dir("pyverilator_" + self.onnx_node.name + "_"),
            verilog_path=verilog_paths,
            trace_depth=get_rtlsim_trace_depth(),
            top_module_name=self.get_verilog_top_module_name(),
        )
        # save generated lib filename in attribute
        self.set_nodeattr("rtlsim_so", sim.lib._name)
        return sim

    def get_rtlsim(self):
        """Return a PyVerilator wrapper for the Verilator emulation library
        for this node."""

        rtlsim_so = self.get_nodeattr("rtlsim_so")
        assert os.path.isfile(rtlsim_so), "Cannot find rtlsim library."
        # create PyVerilator wrapper
        sim = PyVerilator(rtlsim_so)
        return sim

    def node_res_estimation(self):
        """Returns summarized resource estimation of BRAMs and LUTs
        of the node as a dictionary."""
        ret = dict()
        ret["BRAM_18K"] = self.bram_estimation()
        ret["BRAM_efficiency"] = self.bram_efficiency_estimation()
        ret["LUT"] = self.lut_estimation()
        ret["URAM"] = self.uram_estimation()
        ret["URAM_efficiency"] = self.uram_efficiency_estimation()
        ret["DSP"] = self.dsp_estimation()
        return ret

    def bram_efficiency_estimation(self):
        """Function for BRAM efficiency estimation: actual parameter storage
        needed divided by the allocated BRAM storage (from estimation)"""
        return 1

    def uram_efficiency_estimation(self):
        """Function for URAM efficiency estimation: actual parameter storage
        needed divided by the allocated URAM storage (from estimation)"""
        return 1

    def bram_estimation(self):
        """Function for BRAM resource estimation, is member function of
        HLSCustomOp class but has to be filled by every node"""
        return 0

    def uram_estimation(self):
        """Function for UltraRAM resource estimation, is member function of
        HLSCustomOp class but has to be filled by every node"""
        return 0

    def lut_estimation(self):
        """Function for LUT resource estimation, is member function of
        HLSCustomOp class but has to be filled by every node"""
        return 0

    def dsp_estimation(self):
        """Function for DSP resource estimation, is member function of
        HLSCustomOp class but has to be filled by every node"""
        return 0

    def get_exp_cycles(self):
        """Function for estimation of expected cycles for set folding,
        is member function of HLSCustomOp class but has to be filled
        by every node"""
        return 0

    def get_op_and_param_counts(self):
        """Return a dictionary with number of ops needed per inference for
        this layer as well as parameter count (weights, thresholds, etc.).
        Entries should be in the format:
        {op_<optype> : <count>, param_<paramtype>: <count>}."""
        return {}

    def code_generation_ipgen(self, model, fpgapart, clk):
        """Generates c++ code and tcl script for ip generation."""
        node = self.onnx_node

        # generate top cpp file for ip generation
        path = self.get_nodeattr("code_gen_dir_ipgen")
        self.code_gen_dict["$AP_INT_MAX_W$"] = [str(self.get_ap_int_max_w())]
        self.generate_params(model, path)
        self.global_includes()
        self.defines("ipgen")
        self.blackboxfunction()
        self.pragmas()
        self.docompute()

        template = self.ipgen_template

        for key in self.code_gen_dict:
            # transform list into long string separated by '\n'
            code_gen_line = "\n".join(self.code_gen_dict[key])
            template = template.replace(key, code_gen_line)
        code_gen_dir = self.get_nodeattr("code_gen_dir_ipgen")
        f = open(os.path.join(code_gen_dir, "top_{}.cpp".format(node.name)), "w")
        f.write(template)
        f.close()
        self.code_gen_dict.clear()

        # generate tcl script for ip generation
        self.code_gen_dict["$PROJECTNAME$"] = ["project_{}".format(node.name)]
        self.code_gen_dict["$HWSRCDIR$"] = [code_gen_dir]
        self.code_gen_dict["$FPGAPART$"] = [fpgapart]
        self.code_gen_dict["$TOPFXN$"] = [node.name]
        self.code_gen_dict["$CLKPERIOD$"] = [str(clk)]
        self.code_gen_dict["$DEFAULT_DIRECTIVES$"] = self.ipgen_default_directives()
        self.code_gen_dict["$EXTRA_DIRECTIVES$"] = self.ipgen_extra_directives()

        template = self.ipgentcl_template

        for key in self.code_gen_dict:
            # transform list into long string separated by '\n'
            code_gen_line = "\n".join(self.code_gen_dict[key])
            template = template.replace(key, code_gen_line)
        code_gen_dir = self.get_nodeattr("code_gen_dir_ipgen")
        f = open(os.path.join(code_gen_dir, "hls_syn_{}.tcl".format(node.name)), "w")
        f.write(template)
        f.close()
        self.code_gen_dict.clear()

    def ipgen_default_directives(self):
        """Return list of default HLS synthesis directives"""

        default_directives = [
            "set_param hls.enable_hidden_option_error false",
            "config_compile -disable_unroll_code_size_check -pipeline_style flp",
            "config_interface -m_axi_addr64",
            "config_rtl -module_auto_prefix",
            "config_rtl -deadlock_detection none",
        ]
        return default_directives

    def ipgen_extra_directives(self):
        "Return a list of extra tcl directives for HLS synthesis."
        return []

    def ipgen_singlenode_code(self):
        """Builds the bash script for IP generation using the CallHLS utility."""
        node = self.onnx_node
        code_gen_dir = self.get_nodeattr("code_gen_dir_ipgen")
        builder = CallHLS()
        builder.append_tcl(code_gen_dir + "/hls_syn_{}.tcl".format(node.name))
        builder.set_ipgen_path(code_gen_dir + "/project_{}".format(node.name))
        builder.build(code_gen_dir)
        ipgen_path = builder.ipgen_path
        assert os.path.isdir(ipgen_path), "IPGen failed: %s not found" % (ipgen_path)
        self.set_nodeattr("ipgen_path", ipgen_path)
        ip_path = ipgen_path + "/sol1/impl/ip"
        assert os.path.isdir(
            ip_path
        ), "IPGen failed: %s not found. Check log under %s" % (ip_path, code_gen_dir)
        self.set_nodeattr("ip_path", ip_path)
        vlnv = "xilinx.com:hls:%s:1.0" % node.name
        self.set_nodeattr("ip_vlnv", vlnv)

    def code_generation_cppsim(self, model):
        """Generates c++ code for simulation (cppsim)."""
        node = self.onnx_node
        path = self.get_nodeattr("code_gen_dir_cppsim")
        self.code_gen_dict["$AP_INT_MAX_W$"] = [str(self.get_ap_int_max_w())]
        self.generate_params(model, path)
        self.global_includes()
        self.defines("cppsim")
        self.read_npy_data()
        self.strm_decl()
        self.pragmas()
        self.docompute()
        self.dataoutstrm()
        self.save_as_npy()

        template = self.docompute_template

        for key in self.code_gen_dict:
            # transform list into long string separated by '\n'
            code_gen_line = "\n".join(self.code_gen_dict[key])
            template = template.replace(key, code_gen_line)
        code_gen_dir = self.get_nodeattr("code_gen_dir_cppsim")
        f = open(os.path.join(code_gen_dir, "execute_{}.cpp".format(node.op_type)), "w")
        f.write(template)
        f.close()
        self.code_gen_dict.clear()

    def code_generation_ipi(self):
        """Constructs and returns the TCL for node instantiation in Vivado IPI."""
        vlnv = self.get_nodeattr("ip_vlnv")
        cmd = ["create_bd_cell -type ip -vlnv %s %s" % (vlnv, self.onnx_node.name)]
        return cmd

    def compile_singlenode_code(self):
        """Builds the bash script for compilation using the CppBuilder from
        finn.util.basic and executes the script to produce the executable."""
        code_gen_dir = self.get_nodeattr("code_gen_dir_cppsim")
        builder = CppBuilder()
        # to enable additional debug features please uncommand the next line
        # builder.append_includes("-DDEBUG")
        builder.append_includes("-I$FINN_ROOT/src/finn/qnn-data/cpp")
        builder.append_includes("-I$FINN_ROOT/deps/cnpy/")
        builder.append_includes("-I$FINN_ROOT/deps/finn-hlslib")
        builder.append_includes("-I$FINN_ROOT/custom_hls")
        builder.append_includes("-I{}/include".format(os.environ["HLS_PATH"]))
        builder.append_includes("--std=c++14")
        builder.append_includes("-O3")
        builder.append_sources(code_gen_dir + "/*.cpp")
        builder.append_sources("$FINN_ROOT/deps/cnpy/cnpy.cpp")
        builder.append_includes("-lz")
        builder.set_executable_path(code_gen_dir + "/node_model")
        builder.build(code_gen_dir)
        self.set_nodeattr("executable_path", builder.executable_path)

    def dynamic_input_to_npy(self, context, count, target_dir=""):
        """Saves input (given context) into .npy files.

        Count indicates the number of inputs that have to be saved."""
        node = self.onnx_node
        if target_dir == "":
            code_gen_dir = self.get_nodeattr("code_gen_dir_cppsim")
            if code_gen_dir == "":
                raise Exception(
                    """
    Found no codegen dir for this node, did you run the prepare_cppsim transformation?
                """
                )
<<<<<<< HEAD
=======
            target_dir = code_gen_dir
>>>>>>> 2b516a95
        # create a npy file for each input of the node (in_ind is input index)
        # assuming dynamic inputs start from 0
        for in_ind in range(count):
            current_input_name = node.input[in_ind]
            input_array = context[current_input_name]
            if in_ind == 0:
                expected_inp_shape = self.get_folded_input_shape()
                idt = self.get_input_datatype()
            else:
                expected_inp_shape = self.get_folded_input_shape(in_ind)
                idt = self.get_input_datatype(in_ind)
            reshaped_input = input_array.reshape(expected_inp_shape)
            if idt == DataType["BIPOLAR"]:
                # store bipolar activations as binary
                reshaped_input = (reshaped_input + 1) / 2
            # make copy before saving the array
            reshaped_input = reshaped_input.copy()
            np.save(
                os.path.join(target_dir, "input_{}.npy".format(in_ind)),
                reshaped_input,
            )

    def npy_to_dynamic_output(self, context):
        """Reads the output from an output.npy file generated from cppsim and
        places its content into the context dictionary."""
        node = self.onnx_node
        code_gen_dir = self.get_nodeattr("code_gen_dir_cppsim")
        output = np.load("{}/output.npy".format(code_gen_dir))
        exp_shape = self.get_normal_output_shape()
        context[node.output[0]] = output.reshape(exp_shape)

    def npy_to_dynamic_outputs(self, context, npy_list):
        """Reads the output from .npy files generated from cppsim and places
        their content into the context dictionary.
        npy_list is a list specifying which files to read, and its order must
        match the order of node outputs."""
        node = self.onnx_node
        code_gen_dir = self.get_nodeattr("code_gen_dir_cppsim")
        for i in range(len(npy_list)):
            output = np.load("{}/{}".format(code_gen_dir, npy_list[i]))
            if i == 0:
                exp_shape = self.get_normal_output_shape()
            else:
                exp_shape = self.get_normal_output_shape(i)
            context[node.output[i]] = output.reshape(exp_shape)

    def exec_precompiled_singlenode_model(self):
        """Executes precompiled executable."""
        executable_path = self.get_nodeattr("executable_path")
        if executable_path == "":
            raise Exception(
                """
Found no executable for this node, did you run the codegen and
compilation transformations?
            """
            )
        process_execute = subprocess.Popen(executable_path, stdout=subprocess.PIPE)
        process_execute.communicate()

    def reset_rtlsim(self, sim):
        """Sets reset input in pyverilator to zero, toggles the clock and set it
        back to one"""
        sim.io.ap_rst_n = 0
        sim.io.ap_clk = 1
        sim.io.ap_clk = 0
        sim.io.ap_rst_n = 1

    def toggle_clk(self, sim):
        """Toggles the clock input in pyverilator once."""
        sim.io.ap_clk = 1
        sim.io.ap_clk = 0

    def hls_sname(self):
        """Get the naming convention used by Vitis HLS for stream signals
        Example: the TDATA for a stream called "out" would be out_V_TDATA.
        """
        return "V"

    def rtlsim(self, sim, inp, inp2=None):
        """Runs the pyverilator simulation by passing the input values to the simulation,
        toggle the clock and observing the execution time. Function contains also an
        observation loop that can abort the simulation if no output value is produced
        after 100 cycles."""

        trace_file = self.get_nodeattr("rtlsim_trace")
        if trace_file != "":
            if trace_file == "default":
                trace_file = self.onnx_node.name + ".vcd"
            sim.start_vcd_trace(trace_file)
        inputs = inp
        outputs = []
        sname = self.hls_sname()
        o_ready = "out_" + sname + "_TREADY"
        o_valid = "out_" + sname + "_TVALID"
        o_data = "out_" + sname + "_TDATA"
        in0_ready = "in0_" + sname + "_TREADY"
        in0_valid = "in0_" + sname + "_TVALID"
        in0_data = "in0_" + sname + "_TDATA"
        in1_ready = "in1_" + sname + "_TREADY"
        in1_valid = "in1_" + sname + "_TVALID"
        in1_data = "in1_" + sname + "_TDATA"

        sim.io[o_ready] = 1

        # observe if output is completely calculated
        # observation_count will contain the number of cycles the calculation ran
        num_out_values = self.get_number_output_values()
        output_observed = False
        observation_count = 0

        # avoid infinite looping of simulation by aborting when there is no change in
        # output values after 100 cycles
        no_change_count = 0
        old_outputs = outputs
        liveness_threshold = pyverilate_get_liveness_threshold_cycles()

        while not (output_observed):
            sim.io[in0_valid] = 1 if len(inputs) > 0 else 0
            sim.io[in0_data] = inputs[0] if len(inputs) > 0 else 0
            if sim.io[in0_ready] == 1 and sim.io[in0_valid] == 1:
                inputs = inputs[1:]

            if inp2 is not None:
                sim.io[in1_valid] = 1 if len(inp2) > 0 else 0
                sim.io[in1_data] = inp2[0] if len(inp2) > 0 else 0
                if sim.io[in1_ready] == 1 and sim.io[in1_valid] == 1:
                    inp2 = inp2[1:]

            if sim.io[o_valid] == 1 and sim.io[o_ready] == 1:
                outputs = outputs + [sim.io[o_data]]
            sim.io.ap_clk = 1
            sim.io.ap_clk = 0

            observation_count = observation_count + 1
            no_change_count = no_change_count + 1

            if len(outputs) == num_out_values:
                self.set_nodeattr("cycles_rtlsim", observation_count)
                output_observed = True

            if no_change_count == liveness_threshold:
                if old_outputs == outputs:
                    if trace_file != "":
                        sim.flush_vcd_trace()
                        sim.stop_vcd_trace()
                    raise Exception(
                        "Error in simulation! Takes too long to produce output. "
                        "Consider setting the LIVENESS_THRESHOLD env.var. to a "
                        "larger value."
                    )
                else:
                    no_change_count = 0
                    old_outputs = outputs
        if trace_file != "":
            sim.flush_vcd_trace()
            sim.stop_vcd_trace()
        return outputs

    def rtlsim_multi_io(self, sim, io_dict):
        "Run rtlsim for this node, supports multiple i/o streams."

        # signal name
        sname = "_" + self.hls_sname() + "_"

        trace_file = self.get_nodeattr("rtlsim_trace")
        if trace_file == "default":
            trace_file = self.onnx_node.name + ".vcd"
        num_out_values = self.get_number_output_values()
        total_cycle_count = rtlsim_multi_io(
            sim,
            io_dict,
            num_out_values,
            trace_file=trace_file,
            sname=sname,
            liveness_threshold=pyverilate_get_liveness_threshold_cycles(),
        )
        self.set_nodeattr("cycles_rtlsim", total_cycle_count)

    def execute_node(self, context, graph):
        """Executes single node using cppsim or rtlsim."""
        mode = self.get_nodeattr("exec_mode")
        if mode == "cppsim":
            # save input(s)
            self.dynamic_input_to_npy(context, 1)
            # execute the precompiled model
            self.exec_precompiled_singlenode_model()
            # load output npy file
            self.npy_to_dynamic_output(context)
        elif mode == "rtlsim":
            pass

        else:
            raise Exception(
                """Invalid value for attribute exec_mode! Is currently set to: {}
            has to be set to one of the following value ("cppsim", "rtlsim")""".format(
                    mode
                )
            )

    def generate_params(self, model, path):
        """Function to generate parameters (i.e. weights and thresholds),
        is member function of HLSCustomOp class but has to be filled
        by every node."""
        pass

    @abstractmethod
    def get_number_output_values(self):
        """Function to get the number of expected output values,
        is member function of HLSCustomOp class but has to be filled
        by every node."""
        pass

    @abstractmethod
    def global_includes(self):
        """Function to set the global includes for c++ code that has to be generated
        for cppsim or rtlsim, is member function of HLSCustomOp class but has to
        be filled by every node."""
        pass

    @abstractmethod
    def defines(self, var):
        """Function to set the define commands for c++ code that has to be generated
        for cppsim or rtlsim, is member function of HLSCustomOp class but has to
        be filled by every node.

        var: makes it possible to reuse the function for different c++ code generation.
        I.e. if set to "ipgen" in MatrixVectorActivation additional PRAGMA defines are
        added."""
        pass

    @abstractmethod
    def read_npy_data(self):
        """Function to generate the commands for reading data from .npy file in c++,
        is member function of HLSCustomOp class but has to be filled by every node."""
        pass

    @abstractmethod
    def strm_decl(self):
        """Function to generate the commands for the stream declaration in c++,
        is member function of HLSCustomOp class but has to be filled
        by every node."""
        pass

    @abstractmethod
    def docompute(self):
        """Function to generate the commands for the computational part of the
        c++ code, is member function of HLSCustomOp class but has to be filled
        by every node."""
        pass

    @abstractmethod
    def dataoutstrm(self):
        """Function to generate the commands for reading out data from c++ and convert
        into npy format, is member function of HLSCustomOp class but has to be filled
        by every node."""
        pass

    @abstractmethod
    def save_as_npy(self):
        """Function to generate the commands for saving data in .npy file in c++,
        is member function of HLSCustomOp class but has to be filled by every node."""
        pass

    @abstractmethod
    def blackboxfunction(self):
        """Function to generate a blackbock function in c++ from which an IP block
        will be generated, is member function of HLSCustomOp class but has to be filled
        by every node."""
        pass

    @abstractmethod
    def pragmas(self):
        """Function to generate the pragma commands in c++, is member function of
        HLSCustomOp class but has to be filled by every node."""
        pass

    def get_normal_input_shape(self):
        """Returns normal input shape if implemented."""
        raise Exception("get_normal_input_shape not implemented for this op")

    def get_normal_output_shape(self):
        """Returns folded output shape if implemented."""
        raise Exception("get_normal_output_shape not implemented for this op")

    def get_folded_input_shape(self):
        """Returns folded input shape (according to synapse folding), if implemented."""
        raise Exception("get_folded_input_shape not implemented for this op")

    def get_folded_output_shape(self):
        """Returns folded output shape (according to neuron folding), if implemented."""
        raise Exception("get_folded_output_shape not implemented for this op")

    def get_instream_width(self):
        """Returns input stream width, if implemented."""
        raise Exception("get_instream_width not implemented for this op")

    def get_outstream_width(self):
        """Returns output stream width, if implemented."""
        raise Exception("get_outstream_width not implemented for this op")

    def get_instream_width_padded(self):
        """Returns input stream width padded to a multiple of 8. This is required
        by the AXI Stream spec."""
        in_width = self.get_instream_width()
        return roundup_to_integer_multiple(in_width, 8)

    def get_outstream_width_padded(self):
        """Returns output stream width padded to a multiple of 8. This is required
        by the AXI Stream spec."""
        out_width = self.get_outstream_width()
        return roundup_to_integer_multiple(out_width, 8)

    def get_ap_int_max_w(self):
        """Return the maximum width of any ap_int used in this module. Used to set the
        AP_INT_MAX_W definition for HLS."""
        instream = self.get_instream_width()
        outstream = self.get_outstream_width()
        ret = max([instream, outstream])
        assert ret <= 32768, (
            "AP_INT_MAX_W=%d is larger than allowed maximum of 32768" % ret
        )
        return ret<|MERGE_RESOLUTION|>--- conflicted
+++ resolved
@@ -410,10 +410,7 @@
     Found no codegen dir for this node, did you run the prepare_cppsim transformation?
                 """
                 )
-<<<<<<< HEAD
-=======
             target_dir = code_gen_dir
->>>>>>> 2b516a95
         # create a npy file for each input of the node (in_ind is input index)
         # assuming dynamic inputs start from 0
         for in_ind in range(count):
