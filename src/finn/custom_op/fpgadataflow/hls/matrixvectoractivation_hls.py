--- conflicted
+++ resolved
@@ -139,14 +139,9 @@
         super().code_generation_ipgen(model, fpgapart, clk)
         dynamic_input = self.get_nodeattr("dynamic_input")
         mem_mode = self.get_nodeattr("mem_mode")
-<<<<<<< HEAD
-        if mem_mode == "internal_decoupled" and not self.get_nodeattr("mlo_max_iter"):
-=======
-
         if dynamic_input:
             self.generate_hdl_dynload()
-        if mem_mode == "internal_decoupled":
->>>>>>> aa0fc75c
+        if mem_mode == "internal_decoupled" and not self.get_nodeattr("mlo_max_iter"):
             if self.get_nodeattr("ram_style") == "ultra" and not is_versal(fpgapart):
                 runtime_writeable = self.get_nodeattr("runtime_writeable_weights")
                 assert (
@@ -570,16 +565,12 @@
             nbits = self.get_instream_width(0)
             inp = npy_to_rtlsim_input("{}/input_0.npy".format(code_gen_dir), export_idt, nbits)
             self.reset_rtlsim(sim)
-<<<<<<< HEAD
+
             if (
-                mem_mode == "external"
-                or mem_mode == "internal_decoupled"
+                dynamic_input
+                or mem_mode in ["external", "internal_decoupled"]
                 or self.get_nodeattr("mlo_max_iter")
             ):
-=======
-
-            if dynamic_input or mem_mode in ["external", "internal_decoupled"]:
->>>>>>> aa0fc75c
                 wnbits = self.get_instream_width(1)
                 export_wdt = self.get_input_datatype(1)
 
