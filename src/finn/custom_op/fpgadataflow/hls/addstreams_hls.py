--- conflicted
+++ resolved
@@ -65,91 +65,7 @@
         return info_messages
 
     def execute_node(self, context, graph):
-<<<<<<< HEAD
-        mode = self.get_nodeattr("exec_mode")
-        node = self.onnx_node
-        exp_ishape = self.get_normal_input_shape()
-        exp_oshape = self.get_normal_output_shape()
-        folded_ishape = self.get_folded_input_shape()
-
-        if mode == "cppsim":
-            code_gen_dir = self.get_nodeattr("code_gen_dir_cppsim")
-        elif mode == "rtlsim":
-            code_gen_dir = self.get_nodeattr("code_gen_dir_ipgen")
-        else:
-            raise Exception(
-                """Invalid value for attribute exec_mode! Is currently set to: {}
-            has to be set to one of the following value ("cppsim", "rtlsim")""".format(
-                    mode
-                )
-            )
-
-        inp = context[node.input[0]]
-        assert str(inp.dtype) == "float32", "Input datatype is not float32"
-        assert inp.shape == exp_ishape, """Input0 shape doesn't match expected shape ."""
-        export_idt0 = self.get_input_datatype(0)
-        # reshape input into folded form
-        inp = inp.reshape(folded_ishape)
-        # make copy before saving array
-        reshaped_input = inp.copy()
-        np.save(os.path.join(code_gen_dir, "input_0.npy"), reshaped_input)
-
-        # exact same thing for input1
-        inp = context[node.input[1]]
-        assert str(inp.dtype) == "float32", "Input datatype is not float32"
-        assert inp.shape == exp_ishape, """Input1 shape doesn't match expected shape ."""
-        export_idt1 = self.get_input_datatype(1)
-        # reshape input into folded form
-        inp = inp.reshape(folded_ishape)
-        # make copy before saving array
-        reshaped_input = inp.copy()
-        np.save(os.path.join(code_gen_dir, "input_1.npy"), reshaped_input)
-
-        if mode == "cppsim":
-            # execute the precompiled model
-            super().exec_precompiled_singlenode_model()
-            # load output npy file
-            super().npy_to_dynamic_output(context)
-            assert (
-                context[node.output[0]].shape == exp_oshape
-            ), "cppsim did not produce expected output shape"
-        elif mode == "rtlsim":
-            sim = self.get_rtlsim()
-            rtlsim_inp0 = npy_to_rtlsim_input(
-                "{}/input_0.npy".format(code_gen_dir), export_idt0, self.get_instream_width(0)
-            )
-            rtlsim_inp1 = npy_to_rtlsim_input(
-                "{}/input_1.npy".format(code_gen_dir), export_idt1, self.get_instream_width(1)
-            )
-            super().reset_rtlsim(sim)
-            super().toggle_clk(sim)
-            rtlsim_output = self.rtlsim(sim, rtlsim_inp0, rtlsim_inp1)
-            odt = self.get_output_datatype()
-            target_bits = odt.bitwidth()
-            packed_bits = self.get_outstream_width()
-            out_npy_path = "{}/output.npy".format(code_gen_dir)
-            out_shape = self.get_folded_output_shape()
-            rtlsim_output_to_npy(
-                rtlsim_output, out_npy_path, odt, out_shape, packed_bits, target_bits
-            )
-            # load and reshape output
-            output = np.load(out_npy_path)
-            output = np.asarray([output], dtype=np.float32).reshape(*exp_oshape)
-            context[node.output[0]] = output
-        else:
-            raise Exception(
-                """Invalid value for attribute exec_mode! Is currently set to: {}
-            has to be set to one of the following value ("cppsim", "rtlsim")""".format(
-                    mode
-                )
-            )
-
-        assert (
-            context[node.output[0]].shape == exp_oshape
-        ), """Output shape doesn't match expected shape."""
-=======
         HLSBackend.execute_node(self, context, graph)
->>>>>>> dd65b6ef
 
     def global_includes(self):
         self.code_gen_dict["$GLOBALS$"] = ['#include "streamtools.h"']
@@ -157,56 +73,13 @@
     def defines(self, var):
         self.code_gen_dict["$DEFINES$"] = []
 
-<<<<<<< HEAD
-    def read_npy_data(self):
-        code_gen_dir = self.get_nodeattr("code_gen_dir_cppsim")
-        npy_type = "float"
-        self.code_gen_dict["$READNPYDATA$"] = []
-        npy_in = "%s/input_0.npy" % code_gen_dir
-        self.code_gen_dict["$READNPYDATA$"].append(
-            'npy2apintstream<%s, %s, %d, %s>("%s", in0_%s);'
-            % (
-                "ap_uint<%d>" % self.get_instream_width(0),
-                self.get_input_datatype(0).get_hls_datatype_str(),
-                self.get_input_datatype(0).bitwidth(),
-                npy_type,
-                npy_in,
-                self.hls_sname(),
-            )
-        )
-        npy_in = "%s/input_1.npy" % code_gen_dir
-        self.code_gen_dict["$READNPYDATA$"].append(
-            'npy2apintstream<%s, %s, %d, %s>("%s", in1_%s);'
-            % (
-                "ap_uint<%d>" % self.get_instream_width(1),
-                self.get_input_datatype(1).get_hls_datatype_str(),
-                self.get_input_datatype(1).bitwidth(),
-                npy_type,
-                npy_in,
-                self.hls_sname(),
-            )
-        )
-
     def strm_decl(self):
         self.code_gen_dict["$STREAMDECLARATIONS$"] = []
         self.code_gen_dict["$STREAMDECLARATIONS$"].append(
-            'hls::stream<ap_uint<{}>> in0_{} ("in0_{}");'.format(
-                self.get_instream_width(0), self.hls_sname(), self.hls_sname()
-            )
+            'hls::stream<ap_uint<{}>> in0_V ("in0_V");'.format(self.get_instream_width(0))
         )
         self.code_gen_dict["$STREAMDECLARATIONS$"].append(
-            'hls::stream<ap_uint<{}>> in1_{} ("in1_{}");'.format(
-                self.get_instream_width(1), self.hls_sname(), self.hls_sname()
-            )
-=======
-    def strm_decl(self):
-        self.code_gen_dict["$STREAMDECLARATIONS$"] = []
-        self.code_gen_dict["$STREAMDECLARATIONS$"].append(
-            'hls::stream<ap_uint<{}>> in0_V ("in0_V");'.format(self.get_instream_width())
-        )
-        self.code_gen_dict["$STREAMDECLARATIONS$"].append(
-            'hls::stream<ap_uint<{}>> in1_V ("in1_V");'.format(self.get_instream_width())
->>>>>>> dd65b6ef
+            'hls::stream<ap_uint<{}>> in1_V ("in1_V");'.format(self.get_instream_width(1))
         )
         self.code_gen_dict["$STREAMDECLARATIONS$"].append(
             'hls::stream<ap_uint<{}>> out0_V ("out0_V");'.format(self.get_outstream_width())
@@ -230,15 +103,8 @@
             """void {}(hls::stream<ap_uint<{}>> &in0_V, hls::stream<ap_uint<{}>> &in1_V,
                 hls::stream<ap_uint<{}>> &out0_V)""".format(
                 self.onnx_node.name,
-<<<<<<< HEAD
                 self.get_nodeattr("PE") * self.get_input_datatype(0).bitwidth(),
-                self.hls_sname(),
                 self.get_nodeattr("PE") * self.get_input_datatype(1).bitwidth(),
-                self.hls_sname(),
-=======
-                self.get_nodeattr("PE") * self.get_input_datatype().bitwidth(),
-                self.get_nodeattr("PE") * self.get_input_datatype().bitwidth(),
->>>>>>> dd65b6ef
                 self.get_nodeattr("PE") * self.get_output_datatype().bitwidth(),
             )
         ]
