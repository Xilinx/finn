#############################################################################
# Copyright (C) 2025, Advanced Micro Devices, Inc.
# All rights reserved.
#
# SPDX-License-Identifier: BSD-3-Clause
#
# @brief	SimEngine abstraction for running FINN task in simulated hardware.
# @author	Thomas B. Preußer <thomas.preusser@amd.com>
# @author	Yaman Umuroglu <yaman.umuroglu@amd.com>
#############################################################################

import numpy as np
import xsi


class SimEngine:
    # ------------------------------------------------------------------------
    # Life Cycle
    def __init__(self, kernel, design, log=None, wdb=None):
        top = xsi.Design(xsi.Kernel(kernel), design, log, wdb)
        clk = top.getPort("ap_clk")
        clk2x = top.getPort("ap_clk2x")
        for p in top.ports():
            if p.isInput():
                p.clear().write_back()

        def cycle(updates):
            # Rising Edge
            clk.set(1).write_back()
            if clk2x is not None:
                clk2x.set(1).write_back()
            # Updates after Active Edge
            top.run(1)
            for port, update in updates.items():
                port.set_hexstr(update).write_back()

            # Edges inactive on interface & finish Cycle
            if clk2x is None:
                top.run(4999)
                clk.set(0).write_back()
                top.run(5000)
            else:
                top.run(2499)
                clk2x.set(0).write_back()
                top.run(2500)
                clk.set(0).write_back()
                clk2x.set(1).write_back()
                top.run(2500)
                clk2x.set(0).write_back()
                top.run(2500)

        self.top = top
        self.cycle = cycle
        self.ticks = 0
        self.tasks = []
        self.watchdogs = []

    # ------------------------------------------------------------------------
    # Utility
    def get_bus_port(self, bus, suffix):
        port = self.top.getPort(bus + "_" + suffix.lower())
        return port if port is not None else self.top.getPort(bus + "_" + suffix.upper())

    # ------------------------------------------------------------------------
    # Simulation Setup

    # Task Scheduling
    def enlist(self, task):
        self.tasks.append(task)

    # Watchdog Generation
    def create_watchdog(self, name, timeout):
        class Watchdog:
            def __init__(self, name, timeout):
                self.name = name
                self.ticks = 0
                self.timeout = timeout

            def __bool__(self):
                return self.ticks < self.timeout

            def __repr__(self):
                return self.name

            def __call__(self):
                self.ticks += 1

            def reset(self):
                self.ticks = 0

        ret = Watchdog(name, timeout)
        self.watchdogs.append(ret)
        return ret

    def remove_watchdog(self, watchdog):
        self.watchdogs.remove(watchdog)

    # ------------------------------------------------------------------------
    # Execution
    def run(self, cycles=None):
        "Run all tasks to completion or until a watchdog triggers."
        timeout = None if cycles is None else self.create_watchdog("Run Timeout", cycles)

        woken = []
        while len(self.tasks) > 0 and len(woken := [w for w in self.watchdogs if not w]) == 0:
            # Process Tasks and Collect Updates to Write Back
            tasks = []
            updates = {}

            # Execute Cycle
            self.ticks += 1
            print(f"Cycle {self.ticks}")
            strong = False
            for task in self.tasks:
                # Tasks read signals and derive updates to schedule for after the clock cycle
                ret = task(self)
                if ret is not None:
                    updates.update(ret)
                    tasks.append(task)
                    strong |= bool(task)
            self.cycle(updates)

            # Step Watchdogs
            for watchdog in self.watchdogs:
                watchdog()

            # Update to Unfinished Tasks
            self.tasks = tasks if strong else []

        # Return List of Woken Watchdogs
        if timeout is not None:
            self.remove_watchdog(timeout)
        return woken

    # ------------------------------------------------------------------------
    # Standard Tasks
    def do_reset(self):
        "Schedule a reset sequence."

        class Reset:
            def __init__(self, top):
                self.cnt = 0
                self.rst_n = top.getPort("ap_rst_n")

            def __call__(self, sim):
                cnt = self.cnt
                self.cnt = cnt + 1

                if cnt == 0:
                    return {self.rst_n: "0"}
                if cnt < 16:
                    return {}
                if cnt == 16:
                    return {self.rst_n: "1"}
                return None

        self.enlist(Reset(self.top))

    def stream_input(self, istream, values, throttle=(float("inf"), 0)):
        "Stream all values from the passed iterator into the specified stream."

        class InputStreamer:
            def __init__(self, top, istream, values, throttle):
                self.vld = top.get_bus_port(istream, "tvalid")
                self.rdy = top.get_bus_port(istream, "tready")
                self.dat = top.get_bus_port(istream, "tdata")
                self.values = values

                self.throttle = throttle
                self.await_tick = 0
                self.count_txns = throttle[0]

            def __call__(self, sim):
                vld = self.vld.as_bool()
                if vld and not self.rdy.read().as_bool():
                    return {}

                # Track Transaction Count
                if vld:
                    self.count_txns += 1

                # Proceed according to Throttling Rate
                if self.count_txns < self.throttle[0] or not sim.ticks < self.await_tick:
                    # Try Feed
                    val = next(self.values, None)
                    if val is None:
                        # Unset vld, then exit
                        return {self.vld: "0", self.dat: "0"} if vld else None

                    # Feed next Value
                    ret = {self.dat: val}
                    if not vld:
                        ret[self.vld] = "1"
                    if self.count_txns == self.throttle[0]:
                        self.count_txns = 0
                        self.await_tick = sim.ticks + self.throttle[1]
                    return ret

                # Stall Feed
                return {self.vld: "0", self.dat: "0"} if vld else {}

        self.enlist(InputStreamer(self, istream, values, throttle))

    def collect_output(self, ostream, size, watchdog=None):
        "Collect size outputs from the specified stream into the returned iterable buffer."

        class OutputCollector:
            def __init__(self, top, ostream, size, watchdog):
                self.size = size
                self.vld = top.get_bus_port(ostream, "tvalid")
                self.rdy = top.get_bus_port(ostream, "tready")
                self.dat = top.get_bus_port(ostream, "tdata")
                self.buf = []
                self.watchdog = watchdog

            def __iter__(self):
                return iter(self.buf)

            def __call__(self, sim):
                if self.rdy.as_bool():
                    if self.vld.read().as_bool():
                        # Have a n Output Transaction
                        if self.watchdog is not None:
                            self.watchdog.reset()
                        val = self.dat.read().as_hexstr()
                        self.buf.append(val)
                        if len(self.buf) == size:
                            return {self.rdy: "0"}
                    return {}

                if len(self.buf) < size:
                    return {self.rdy: "1"}
                return None

        ret = OutputCollector(self, ostream, size, watchdog)
        self.enlist(ret)
        return ret

    def trace_stream(self, stream):
        "Monitor an AXI-Stream and trace its transaction activity"

        class StreamTracer:
            def __init__(self, sim, stream):
                self.vld = sim.get_bus_port(stream, "tvalid")
                self.rdy = sim.get_bus_port(stream, "tready")
                self.trace = ""

            def __call__(self, sim):
                self.trace += (
                    "1" if self.vld.read().as_bool() and self.rdy.read().as_bool() else "0"
                )
                return {}

            def __bool__(self):
                return False

            def __str__(self):
                return self.trace

        ret = StreamTracer(self, stream)
        self.enlist(ret)
        return ret

    def write_axilite(self, m_axilite, writes):
        "Execute writes specified as a list of (addr, val)-tuples to AXI-lite interface"

        class AxiLiteWriter:
            INIT = 0
            FEED = 1
            COOL = 2

            def __init__(self, top, m_axilite, writes):
                self.awready = top.get_bus_port(m_axilite, "awready")
                self.awvalid = top.get_bus_port(m_axilite, "awvalid")
                self.awaddr = top.get_bus_port(m_axilite, "awaddr")
                self.wready = top.get_bus_port(m_axilite, "wready")
                self.wvalid = top.get_bus_port(m_axilite, "wvalid")
                self.wdata = top.get_bus_port(m_axilite, "wdata")
                wstrb = top.get_bus_port(m_axilite, "wstrb")
                wstrb.set_binstr("1" * wstrb.width()).write_back()
                self.bready = top.get_bus_port(m_axilite, "bready")
                self.bvalid = top.get_bus_port(m_axilite, "bvalid")
                self.bresp = top.get_bus_port(m_axilite, "bresp")
                self.writes = writes
                self.state = self.INIT
                self.pending = 0

            def __call__(self, sim):
                # Termination
                if self.state == self.COOL and not self.bready.as_bool():
                    return None

                ret = {}

                # Always Monitor Completions
                if self.state == self.INIT:
                    ret[self.bready] = "1"
                    self.state = self.FEED

                if self.bvalid.read().as_bool():
                    if self.pending < 1:
                        print("Received spurious completion on", self.bresp.name())
                    else:
                        self.pending -= 1
                        if self.pending == 0 and self.state == self.COOL:
                            ret[self.bready] = "0"

                    if self.bresp.read().as_unsigned() != 0:
                        print("Received error indication on", self.bresp.name())

                # Transaction Feed
                if self.state == self.FEED:
                    step = True

                    # Check for busy address feed
                    avld = self.awvalid.as_bool()
                    aclr = False
                    if avld:
                        if self.awready.read().as_bool():
                            aclr = True
                        else:
                            step = False

                    # Check for busy data feed
                    wvld = self.wvalid.as_bool()
                    wclr = False
                    if wvld:
                        if self.wready.read().as_bool():
                            wclr = True
                        else:
                            step = False

                    # Proceed with next Write
                    if step:
                        addr, val = next(self.writes, (None, None))
                        if addr is not None:
                            ret[self.awaddr] = f"{addr:x}"
                            ret[self.wdata] = val
                            if not avld:
                                ret[self.awvalid] = "1"
                            if not wvld:
                                ret[self.wvalid] = "1"
                            self.pending += 1
                            return ret
                        if not self.pending:
                            ret[self.bready] = "0"
                        self.state = self.COOL

                    # Deassert completed feed
                    if aclr:
                        ret[self.awvalid] = "0"
                    if wclr:
                        ret[self.wvalid] = "0"

                return ret

        self.enlist(AxiLiteWriter(self, m_axilite, writes))

    def read_axilite(self, m_axilite, reads):
        class AxiLiteReader:
            def __init__(self, top, m_axilite, reads):
                self.arready = top.get_bus_port(m_axilite, "arready")
                self.arvalid = top.get_bus_port(m_axilite, "arvalid")
                self.araddr = top.get_bus_port(m_axilite, "araddr")
                self.rready = top.get_bus_port(m_axilite, "rready")
                self.rvalid = top.get_bus_port(m_axilite, "rvalid")
                self.rdata = top.get_bus_port(m_axilite, "rdata")
                self.reads = reads
                self.pending = []
                self.draining = False
                self.replies = {}

            def __call__(self, sim):
                ret = {}

                # Address Stream Feed: assert self.draining when done
                if not self.draining:
                    if self.arready.read().as_bool() or not self.arvalid.as_bool():
                        addr = next(self.reads, None)
                        if addr is None:
                            ret[self.arvalid] = "0"
                            self.draining = True
                        else:
                            ret[self.arvalid] = "1"
                            ret[self.araddr] = f"{addr:x}"
                            self.pending.append(addr)

                # Reply Collection
                if not self.rready.as_bool():
                    # Termination
                    if self.draining:
                        return None
                    # Activation
                    ret[self.rready] = "1"
                elif self.rvalid.read().as_bool():
                    assert len(self.pending) > 0, "Spurious reply."
                    self.replies[self.pending.pop(0)] = self.rdata.read().as_hexstr()
                    if self.draining and len(self.pending) == 0:
                        ret[self.rready] = "0"

                return ret

            def __iter__(self):
                return iter(self.replies)

            def __getitem__(self, addr):
                return self.replies[addr]

        ret = AxiLiteReader(self, m_axilite, reads)
        self.enlist(ret)
        return ret

    def aximm_ro_image(self, mm_axi, base, img):
        class AximmRoImage:
            def __init__(self, top, mm_axi, base, img):
                self.mm_axi = mm_axi
                self.rd_count = 0
                # Tie off Write Channels
                for tie_off in ("awready", "wready", "bvalid"):
                    port = top.get_bus_port(mm_axi, tie_off)
                    if port is not None:
                        port.set(0).write_back()

                # Collect Ports of Read Channels
                for name in (
                    "arready",
                    "arvalid",
                    "araddr",
                    "arlen",
                    "arburst",
                    "arsize",
                    "rready",
                    "rvalid",
                    "rdata",
                    "rresp",
                    "rlast",
                ):
                    self.__dict__[name] = top.get_bus_port(mm_axi, name)
                self.arready.set(1).write_back()
                self.rvalid.set(0).write_back()
                self.rresp.set(0).write_back()

                # Hold on to Image
                self.base = base
                self.img = [f"{_:02x}" for _ in np.array(img).astype(np.uint8)]
                self.queue = []

            def __bool__(self):
                return False

            def __call__(self, sim):
                ret = {}

                # Push out Read Replies
                if self.rready.read().as_bool() or not self.rvalid.as_bool():
                    if len(self.queue) > 0:
                        # Work on Head of Queue
                        addr, length, size = self.queue.pop(0)
                        data = ""
                        for i in range(size):
                            data = self.img[addr] + data
                            addr += 1
                        ret[self.rdata] = data

                        if length > 1:
                            self.queue.insert(0, (addr, length - 1, size))
                            ret[self.rlast] = "0"
                        else:
                            ret[self.rlast] = "1"
                        ret[self.rvalid] = "1"

                    elif self.rvalid.as_bool():
                        # Silent Reply Interface
                        ret[self.rvalid] = "0"

                # Queue up newly received Read Requests
                if self.arvalid.read().as_bool():
                    assert self.arburst.read().as_unsigned() == 1, "Only INCR bursts supported."

                    addr = int(self.araddr.read().as_hexstr(), 16)
                    #addr = addr - 8*self.rd_count
                    #self.rd_count = self.rd_count + 2

                    assert self.base <= addr, "Read address out of range."
                    addr -= self.base

                    #length = 1 + self.arlen.read().as_unsigned()
                    length = self.arlen.read().as_unsigned()
                    size = 2 ** self.arsize.read().as_unsigned()
<<<<<<< HEAD
                    assert addr + length * size - 1 < len(self.img), "Read extends beyond range."
=======
                    if( addr + (length*size) > len(self.img)):
                        print(f"Range extends beyond range {addr=} {length=} {size=}")
                        import pdb; pdb.set_trace()
                        assert addr + length * size < len(self.img), "Read extends beyond range."
>>>>>>> b8fa264e

                    self.queue.append((addr, length, size))

                return ret

        ret = AximmRoImage(self, mm_axi, base, img)
        self.enlist(ret)
        return ret

    def aximm_queue(self, mm_axi):
        "Pick up all write requests to carry them over to complete"
        " a later read request with the same address and size."

        class AximmQueue:
            def __init__(self, top, mm_axi):
                # Collect Ports of Read Channels
                for name in (
                    "awready",
                    "awvalid",
                    "awaddr",
                    "awlen",
                    "awburst",
                    "awsize",
                    "wready",
                    "wvalid",
                    "wdata",
                    "wlast",
                    "bready",
                    "bvalid",
                    "bdata",
                    "bresp",
                    "arready",
                    "arvalid",
                    "araddr",
                    "arlen",
                    "arburst",
                    "arsize",
                    "rready",
                    "rvalid",
                    "rdata",
                    "rresp",
                    "rlast",
                ):
                    self.__dict__[name] = top.get_bus_port(mm_axi, name)
                self.awready.set(1).write_back()
                self.wready.set(1).write_back()
                self.bvalid.set(0).write_back()
                self.bresp.set(0).write_back()
                self.arready.set(1).write_back()
                self.rvalid.set(0).write_back()
                self.rresp.set(0).write_back()

                # Hold on to Contents Map per transfer: addr -> data
                self.map = {}  # addr -> (data, size)

                # Queued transactions
                self.wa_queue = []  # Write Addresses (addr, len, size)
                self.wd_queue = []  # Write Data      (data)
                self.ra_queue = []  # Read Addresses  (addr, len, size)
                self.wr_completion_queue = [] # A queue to track the write completions

            def __call__(self, sim):
                ret = {}

                if self.bvalid.read().as_bool():
                    if self.bready.read().as_bool():
                        self.bvalid.set(0).write_back()

                # Process Write Updates
                while len(self.wa_queue) > 0:
                    addr, length, size = self.wa_queue.pop(0)
                    while length > 0:
                        if len(self.wd_queue) > 0:
                            self.map[addr] = (self.wd_queue.pop(0), size)
                            addr += size
                            length -= 1
                            if length == 0:
                                # Push out Write Response
                                self.bvalid.set(1).write_back()
                                self.bresp.set(0).write_back()  # OK Response
                        else:
                            self.wa_queue.insert(0, (addr, length, size))
                            break
                    if len(self.wd_queue) == 0:
                        break

                # Push out Read Replies
                if self.rready.read().as_bool() or not self.rvalid.as_bool():
                    if len(self.ra_queue) > 0:
                        # Work on Head of Queue
                        addr, length, size0 = self.ra_queue.pop(0)
                        assert addr in self.map, "Missing data entry"
                        data, size = self.map[addr]
                        assert size == size0, "Write and read size mismatch."
                        ret[self.rdata] = data
                        if length > 1:
                            self.ra_queue.insert(0, (addr + size, length - 1, size))
                            ret[self.rlast] = "0"
                        else:
                            ret[self.rlast] = "1"
                        ret[self.rvalid] = "1"
                    elif self.rvalid.as_bool():
                        # Silent Reply Interface
                        ret[self.rvalid] = "0"

                # Process write completion queue items
                if len(self.wr_completion_queue) > 0:
                    if self.bready.read().as_bool():
                        ret[self.bvalid] = "1" 
                        _ = self.wr_completion_queue.pop(0)
                else:
                    ret[self.bvalid] = "0" 

                # Queue new Write Address Requests
                if self.awvalid.read().as_bool():
                    assert self.awburst.read().as_unsigned() == 1, "Only INCR bursts supported."

                    addr = int(self.awaddr.read().as_hexstr(), 16)
                    length = 1 + self.awlen.read().as_unsigned()
                    size = 2 ** self.awsize.read().as_unsigned()
                    self.wa_queue.append((addr, length, size))
                    self.wr_completion_queue.insert(0, 1)

                # Queue received Write Data
                if self.wvalid.read().as_bool():
                    self.wd_queue.append(self.wdata.read().as_hexstr())

                # Queue new Read Requests
                if self.arvalid.read().as_bool():
                    assert self.arburst.read().as_unsigned() == 1, "Only INCR bursts supported."

                    addr = int(self.araddr.read().as_hexstr(), 16)
                    length = 1 + self.arlen.read().as_unsigned()
                    size = 2 ** self.arsize.read().as_unsigned()
                    self.ra_queue.append((addr, length, size))

                return ret

        self.enlist(AximmQueue(self, mm_axi))<|MERGE_RESOLUTION|>--- conflicted
+++ resolved
@@ -487,14 +487,7 @@
                     #length = 1 + self.arlen.read().as_unsigned()
                     length = self.arlen.read().as_unsigned()
                     size = 2 ** self.arsize.read().as_unsigned()
-<<<<<<< HEAD
                     assert addr + length * size - 1 < len(self.img), "Read extends beyond range."
-=======
-                    if( addr + (length*size) > len(self.img)):
-                        print(f"Range extends beyond range {addr=} {length=} {size=}")
-                        import pdb; pdb.set_trace()
-                        assert addr + length * size < len(self.img), "Read extends beyond range."
->>>>>>> b8fa264e
 
                     self.queue.append((addr, length, size))
 
@@ -559,10 +552,6 @@
             def __call__(self, sim):
                 ret = {}
 
-                if self.bvalid.read().as_bool():
-                    if self.bready.read().as_bool():
-                        self.bvalid.set(0).write_back()
-
                 # Process Write Updates
                 while len(self.wa_queue) > 0:
                     addr, length, size = self.wa_queue.pop(0)
@@ -571,10 +560,6 @@
                             self.map[addr] = (self.wd_queue.pop(0), size)
                             addr += size
                             length -= 1
-                            if length == 0:
-                                # Push out Write Response
-                                self.bvalid.set(1).write_back()
-                                self.bresp.set(0).write_back()  # OK Response
                         else:
                             self.wa_queue.insert(0, (addr, length, size))
                             break
@@ -603,10 +588,10 @@
                 # Process write completion queue items
                 if len(self.wr_completion_queue) > 0:
                     if self.bready.read().as_bool():
-                        ret[self.bvalid] = "1" 
+                        ret[self.bvalid] = "1"
                         _ = self.wr_completion_queue.pop(0)
                 else:
-                    ret[self.bvalid] = "0" 
+                    ret[self.bvalid] = "0"
 
                 # Queue new Write Address Requests
                 if self.awvalid.read().as_bool():
