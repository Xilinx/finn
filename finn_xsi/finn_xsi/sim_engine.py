#############################################################################
# Copyright (C) 2025, Advanced Micro Devices, Inc.
# All rights reserved.
#
# SPDX-License-Identifier: BSD-3-Clause
#
# @brief	SimEngine abstraction for running FINN task in simulated hardware.
# @author	Thomas B. Preußer <thomas.preusser@amd.com>
# @author	Yaman Umuroglu <yaman.umuroglu@amd.com>
#############################################################################

import numpy as np
import xsi


class SimEngine:
    # ------------------------------------------------------------------------
    # Life Cycle
    def __init__(self, kernel, design, log=None, wdb=None):
        top = xsi.Design(xsi.Kernel(kernel), design, log, wdb)
        clk = top.getPort("ap_clk")
        clk2x = top.getPort("ap_clk2x")
        for p in top.ports():
            if p.isInput():
                p.clear().write_back()

        def cycle(updates):
            # Rising Edge
            clk.set(1).write_back()
            if clk2x is not None:
                clk2x.set(1).write_back()
            # Updates after Active Edge
            top.run(1)
            for port, update in updates.items():
                port.set_hexstr(update).write_back()

            # Edges inactive on interface & finish Cycle
            if clk2x is None:
                top.run(4999)
                clk.set(0).write_back()
                top.run(5000)
            else:
                top.run(2499)
                clk2x.set(0).write_back()
                top.run(2500)
                clk.set(0).write_back()
                clk2x.set(1).write_back()
                top.run(2500)
                clk2x.set(0).write_back()
                top.run(2500)

        self.top = top
        self.cycle = cycle
        self.ticks = 0
        self.tasks = []
        self.watchdogs = []

    # ------------------------------------------------------------------------
    # Utility
    def get_bus_port(self, bus, suffix):
        port = self.top.getPort(bus + "_" + suffix.lower())
        return port if port is not None else self.top.getPort(bus + "_" + suffix.upper())

    # ------------------------------------------------------------------------
    # Simulation Setup

    # Task Scheduling
    def enlist(self, task):
        self.tasks.append(task)

    # Watchdog Generation
    def create_watchdog(self, name, timeout):
        class Watchdog:
            def __init__(self, name, timeout):
                self.name = name
                self.ticks = 0
                self.timeout = timeout

            def __bool__(self):
                return self.ticks < self.timeout

            def __repr__(self):
                return self.name

            def __call__(self):
                self.ticks += 1

            def reset(self):
                self.ticks = 0

        ret = Watchdog(name, timeout)
        self.watchdogs.append(ret)
        return ret

    def remove_watchdog(self, watchdog):
        self.watchdogs.remove(watchdog)

    # ------------------------------------------------------------------------
    # Execution
    def run(self, cycles=None):
        "Run all tasks to completion or until a watchdog triggers."
        timeout = None if cycles is None else self.create_watchdog("Run Timeout", cycles)

        woken = []
        while len(self.tasks) > 0 and len(woken := [w for w in self.watchdogs if not w]) == 0:
            # Process Tasks and Collect Updates to Write Back
            tasks = []
            updates = {}

            # Execute Cycle
            self.ticks += 1
            print(f"Cycle {self.ticks}")
            strong = False
            for task in self.tasks:
                # Tasks read signals and derive updates to schedule for after the clock cycle
                ret = task(self)
                if ret is not None:
                    updates.update(ret)
                    tasks.append(task)
                    strong |= bool(task)
            self.cycle(updates)

            # Step Watchdogs
            for watchdog in self.watchdogs:
                watchdog()

            # Update to Unfinished Tasks
            self.tasks = tasks if strong else []

        # Return List of Woken Watchdogs
        if timeout is not None:
            self.remove_watchdog(timeout)
        return woken

    # ------------------------------------------------------------------------
    # Standard Tasks
    def do_reset(self):
        "Schedule a reset sequence."

        class Reset:
            def __init__(self, top):
                self.cnt = 0
                self.rst_n = top.getPort("ap_rst_n")

            def __call__(self, sim):
                cnt = self.cnt
                self.cnt = cnt + 1

                if cnt == 0:
                    return {self.rst_n: "0"}
                if cnt < 16:
                    return {}
                if cnt == 16:
                    return {self.rst_n: "1"}
                return None

        self.enlist(Reset(self.top))

    def stream_input(self, istream, values, throttle=(float("inf"), 0)):
        "Stream all values from the passed iterator into the specified stream."

        class InputStreamer:
            def __init__(self, top, istream, values, throttle):
                self.vld = top.get_bus_port(istream, "tvalid")
                self.rdy = top.get_bus_port(istream, "tready")
                self.dat = top.get_bus_port(istream, "tdata")
                self.values = values

                self.throttle = throttle
                self.await_tick = 0
                self.count_txns = throttle[0]

            def __call__(self, sim):
                vld = self.vld.as_bool()
                if vld and not self.rdy.read().as_bool():
                    return {}

                # Track Transaction Count
                if vld:
                    self.count_txns += 1

                # Proceed according to Throttling Rate
                if self.count_txns < self.throttle[0] or not sim.ticks < self.await_tick:
                    # Try Feed
                    val = next(self.values, None)
                    if val is None:
                        # Unset vld, then exit
                        return {self.vld: "0", self.dat: "0"} if vld else None

                    # Feed next Value
                    ret = {self.dat: val}
                    if not vld:
                        ret[self.vld] = "1"
                    if self.count_txns == self.throttle[0]:
                        self.count_txns = 0
                        self.await_tick = sim.ticks + self.throttle[1]
                    return ret

                # Stall Feed
                return {self.vld: "0", self.dat: "0"} if vld else {}

        self.enlist(InputStreamer(self, istream, values, throttle))

    def collect_output(self, ostream, size, watchdog=None):
        "Collect size outputs from the specified stream into the returned iterable buffer."

        class OutputCollector:
            def __init__(self, top, ostream, size, watchdog):
                self.size = size
                self.vld = top.get_bus_port(ostream, "tvalid")
                self.rdy = top.get_bus_port(ostream, "tready")
                self.dat = top.get_bus_port(ostream, "tdata")
                self.buf = []
                self.watchdog = watchdog

            def __iter__(self):
                return iter(self.buf)

            def __call__(self, sim):
                if self.rdy.as_bool():
                    if self.vld.read().as_bool():
                        # Have a n Output Transaction
                        if self.watchdog is not None:
                            self.watchdog.reset()
                        val = self.dat.read().as_hexstr()
                        self.buf.append(val)
                        if len(self.buf) == size:
                            return {self.rdy: "0"}
                    return {}

                if len(self.buf) < size:
                    return {self.rdy: "1"}
                return None

        ret = OutputCollector(self, ostream, size, watchdog)
        self.enlist(ret)
        return ret

    def trace_stream(self, stream):
        "Monitor an AXI-Stream and trace its transaction activity"

        class StreamTracer:
            def __init__(self, sim, stream):
                self.vld = sim.get_bus_port(stream, "tvalid")
                self.rdy = sim.get_bus_port(stream, "tready")
                self.trace = ""

            def __call__(self, sim):
                self.trace += (
                    "1" if self.vld.read().as_bool() and self.rdy.read().as_bool() else "0"
                )
                return {}

            def __bool__(self):
                return False

            def __str__(self):
                return self.trace

        ret = StreamTracer(self, stream)
        self.enlist(ret)
        return ret

    def write_axilite(self, m_axilite, writes):
        "Execute writes specified as a list of (addr, val)-tuples to AXI-lite interface"

        class AxiLiteWriter:
            INIT = 0
            FEED = 1
            COOL = 2

            def __init__(self, top, m_axilite, writes):
                self.awready = top.get_bus_port(m_axilite, "awready")
                self.awvalid = top.get_bus_port(m_axilite, "awvalid")
                self.awaddr = top.get_bus_port(m_axilite, "awaddr")
                self.wready = top.get_bus_port(m_axilite, "wready")
                self.wvalid = top.get_bus_port(m_axilite, "wvalid")
                self.wdata = top.get_bus_port(m_axilite, "wdata")
                wstrb = top.get_bus_port(m_axilite, "wstrb")
                wstrb.set_binstr("1" * wstrb.width()).write_back()
                self.bready = top.get_bus_port(m_axilite, "bready")
                self.bvalid = top.get_bus_port(m_axilite, "bvalid")
                self.bresp = top.get_bus_port(m_axilite, "bresp")
                self.writes = writes
                self.state = self.INIT
                self.pending = 0

            def __call__(self, sim):
                # Termination
                if self.state == self.COOL and not self.bready.as_bool():
                    return None

                ret = {}

                # Always Monitor Completions
                if self.state == self.INIT:
                    ret[self.bready] = "1"
                    self.state = self.FEED

                if self.bvalid.read().as_bool():
                    if self.pending < 1:
                        print("Received spurious completion on", self.bresp.name())
                    else:
                        self.pending -= 1
                        if self.pending == 0 and self.state == self.COOL:
                            ret[self.bready] = "0"

                    if self.bresp.read().as_unsigned() != 0:
                        print("Received error indication on", self.bresp.name())

                # Transaction Feed
                if self.state == self.FEED:
                    step = True

                    # Check for busy address feed
                    avld = self.awvalid.as_bool()
                    aclr = False
                    if avld:
                        if self.awready.read().as_bool():
                            aclr = True
                        else:
                            step = False

                    # Check for busy data feed
                    wvld = self.wvalid.as_bool()
                    wclr = False
                    if wvld:
                        if self.wready.read().as_bool():
                            wclr = True
                        else:
                            step = False

                    # Proceed with next Write
                    if step:
                        addr, val = next(self.writes, (None, None))
                        if addr is not None:
                            ret[self.awaddr] = f"{addr:x}"
                            ret[self.wdata] = val
                            if not avld:
                                ret[self.awvalid] = "1"
                            if not wvld:
                                ret[self.wvalid] = "1"
                            self.pending += 1
                            return ret
                        if not self.pending:
                            ret[self.bready] = "0"
                        self.state = self.COOL

                    # Deassert completed feed
                    if aclr:
                        ret[self.awvalid] = "0"
                    if wclr:
                        ret[self.wvalid] = "0"

                return ret

        self.enlist(AxiLiteWriter(self, m_axilite, writes))

    def read_axilite(self, m_axilite, reads):
        class AxiLiteReader:
            def __init__(self, top, m_axilite, reads):
                self.arready = top.get_bus_port(m_axilite, "arready")
                self.arvalid = top.get_bus_port(m_axilite, "arvalid")
                self.araddr = top.get_bus_port(m_axilite, "araddr")
                self.rready = top.get_bus_port(m_axilite, "rready")
                self.rvalid = top.get_bus_port(m_axilite, "rvalid")
                self.rdata = top.get_bus_port(m_axilite, "rdata")
                self.reads = reads
                self.pending = []
                self.draining = False
                self.replies = {}

            def __call__(self, sim):
                ret = {}

                # Address Stream Feed: assert self.draining when done
                if not self.draining:
                    if self.arready.read().as_bool() or not self.arvalid.as_bool():
                        addr = next(self.reads, None)
                        if addr is None:
                            ret[self.arvalid] = "0"
                            self.draining = True
                        else:
                            ret[self.arvalid] = "1"
                            ret[self.araddr] = f"{addr:x}"
                            self.pending.append(addr)

                # Reply Collection
                if not self.rready.as_bool():
                    # Termination
                    if self.draining:
                        return None
                    # Activation
                    ret[self.rready] = "1"
                elif self.rvalid.read().as_bool():
                    assert len(self.pending) > 0, "Spurious reply."
                    self.replies[self.pending.pop(0)] = self.rdata.read().as_hexstr()
                    if self.draining and len(self.pending) == 0:
                        ret[self.rready] = "0"

                return ret

            def __iter__(self):
                return iter(self.replies)

            def __getitem__(self, addr):
                return self.replies[addr]

        ret = AxiLiteReader(self, m_axilite, reads)
        self.enlist(ret)
        return ret

    def aximm_ro_image(self, mm_axi, base, img):
        class AximmRoImage:
            def __init__(self, top, mm_axi, base, img):
                self.mm_axi = mm_axi
                self.rd_count = 0
                # Tie off Write Channels
                for tie_off in ("awready", "wready", "bvalid"):
                    port = top.get_bus_port(mm_axi, tie_off)
                    if port is not None:
                        port.set(0).write_back()

                # Collect Ports of Read Channels
                for name in (
                    "arready",
                    "arvalid",
                    "araddr",
                    "arlen",
                    "arburst",
                    "arsize",
                    "rready",
                    "rvalid",
                    "rdata",
                    "rresp",
                    "rlast",
                ):
                    self.__dict__[name] = top.get_bus_port(mm_axi, name)
                self.arready.set(1).write_back()
                self.rvalid.set(0).write_back()
                self.rresp.set(0).write_back()

                # Hold on to Image
                self.base = base
                self.img = [f"{_:02x}" for _ in np.array(img).astype(np.uint8)]
                self.queue = []

            def __bool__(self):
                return False

            def __call__(self, sim):
                ret = {}

                # Push out Read Replies
                if self.rready.read().as_bool() or not self.rvalid.as_bool():
                    if len(self.queue) > 0:
                        # Work on Head of Queue
                        addr, length, size = self.queue.pop(0)
                        data = ""
                        for i in range(size):
                            data = self.img[addr] + data
                            addr += 1
                        ret[self.rdata] = data

                        if length > 1:
                            self.queue.insert(0, (addr, length - 1, size))
                            ret[self.rlast] = "0"
                        else:
                            ret[self.rlast] = "1"
                        ret[self.rvalid] = "1"

                    elif self.rvalid.as_bool():
                        # Silent Reply Interface
                        ret[self.rvalid] = "0"

                # Queue up newly received Read Requests
                if self.arvalid.read().as_bool():
                    assert self.arburst.read().as_unsigned() == 1, "Only INCR bursts supported."

                    addr = int(self.araddr.read().as_hexstr(), 16)
                    #addr = addr - 8*self.rd_count
                    #self.rd_count = self.rd_count + 2

                    assert self.base <= addr, "Read address out of range."
                    addr -= self.base

                    length = 1 + self.arlen.read().as_unsigned()
                    size = 2 ** self.arsize.read().as_unsigned()
<<<<<<< HEAD
                    if( addr + (length*size) > len(self.img)):
                        print(f"Range extends beyond range {addr=} {length=} {size=}")
                        assert addr + length * size < len(self.img), "Read extends beyond range."
=======
                    assert addr + length * size - 1 < len(self.img), "Read extends beyond range."
>>>>>>> 9f482fe1

                    self.queue.append((addr, length, size))

                return ret

        ret = AximmRoImage(self, mm_axi, base, img)
        self.enlist(ret)
        return ret

    def aximm_queue(self, mm_axi):
        "Pick up all write requests to carry them over to complete"
        " a later read request with the same address and size."

        class AximmQueue:
            def __init__(self, top, mm_axi):
                # Collect Ports of Read Channels
                for name in (
                    "awready",
                    "awvalid",
                    "awaddr",
                    "awlen",
                    "awburst",
                    "awsize",
                    "wready",
                    "wvalid",
                    "wdata",
                    "wlast",
                    "bready",
                    "bvalid",
                    "bdata",
                    "bresp",
                    "arready",
                    "arvalid",
                    "araddr",
                    "arlen",
                    "arburst",
                    "arsize",
                    "rready",
                    "rvalid",
                    "rdata",
                    "rresp",
                    "rlast",
                ):
                    self.__dict__[name] = top.get_bus_port(mm_axi, name)
                self.awready.set(1).write_back()
                self.wready.set(1).write_back()
                self.bvalid.set(0).write_back()
                self.bresp.set(0).write_back()
                self.arready.set(1).write_back()
                self.rvalid.set(0).write_back()
                self.rresp.set(0).write_back()

                # Hold on to Contents Map per transfer: addr -> data
                self.map = {}  # addr -> (data, size)

                # Queued transactions
                self.wa_queue = []  # Write Addresses (addr, len, size)
                self.wd_queue = []  # Write Data      (data)
                self.ra_queue = []  # Read Addresses  (addr, len, size)
                self.wr_completion_queue = [] # A queue to track the write completions

            def __bool__(self):
                return False

            def __call__(self, sim):
                ret = {}

                # Process Write Updates
                while len(self.wa_queue) > 0:
                    addr, length, size = self.wa_queue.pop(0)
                    while length > 0:
                        if len(self.wd_queue) > 0:
                            self.map[addr] = (self.wd_queue.pop(0), size)
                            addr += size
                            length -= 1
                        else:
                            self.wa_queue.insert(0, (addr, length, size))
                            break
                    if len(self.wd_queue) == 0:
                        break

                # Push out Read Replies
                if self.rready.read().as_bool() or not self.rvalid.as_bool():
                    if len(self.ra_queue) > 0:
                        # Work on Head of Queue
                        addr, length, size0 = self.ra_queue.pop(0)
                        assert addr in self.map, "Missing data entry"
                        data, size = self.map[addr]
                        assert size == size0, "Write and read size mismatch."
                        ret[self.rdata] = data
                        if length > 1:
                            self.ra_queue.insert(0, (addr + size, length - 1, size))
                            ret[self.rlast] = "0"
                        else:
                            ret[self.rlast] = "1"
                        ret[self.rvalid] = "1"
                    elif self.rvalid.as_bool():
                        # Silent Reply Interface
                        ret[self.rvalid] = "0"

                # Process write completion queue items
                if len(self.wr_completion_queue) > 0:
                    if self.bready.read().as_bool():
                        ret[self.bvalid] = "1"
                        _ = self.wr_completion_queue.pop(0)
                else:
                    ret[self.bvalid] = "0"

                # Queue new Write Address Requests
                if self.awvalid.read().as_bool():
                    assert self.awburst.read().as_unsigned() == 1, "Only INCR bursts supported."

                    addr = int(self.awaddr.read().as_hexstr(), 16)
                    length = 1 + self.awlen.read().as_unsigned()
                    size = 2 ** self.awsize.read().as_unsigned()
                    self.wa_queue.append((addr, length, size))
                    self.wr_completion_queue.insert(0, 1)

                # Queue received Write Data
                if self.wvalid.read().as_bool():
                    self.wd_queue.append(self.wdata.read().as_hexstr())

                # Queue new Read Requests
                if self.arvalid.read().as_bool():
                    assert self.arburst.read().as_unsigned() == 1, "Only INCR bursts supported."

                    addr = int(self.araddr.read().as_hexstr(), 16)
                    length = 1 + self.arlen.read().as_unsigned()
                    size = 2 ** self.arsize.read().as_unsigned()
                    self.ra_queue.append((addr, length, size))

                return ret

        self.enlist(AximmQueue(self, mm_axi))<|MERGE_RESOLUTION|>--- conflicted
+++ resolved
@@ -486,13 +486,9 @@
 
                     length = 1 + self.arlen.read().as_unsigned()
                     size = 2 ** self.arsize.read().as_unsigned()
-<<<<<<< HEAD
                     if( addr + (length*size) > len(self.img)):
                         print(f"Range extends beyond range {addr=} {length=} {size=}")
                         assert addr + length * size < len(self.img), "Read extends beyond range."
-=======
-                    assert addr + length * size - 1 < len(self.img), "Read extends beyond range."
->>>>>>> 9f482fe1
 
                     self.queue.append((addr, length, size))
 
